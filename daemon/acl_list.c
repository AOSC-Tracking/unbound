--- conflicted
+++ resolved
@@ -109,6 +109,8 @@
 		*control = acl_allow_snoop;
 	else if(strcmp(str, "allow_setrd") == 0)
 		*control = acl_allow_setrd;
+	else if (strcmp(s2, "allow_cookie") == 0)
+		*control = acl_allow_cookie;
 	else {
 		log_err("access control type %s unknown", str);
 		return 0;
@@ -125,28 +127,7 @@
 	int net;
 	socklen_t addrlen;
 	enum acl_access control;
-<<<<<<< HEAD
-	if(strcmp(s2, "allow") == 0)
-		control = acl_allow;
-	else if(strcmp(s2, "deny") == 0)
-		control = acl_deny;
-	else if(strcmp(s2, "refuse") == 0)
-		control = acl_refuse;
-	else if(strcmp(s2, "deny_non_local") == 0)
-		control = acl_deny_non_local;
-	else if(strcmp(s2, "refuse_non_local") == 0)
-		control = acl_refuse_non_local;
-	else if(strcmp(s2, "allow_snoop") == 0)
-		control = acl_allow_snoop;
-	else if(strcmp(s2, "allow_setrd") == 0)
-		control = acl_allow_setrd;
-	else if(strcmp(s2, "allow_cookie") == 0)
-		control = acl_allow_cookie;
-	else {
-		log_err("access control type %s unknown", str);
-=======
 	if(!parse_acl_access(s2, &control)) {
->>>>>>> e93c75a5
 		return 0;
 	}
 	if(!netblockstrtoaddr(str, UNBOUND_DNS_PORT, &addr, &addrlen, &net)) {
