/*
 * daemon/daemon.h - collection of workers that handles requests.
 *
 * Copyright (c) 2007, NLnet Labs. All rights reserved.
 *
 * This software is open source.
 * 
 * Redistribution and use in source and binary forms, with or without
 * modification, are permitted provided that the following conditions
 * are met:
 * 
 * Redistributions of source code must retain the above copyright notice,
 * this list of conditions and the following disclaimer.
 * 
 * Redistributions in binary form must reproduce the above copyright notice,
 * this list of conditions and the following disclaimer in the documentation
 * and/or other materials provided with the distribution.
 * 
 * Neither the name of the NLNET LABS nor the names of its contributors may
 * be used to endorse or promote products derived from this software without
 * specific prior written permission.
 * 
 * THIS SOFTWARE IS PROVIDED BY THE COPYRIGHT HOLDERS AND CONTRIBUTORS
 * "AS IS" AND ANY EXPRESS OR IMPLIED WARRANTIES, INCLUDING, BUT NOT
 * LIMITED TO, THE IMPLIED WARRANTIES OF MERCHANTABILITY AND FITNESS FOR
 * A PARTICULAR PURPOSE ARE DISCLAIMED. IN NO EVENT SHALL THE COPYRIGHT
 * HOLDER OR CONTRIBUTORS BE LIABLE FOR ANY DIRECT, INDIRECT, INCIDENTAL,
 * SPECIAL, EXEMPLARY, OR CONSEQUENTIAL DAMAGES (INCLUDING, BUT NOT LIMITED
 * TO, PROCUREMENT OF SUBSTITUTE GOODS OR SERVICES; LOSS OF USE, DATA, OR
 * PROFITS; OR BUSINESS INTERRUPTION) HOWEVER CAUSED AND ON ANY THEORY OF
 * LIABILITY, WHETHER IN CONTRACT, STRICT LIABILITY, OR TORT (INCLUDING
 * NEGLIGENCE OR OTHERWISE) ARISING IN ANY WAY OUT OF THE USE OF THIS
 * SOFTWARE, EVEN IF ADVISED OF THE POSSIBILITY OF SUCH DAMAGE.
 */

/**
 * \file
 *
 * The daemon consists of global settings and a number of workers.
 */

#ifndef DAEMON_H
#define DAEMON_H

#include "util/locks.h"
#include "util/alloc.h"
#include "services/modstack.h"
struct config_file;
struct worker;
struct listen_port;
struct slabhash;
struct module_env;
struct rrset_cache;
struct acl_list;
struct local_zones;
struct views;
struct ub_randstate;
struct daemon_remote;
struct respip_set;
struct shm_main_info;
struct doq_table;

#include "dnstap/dnstap_config.h"
#ifdef USE_DNSTAP
struct dt_env;
#endif

#include "dnscrypt/dnscrypt_config.h"
#ifdef USE_DNSCRYPT
struct dnsc_env;
#endif

/**
 * Structure holding worker list.
 * Holds globally visible information.
 */
struct daemon {
	/** The config settings */
	struct config_file* cfg;
	/** the chroot dir in use, NULL if none */
	char* chroot;
	/** pidfile that is used */
	char* pidfile;
	/** port number that has ports opened. */
	int listening_port;
	/** array of listening ports, opened.  Listening ports per worker,
	 * or just one element[0] shared by the worker threads. */
	struct listen_port** ports;
	/** size of ports array */
	size_t num_ports;
	/** reuseport is enabled if true */
	int reuseport;
	/** port number for remote that has ports opened. */
	int rc_port;
	/** listening ports for remote control */
	struct listen_port* rc_ports;
	/** remote control connections management (for first worker) */
	struct daemon_remote* rc;
	/** ssl context for listening to dnstcp over ssl, and connecting ssl */
	void* listen_sslctx, *connect_sslctx;
	/** num threads allocated */
	int num;
	/** num threads allocated in the previous config or 0 at first */
	int old_num;
	/** the worker entries */
	struct worker** workers;
	/** per-worker allocation cache */
	struct alloc_cache **worker_allocs;
	/** do we need to exit unbound (or is it only a reload?) */
	int need_to_exit;
	/** master random table ; used for port div between threads on reload*/
	struct ub_randstate* rand;
	/** master allocation cache */
	struct alloc_cache superalloc;
	/** the module environment master value, copied and changed by threads*/
	struct module_env* env;
	/** stack of module callbacks */
	struct module_stack mods;
	/** access control, which client IPs are allowed to connect */
	struct acl_list* acl;
	/** access control, which interfaces are allowed to connect */
	struct acl_list* acl_interface;
	/** TCP connection limit, limit connections from client IPs */
	struct tcl_list* tcl;
	/** local authority zones */
	struct local_zones* local_zones;
	/** last time of statistics printout */
	struct timeval time_last_stat;
	/** time when daemon started */
	struct timeval time_boot;
	/** views structure containing view tree */
	struct views* views;
#ifdef USE_DNSTAP
	/** the dnstap environment master value, copied and changed by threads*/
	struct dt_env* dtenv;
#endif
	struct shm_main_info* shm_info;
	/** response-ip set with associated actions and tags. */
	struct respip_set* respip_set;
	/** some response-ip tags or actions are configured if true */
	int use_response_ip;
	/** some RPZ policies are configured */
	int use_rpz;
#ifdef USE_DNSCRYPT
	/** the dnscrypt environment */
	struct dnsc_env* dnscenv;
#endif
<<<<<<< HEAD
#ifdef HAVE_NGTCP2
	/** the doq connection table */
	struct doq_table* doq_table;
#endif
=======
	/** reuse existing cache on reload if other conditions allow it. */
	int reuse_cache;
>>>>>>> 24e6d1e1
};

/**
 * Initialize daemon structure.
 * @return: The daemon structure, or NULL on error.
 */
struct daemon* daemon_init(void);

/**
 * Open shared listening ports (if needed).
 * The cfg member pointer must have been set for the daemon.
 * @param daemon: the daemon.
 * @return: false on error.
 */
int daemon_open_shared_ports(struct daemon* daemon);

/**
 * Fork workers and start service.
 * When the routine exits, it is no longer forked.
 * @param daemon: the daemon.
 */
void daemon_fork(struct daemon* daemon);

/**
 * Close off the worker thread information.
 * Bring the daemon back into state ready for daemon_fork again.
 * @param daemon: the daemon.
 */
void daemon_cleanup(struct daemon* daemon);

/**
 * Delete workers, close listening ports.
 * @param daemon: the daemon.
 */
void daemon_delete(struct daemon* daemon);

/**
 * Apply config settings.
 * @param daemon: the daemon.
 * @param cfg: new config settings.
 */
void daemon_apply_cfg(struct daemon* daemon, struct config_file* cfg);

#endif /* DAEMON_H */<|MERGE_RESOLUTION|>--- conflicted
+++ resolved
@@ -145,15 +145,12 @@
 	/** the dnscrypt environment */
 	struct dnsc_env* dnscenv;
 #endif
-<<<<<<< HEAD
 #ifdef HAVE_NGTCP2
 	/** the doq connection table */
 	struct doq_table* doq_table;
 #endif
-=======
 	/** reuse existing cache on reload if other conditions allow it. */
 	int reuse_cache;
->>>>>>> 24e6d1e1
 };
 
 /**
