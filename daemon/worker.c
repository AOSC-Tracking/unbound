/*
 * daemon/worker.c - worker that handles a pending list of requests.
 *
 * Copyright (c) 2007, NLnet Labs. All rights reserved.
 *
 * This software is open source.
 * 
 * Redistribution and use in source and binary forms, with or without
 * modification, are permitted provided that the following conditions
 * are met:
 * 
 * Redistributions of source code must retain the above copyright notice,
 * this list of conditions and the following disclaimer.
 * 
 * Redistributions in binary form must reproduce the above copyright notice,
 * this list of conditions and the following disclaimer in the documentation
 * and/or other materials provided with the distribution.
 * 
 * Neither the name of the NLNET LABS nor the names of its contributors may
 * be used to endorse or promote products derived from this software without
 * specific prior written permission.
 * 
 * THIS SOFTWARE IS PROVIDED BY THE COPYRIGHT HOLDERS AND CONTRIBUTORS
 * "AS IS" AND ANY EXPRESS OR IMPLIED WARRANTIES, INCLUDING, BUT NOT
 * LIMITED TO, THE IMPLIED WARRANTIES OF MERCHANTABILITY AND FITNESS FOR
 * A PARTICULAR PURPOSE ARE DISCLAIMED. IN NO EVENT SHALL THE COPYRIGHT
 * HOLDER OR CONTRIBUTORS BE LIABLE FOR ANY DIRECT, INDIRECT, INCIDENTAL,
 * SPECIAL, EXEMPLARY, OR CONSEQUENTIAL DAMAGES (INCLUDING, BUT NOT LIMITED
 * TO, PROCUREMENT OF SUBSTITUTE GOODS OR SERVICES; LOSS OF USE, DATA, OR
 * PROFITS; OR BUSINESS INTERRUPTION) HOWEVER CAUSED AND ON ANY THEORY OF
 * LIABILITY, WHETHER IN CONTRACT, STRICT LIABILITY, OR TORT (INCLUDING
 * NEGLIGENCE OR OTHERWISE) ARISING IN ANY WAY OUT OF THE USE OF THIS
 * SOFTWARE, EVEN IF ADVISED OF THE POSSIBILITY OF SUCH DAMAGE.
 */

/**
 * \file
 *
 * This file implements the worker that handles callbacks on events, for
 * pending requests.
 */
#include "config.h"
#include "util/log.h"
#include "util/net_help.h"
#include "util/random.h"
#include "daemon/worker.h"
#include "daemon/daemon.h"
#include "daemon/remote.h"
#include "daemon/acl_list.h"
#include "util/netevent.h"
#include "util/config_file.h"
#include "util/module.h"
#include "util/regional.h"
#include "util/storage/slabhash.h"
#include "services/listen_dnsport.h"
#include "services/outside_network.h"
#include "services/outbound_list.h"
#include "services/cache/rrset.h"
#include "services/cache/infra.h"
#include "services/cache/dns.h"
#include "services/authzone.h"
#include "services/mesh.h"
#include "services/localzone.h"
#include "services/rpz.h"
#include "util/data/msgparse.h"
#include "util/data/msgencode.h"
#include "util/data/dname.h"
#include "util/fptr_wlist.h"
#include "util/tube.h"
#include "util/edns.h"
#include "iterator/iter_fwd.h"
#include "iterator/iter_hints.h"
#include "iterator/iter_utils.h"
#include "validator/autotrust.h"
#include "validator/val_anchor.h"
#include "respip/respip.h"
#include "libunbound/context.h"
#include "libunbound/libworker.h"
#include "sldns/sbuffer.h"
#include "sldns/wire2str.h"
#include "util/shm_side/shm_main.h"
#include "dnscrypt/dnscrypt.h"
#include "dnstap/dtstream.h"

#ifdef HAVE_SYS_TYPES_H
#  include <sys/types.h>
#endif
#ifdef HAVE_NETDB_H
#include <netdb.h>
#endif
#include <signal.h>
#ifdef UB_ON_WINDOWS
#include "winrc/win_svc.h"
#endif

/** Size of an UDP datagram */
#define NORMAL_UDP_SIZE	512 /* bytes */
/** ratelimit for error responses */
#define ERROR_RATELIMIT 100 /* qps */

/**
 * seconds to add to prefetch leeway.  This is a TTL that expires old rrsets
 * earlier than they should in order to put the new update into the cache.
 * This additional value is to make sure that if not all TTLs are equal in
 * the message to be updated(and replaced), that rrsets with up to this much
 * extra TTL are also replaced.  This means that the resulting new message
 * will have (most likely) this TTL at least, avoiding very small 'split
 * second' TTLs due to operators choosing relative primes for TTLs (or so).
 * Also has to be at least one to break ties (and overwrite cached entry).
 */
#define PREFETCH_EXPIRY_ADD 60

/** Report on memory usage by this thread and global */
static void
worker_mem_report(struct worker* ATTR_UNUSED(worker), 
	struct serviced_query* ATTR_UNUSED(cur_serv))
{
#ifdef UNBOUND_ALLOC_STATS
	/* measure memory leakage */
	extern size_t unbound_mem_alloc, unbound_mem_freed;
	/* debug func in validator module */
	size_t total, front, back, mesh, msg, rrset, infra, ac, superac;
	size_t me, iter, val, anch;
	int i;
#ifdef CLIENT_SUBNET
	size_t subnet = 0;
#endif /* CLIENT_SUBNET */
	if(verbosity < VERB_ALGO) 
		return;
	front = listen_get_mem(worker->front);
	back = outnet_get_mem(worker->back);
	msg = slabhash_get_mem(worker->env.msg_cache);
	rrset = slabhash_get_mem(&worker->env.rrset_cache->table);
	infra = infra_get_mem(worker->env.infra_cache);
	mesh = mesh_get_mem(worker->env.mesh);
	ac = alloc_get_mem(&worker->alloc);
	superac = alloc_get_mem(&worker->daemon->superalloc);
	anch = anchors_get_mem(worker->env.anchors);
	iter = 0;
	val = 0;
	for(i=0; i<worker->env.mesh->mods.num; i++) {
		fptr_ok(fptr_whitelist_mod_get_mem(worker->env.mesh->
			mods.mod[i]->get_mem));
		if(strcmp(worker->env.mesh->mods.mod[i]->name, "validator")==0)
			val += (*worker->env.mesh->mods.mod[i]->get_mem)
				(&worker->env, i);
#ifdef CLIENT_SUBNET
		else if(strcmp(worker->env.mesh->mods.mod[i]->name,
			"subnetcache")==0)
			subnet += (*worker->env.mesh->mods.mod[i]->get_mem)
				(&worker->env, i);
#endif /* CLIENT_SUBNET */
		else	iter += (*worker->env.mesh->mods.mod[i]->get_mem)
				(&worker->env, i);
	}
	me = sizeof(*worker) + sizeof(*worker->base) + sizeof(*worker->comsig)
		+ comm_point_get_mem(worker->cmd_com) 
		+ sizeof(worker->rndstate) 
		+ regional_get_mem(worker->scratchpad) 
		+ sizeof(*worker->env.scratch_buffer) 
		+ sldns_buffer_capacity(worker->env.scratch_buffer)
		+ forwards_get_mem(worker->env.fwds)
		+ hints_get_mem(worker->env.hints);
	if(worker->thread_num == 0)
		me += acl_list_get_mem(worker->daemon->acl);
	if(cur_serv) {
		me += serviced_get_mem(cur_serv);
	}
	total = front+back+mesh+msg+rrset+infra+iter+val+ac+superac+me;
#ifdef CLIENT_SUBNET
	total += subnet;
	log_info("Memory conditions: %u front=%u back=%u mesh=%u msg=%u "
		"rrset=%u infra=%u iter=%u val=%u subnet=%u anchors=%u "
		"alloccache=%u globalalloccache=%u me=%u",
		(unsigned)total, (unsigned)front, (unsigned)back, 
		(unsigned)mesh, (unsigned)msg, (unsigned)rrset, (unsigned)infra,
		(unsigned)iter, (unsigned)val,
		(unsigned)subnet, (unsigned)anch, (unsigned)ac,
		(unsigned)superac, (unsigned)me);
#else /* no CLIENT_SUBNET */
	log_info("Memory conditions: %u front=%u back=%u mesh=%u msg=%u "
		"rrset=%u infra=%u iter=%u val=%u anchors=%u "
		"alloccache=%u globalalloccache=%u me=%u",
		(unsigned)total, (unsigned)front, (unsigned)back, 
		(unsigned)mesh, (unsigned)msg, (unsigned)rrset, 
		(unsigned)infra, (unsigned)iter, (unsigned)val, (unsigned)anch,
		(unsigned)ac, (unsigned)superac, (unsigned)me);
#endif /* CLIENT_SUBNET */
	log_info("Total heap memory estimate: %u  total-alloc: %u  "
		"total-free: %u", (unsigned)total, 
		(unsigned)unbound_mem_alloc, (unsigned)unbound_mem_freed);
#else /* no UNBOUND_ALLOC_STATS */
	size_t val = 0;
#ifdef CLIENT_SUBNET
	size_t subnet = 0;
#endif /* CLIENT_SUBNET */
	int i;
	if(verbosity < VERB_QUERY)
		return;
	for(i=0; i<worker->env.mesh->mods.num; i++) {
		fptr_ok(fptr_whitelist_mod_get_mem(worker->env.mesh->
			mods.mod[i]->get_mem));
		if(strcmp(worker->env.mesh->mods.mod[i]->name, "validator")==0)
			val += (*worker->env.mesh->mods.mod[i]->get_mem)
				(&worker->env, i);
#ifdef CLIENT_SUBNET
		else if(strcmp(worker->env.mesh->mods.mod[i]->name,
			"subnetcache")==0)
			subnet += (*worker->env.mesh->mods.mod[i]->get_mem)
				(&worker->env, i);
#endif /* CLIENT_SUBNET */
	}
#ifdef CLIENT_SUBNET
	verbose(VERB_QUERY, "cache memory msg=%u rrset=%u infra=%u val=%u "
		"subnet=%u",
		(unsigned)slabhash_get_mem(worker->env.msg_cache),
		(unsigned)slabhash_get_mem(&worker->env.rrset_cache->table),
		(unsigned)infra_get_mem(worker->env.infra_cache),
		(unsigned)val, (unsigned)subnet);
#else /* no CLIENT_SUBNET */
	verbose(VERB_QUERY, "cache memory msg=%u rrset=%u infra=%u val=%u",
		(unsigned)slabhash_get_mem(worker->env.msg_cache),
		(unsigned)slabhash_get_mem(&worker->env.rrset_cache->table),
		(unsigned)infra_get_mem(worker->env.infra_cache),
		(unsigned)val);
#endif /* CLIENT_SUBNET */
#endif /* UNBOUND_ALLOC_STATS */
}

void 
worker_send_cmd(struct worker* worker, enum worker_commands cmd)
{
	uint32_t c = (uint32_t)htonl(cmd);
	if(!tube_write_msg(worker->cmd, (uint8_t*)&c, sizeof(c), 0)) {
		log_err("worker send cmd %d failed", (int)cmd);
	}
}

int 
worker_handle_service_reply(struct comm_point* c, void* arg, int error, 
	struct comm_reply* reply_info)
{
	struct outbound_entry* e = (struct outbound_entry*)arg;
	struct worker* worker = e->qstate->env->worker;
	struct serviced_query *sq = e->qsent;

	verbose(VERB_ALGO, "worker svcd callback for qstate %p", e->qstate);
	if(error != 0) {
		mesh_report_reply(worker->env.mesh, e, reply_info, error);
		worker_mem_report(worker, sq);
		return 0;
	}
	/* sanity check. */
	if(!LDNS_QR_WIRE(sldns_buffer_begin(c->buffer))
		|| LDNS_OPCODE_WIRE(sldns_buffer_begin(c->buffer)) != 
			LDNS_PACKET_QUERY
		|| LDNS_QDCOUNT(sldns_buffer_begin(c->buffer)) > 1) {
		/* error becomes timeout for the module as if this reply
		 * never arrived. */
		verbose(VERB_ALGO, "worker: bad reply handled as timeout");
		mesh_report_reply(worker->env.mesh, e, reply_info, 
			NETEVENT_TIMEOUT);
		worker_mem_report(worker, sq);
		return 0;
	}
	mesh_report_reply(worker->env.mesh, e, reply_info, NETEVENT_NOERROR);
	worker_mem_report(worker, sq);
	return 0;
}

/** ratelimit error replies
 * @param worker: the worker struct with ratelimit counter
 * @param err: error code that would be wanted.
 * @return value of err if okay, or -1 if it should be discarded instead.
 */
static int
worker_err_ratelimit(struct worker* worker, int err)
{
	if(worker->err_limit_time == *worker->env.now) {
		/* see if limit is exceeded for this second */
		if(worker->err_limit_count++ > ERROR_RATELIMIT)
			return -1;
	} else {
		/* new second, new limits */
		worker->err_limit_time = *worker->env.now;
		worker->err_limit_count = 1;
	}
	return err;
}

/** check request sanity.
 * @param pkt: the wire packet to examine for sanity.
 * @param worker: parameters for checking.
 * @return error code, 0 OK, or -1 discard.
*/
static int 
worker_check_request(sldns_buffer* pkt, struct worker* worker)
{
	if(sldns_buffer_limit(pkt) < LDNS_HEADER_SIZE) {
		verbose(VERB_QUERY, "request too short, discarded");
		return -1;
	}
	if(sldns_buffer_limit(pkt) > NORMAL_UDP_SIZE && 
		worker->daemon->cfg->harden_large_queries) {
		verbose(VERB_QUERY, "request too large, discarded");
		return -1;
	}
	if(LDNS_QR_WIRE(sldns_buffer_begin(pkt))) {
		verbose(VERB_QUERY, "request has QR bit on, discarded");
		return -1;
	}
	if(LDNS_TC_WIRE(sldns_buffer_begin(pkt))) {
		LDNS_TC_CLR(sldns_buffer_begin(pkt));
		verbose(VERB_QUERY, "request bad, has TC bit on");
		return worker_err_ratelimit(worker, LDNS_RCODE_FORMERR);
	}
	if(LDNS_OPCODE_WIRE(sldns_buffer_begin(pkt)) != LDNS_PACKET_QUERY &&
		LDNS_OPCODE_WIRE(sldns_buffer_begin(pkt)) != LDNS_PACKET_NOTIFY) {
		verbose(VERB_QUERY, "request unknown opcode %d", 
			LDNS_OPCODE_WIRE(sldns_buffer_begin(pkt)));
		return worker_err_ratelimit(worker, LDNS_RCODE_NOTIMPL);
	}
	if(LDNS_QDCOUNT(sldns_buffer_begin(pkt)) != 1) {
		verbose(VERB_QUERY, "request wrong nr qd=%d", 
			LDNS_QDCOUNT(sldns_buffer_begin(pkt)));
		return worker_err_ratelimit(worker, LDNS_RCODE_FORMERR);
	}
	if(LDNS_ANCOUNT(sldns_buffer_begin(pkt)) != 0 && 
		(LDNS_ANCOUNT(sldns_buffer_begin(pkt)) != 1 ||
		LDNS_OPCODE_WIRE(sldns_buffer_begin(pkt)) != LDNS_PACKET_NOTIFY)) {
		verbose(VERB_QUERY, "request wrong nr an=%d", 
			LDNS_ANCOUNT(sldns_buffer_begin(pkt)));
		return worker_err_ratelimit(worker, LDNS_RCODE_FORMERR);
	}
	if(LDNS_NSCOUNT(sldns_buffer_begin(pkt)) != 0) {
		verbose(VERB_QUERY, "request wrong nr ns=%d", 
			LDNS_NSCOUNT(sldns_buffer_begin(pkt)));
		return worker_err_ratelimit(worker, LDNS_RCODE_FORMERR);
	}
	if(LDNS_ARCOUNT(sldns_buffer_begin(pkt)) > 1) {
		verbose(VERB_QUERY, "request wrong nr ar=%d", 
			LDNS_ARCOUNT(sldns_buffer_begin(pkt)));
		return worker_err_ratelimit(worker, LDNS_RCODE_FORMERR);
	}
	return 0;
}

void 
worker_handle_control_cmd(struct tube* ATTR_UNUSED(tube), uint8_t* msg,
	size_t len, int error, void* arg)
{
	struct worker* worker = (struct worker*)arg;
	enum worker_commands cmd;
	if(error != NETEVENT_NOERROR) {
		free(msg);
		if(error == NETEVENT_CLOSED)
			comm_base_exit(worker->base);
		else	log_info("control event: %d", error);
		return;
	}
	if(len != sizeof(uint32_t)) {
		fatal_exit("bad control msg length %d", (int)len);
	}
	cmd = sldns_read_uint32(msg);
	free(msg);
	switch(cmd) {
	case worker_cmd_quit:
		verbose(VERB_ALGO, "got control cmd quit");
		comm_base_exit(worker->base);
		break;
	case worker_cmd_stats:
		verbose(VERB_ALGO, "got control cmd stats");
		server_stats_reply(worker, 1);
		break;
	case worker_cmd_stats_noreset:
		verbose(VERB_ALGO, "got control cmd stats_noreset");
		server_stats_reply(worker, 0);
		break;
	case worker_cmd_remote:
		verbose(VERB_ALGO, "got control cmd remote");
		daemon_remote_exec(worker);
		break;
	default:
		log_err("bad command %d", (int)cmd);
		break;
	}
}

/** check if a delegation is secure */
static enum sec_status
check_delegation_secure(struct reply_info *rep) 
{
	/* return smallest security status */
	size_t i;
	enum sec_status sec = sec_status_secure;
	enum sec_status s;
	size_t num = rep->an_numrrsets + rep->ns_numrrsets;
	/* check if answer and authority are OK */
	for(i=0; i<num; i++) {
		s = ((struct packed_rrset_data*)rep->rrsets[i]->entry.data)
			->security;
		if(s < sec)
			sec = s;
	}
	/* in additional, only unchecked triggers revalidation */
	for(i=num; i<rep->rrset_count; i++) {
		s = ((struct packed_rrset_data*)rep->rrsets[i]->entry.data)
			->security;
		if(s == sec_status_unchecked)
			return s;
	}
	return sec;
}

/** remove nonsecure from a delegation referral additional section */
static void
deleg_remove_nonsecure_additional(struct reply_info* rep)
{
	/* we can simply edit it, since we are working in the scratch region */
	size_t i;
	enum sec_status s;

	for(i = rep->an_numrrsets+rep->ns_numrrsets; i<rep->rrset_count; i++) {
		s = ((struct packed_rrset_data*)rep->rrsets[i]->entry.data)
			->security;
		if(s != sec_status_secure) {
			memmove(rep->rrsets+i, rep->rrsets+i+1, 
				sizeof(struct ub_packed_rrset_key*)* 
				(rep->rrset_count - i - 1));
			rep->ar_numrrsets--; 
			rep->rrset_count--;
			i--;
		}
	}
}

/** answer nonrecursive query from the cache */
static int
answer_norec_from_cache(struct worker* worker, struct query_info* qinfo,
	uint16_t id, uint16_t flags, struct comm_reply* repinfo, 
	struct edns_data* edns)
{
	/* for a nonrecursive query return either:
	 * 	o an error (servfail; we try to avoid this)
	 * 	o a delegation (closest we have; this routine tries that)
	 * 	o the answer (checked by answer_from_cache) 
	 *
	 * So, grab a delegation from the rrset cache. 
	 * Then check if it needs validation, if so, this routine fails,
	 * so that iterator can prime and validator can verify rrsets.
	 */
	uint16_t udpsize = edns->udp_size;
	int secure = 0;
	time_t timenow = *worker->env.now;
	int must_validate = (!(flags&BIT_CD) || worker->env.cfg->ignore_cd)
		&& worker->env.need_to_validate;
	struct dns_msg *msg = NULL;
	struct delegpt *dp;

	dp = dns_cache_find_delegation(&worker->env, qinfo->qname, 
		qinfo->qname_len, qinfo->qtype, qinfo->qclass,
		worker->scratchpad, &msg, timenow, 0, NULL, 0);
	if(!dp) { /* no delegation, need to reprime */
		return 0;
	}
	/* In case we have a local alias, copy it into the delegation message.
	 * Shallow copy should be fine, as we'll be done with msg in this
	 * function. */
	msg->qinfo.local_alias = qinfo->local_alias;
	if(must_validate) {
		switch(check_delegation_secure(msg->rep)) {
		case sec_status_unchecked:
			/* some rrsets have not been verified yet, go and 
			 * let validator do that */
			return 0;
		case sec_status_bogus:
		case sec_status_secure_sentinel_fail:
			/* some rrsets are bogus, reply servfail */
			edns->edns_version = EDNS_ADVERTISED_VERSION;
			edns->udp_size = EDNS_ADVERTISED_SIZE;
			edns->ext_rcode = 0;
			edns->bits &= EDNS_DO;
			if(!inplace_cb_reply_servfail_call(&worker->env, qinfo, NULL,
				msg->rep, LDNS_RCODE_SERVFAIL, edns, repinfo, worker->scratchpad,
				worker->env.now_tv))
					return 0;
			/* TODO store the reason for the bogus reply in cache
			 * and implement in here instead of the hardcoded EDE */
			if (worker->env.cfg->ede) {
				EDNS_OPT_LIST_APPEND_EDE(&edns->opt_list_out,
					worker->scratchpad, LDNS_EDE_DNSSEC_BOGUS, "");
			}
			error_encode(repinfo->c->buffer, LDNS_RCODE_SERVFAIL, 
				&msg->qinfo, id, flags, edns);
			if(worker->stats.extended) {
				worker->stats.ans_bogus++;
				worker->stats.ans_rcode[LDNS_RCODE_SERVFAIL]++;
			}
			return 1;
		case sec_status_secure:
			/* all rrsets are secure */
			/* remove non-secure rrsets from the add. section*/
			if(worker->env.cfg->val_clean_additional)
				deleg_remove_nonsecure_additional(msg->rep);
			secure = 1;
			break;
		case sec_status_indeterminate:
		case sec_status_insecure:
		default:
			/* not secure */
			secure = 0;
			break;
		}
	}
	/* return this delegation from the cache */
	edns->edns_version = EDNS_ADVERTISED_VERSION;
	edns->udp_size = EDNS_ADVERTISED_SIZE;
	edns->ext_rcode = 0;
	edns->bits &= EDNS_DO;
	if(!inplace_cb_reply_cache_call(&worker->env, qinfo, NULL, msg->rep,
		(int)(flags&LDNS_RCODE_MASK), edns, repinfo, worker->scratchpad,
		worker->env.now_tv))
			return 0;
	msg->rep->flags |= BIT_QR|BIT_RA;
<<<<<<< HEAD
	if(!apply_edns_options(edns, &edns_bak, worker->env.cfg,
		repinfo->c, repinfo, *worker->env.now, worker->scratchpad) ||
		!reply_info_answer_encode(&msg->qinfo, msg->rep, id, flags, 
=======
	if(!reply_info_answer_encode(&msg->qinfo, msg->rep, id, flags,
>>>>>>> e93c75a5
		repinfo->c->buffer, 0, 1, worker->scratchpad,
		udpsize, edns, (int)(edns->bits & EDNS_DO), secure)) {
		if(!inplace_cb_reply_servfail_call(&worker->env, qinfo, NULL, NULL,
			LDNS_RCODE_SERVFAIL, edns, repinfo, worker->scratchpad,
			worker->env.now_tv))
				edns->opt_list_inplace_cb_out = NULL;
		error_encode(repinfo->c->buffer, LDNS_RCODE_SERVFAIL, 
			&msg->qinfo, id, flags, edns);
	}
	if(worker->stats.extended) {
		if(secure) worker->stats.ans_secure++;
		server_stats_insrcode(&worker->stats, repinfo->c->buffer);
	}
	return 1;
}

/** Apply, if applicable, a response IP action to a cached answer.
 * If the answer is rewritten as a result of an action, '*encode_repp' will
 * point to the reply info containing the modified answer.  '*encode_repp' will
 * be intact otherwise.
 * It returns 1 on success, 0 otherwise. */
static int
apply_respip_action(struct worker* worker, const struct query_info* qinfo,
	struct respip_client_info* cinfo, struct reply_info* rep,
	struct comm_reply* repinfo, struct ub_packed_rrset_key** alias_rrset,
	struct reply_info** encode_repp, struct auth_zones* az)
{
	struct respip_action_info actinfo = {0, 0, 0, 0, NULL, 0, NULL};
	actinfo.action = respip_none;

	if(qinfo->qtype != LDNS_RR_TYPE_A &&
		qinfo->qtype != LDNS_RR_TYPE_AAAA &&
		qinfo->qtype != LDNS_RR_TYPE_ANY)
		return 1;

	if(!respip_rewrite_reply(qinfo, cinfo, rep, encode_repp, &actinfo,
		alias_rrset, 0, worker->scratchpad, az, NULL))
		return 0;

	/* xxx_deny actions mean dropping the reply, unless the original reply
	 * was redirected to response-ip data. */
	if((actinfo.action == respip_deny ||
		actinfo.action == respip_inform_deny) &&
		*encode_repp == rep)
		*encode_repp = NULL;

	/* If address info is returned, it means the action should be an
	 * 'inform' variant and the information should be logged. */
	if(actinfo.addrinfo) {
		respip_inform_print(&actinfo, qinfo->qname,
			qinfo->qtype, qinfo->qclass, qinfo->local_alias,
			repinfo);

		if(worker->stats.extended && actinfo.rpz_used) {
			if(actinfo.rpz_disabled)
				worker->stats.rpz_action[RPZ_DISABLED_ACTION]++;
			if(actinfo.rpz_cname_override)
				worker->stats.rpz_action[RPZ_CNAME_OVERRIDE_ACTION]++;
			else
				worker->stats.rpz_action[
					respip_action_to_rpz_action(actinfo.action)]++;
		}
	}

	return 1;
}

/** answer query from the cache.
 * Normally, the answer message will be built in repinfo->c->buffer; if the
 * answer is supposed to be suppressed or the answer is supposed to be an
 * incomplete CNAME chain, the buffer is explicitly cleared to signal the
 * caller as such.  In the latter case *partial_rep will point to the incomplete
 * reply, and this function is (possibly) supposed to be called again with that
 * *partial_rep value to complete the chain.  In addition, if the query should
 * be completely dropped, '*need_drop' will be set to 1. */
static int
answer_from_cache(struct worker* worker, struct query_info* qinfo,
	struct respip_client_info* cinfo, int* need_drop, int* is_expired_answer,
	int* is_secure_answer, struct ub_packed_rrset_key** alias_rrset,
	struct reply_info** partial_repp,
	struct reply_info* rep, uint16_t id, uint16_t flags,
	struct comm_reply* repinfo, struct edns_data* edns)
{
	time_t timenow = *worker->env.now;
	uint16_t udpsize = edns->udp_size;
	struct reply_info* encode_rep = rep;
	struct reply_info* partial_rep = *partial_repp;
	int must_validate = (!(flags&BIT_CD) || worker->env.cfg->ignore_cd)
		&& worker->env.need_to_validate;
	*partial_repp = NULL;  /* avoid accidental further pass */

	/* Check TTL */
	if(rep->ttl < timenow) {
		/* Check if we need to serve expired now */
		if(worker->env.cfg->serve_expired &&
			!worker->env.cfg->serve_expired_client_timeout) {
				if(worker->env.cfg->serve_expired_ttl &&
					rep->serve_expired_ttl < timenow)
					return 0;
				if(!rrset_array_lock(rep->ref, rep->rrset_count, 0))
					return 0;
				*is_expired_answer = 1;
		} else {
			/* the rrsets may have been updated in the meantime.
			 * we will refetch the message format from the
			 * authoritative server
			 */
			return 0;
		}
	} else {
		if(!rrset_array_lock(rep->ref, rep->rrset_count, timenow))
			return 0;
	}
	/* locked and ids and ttls are OK. */

	/* check CNAME chain (if any) */
	if(rep->an_numrrsets > 0 && (rep->rrsets[0]->rk.type ==
		htons(LDNS_RR_TYPE_CNAME) || rep->rrsets[0]->rk.type ==
		htons(LDNS_RR_TYPE_DNAME))) {
		if(!reply_check_cname_chain(qinfo, rep)) {
			/* cname chain invalid, redo iterator steps */
			verbose(VERB_ALGO, "Cache reply: cname chain broken");
			goto bail_out;
		}
	}
	/* check security status of the cached answer */
	if(must_validate && (rep->security == sec_status_bogus ||
		rep->security == sec_status_secure_sentinel_fail)) {
		/* BAD cached */
		edns->edns_version = EDNS_ADVERTISED_VERSION;
		edns->udp_size = EDNS_ADVERTISED_SIZE;
		edns->ext_rcode = 0;
		edns->bits &= EDNS_DO;
		if(!inplace_cb_reply_servfail_call(&worker->env, qinfo, NULL, rep,
			LDNS_RCODE_SERVFAIL, edns, repinfo, worker->scratchpad,
			worker->env.now_tv))
			goto bail_out;
		/* TODO store the reason for the bogus reply in cache
		 * and implement in here instead of the hardcoded EDE */
		if (worker->env.cfg->ede) {
			EDNS_OPT_LIST_APPEND_EDE(&edns->opt_list_out,
				worker->scratchpad, LDNS_EDE_DNSSEC_BOGUS, "");
		}
		error_encode(repinfo->c->buffer, LDNS_RCODE_SERVFAIL,
			qinfo, id, flags, edns);
		rrset_array_unlock_touch(worker->env.rrset_cache,
			worker->scratchpad, rep->ref, rep->rrset_count);
		if(worker->stats.extended) {
			worker->stats.ans_bogus ++;
			worker->stats.ans_rcode[LDNS_RCODE_SERVFAIL] ++;
		}
		return 1;
	} else if(rep->security == sec_status_unchecked && must_validate) {
		verbose(VERB_ALGO, "Cache reply: unchecked entry needs "
			"validation");
		goto bail_out; /* need to validate cache entry first */
	} else if(rep->security == sec_status_secure) {
		if(reply_all_rrsets_secure(rep)) {
			*is_secure_answer = 1;
		} else {
			if(must_validate) {
				verbose(VERB_ALGO, "Cache reply: secure entry"
					" changed status");
				goto bail_out; /* rrset changed, re-verify */
			}
			*is_secure_answer = 0;
		}
	} else *is_secure_answer = 0;

	edns->edns_version = EDNS_ADVERTISED_VERSION;
	edns->udp_size = EDNS_ADVERTISED_SIZE;
	edns->ext_rcode = 0;
	edns->bits &= EDNS_DO;
	if(!inplace_cb_reply_cache_call(&worker->env, qinfo, NULL, rep,
		(int)(flags&LDNS_RCODE_MASK), edns, repinfo, worker->scratchpad,
		worker->env.now_tv))
		goto bail_out;
	*alias_rrset = NULL; /* avoid confusion if caller set it to non-NULL */
	if((worker->daemon->use_response_ip || worker->daemon->use_rpz) &&
		!partial_rep && !apply_respip_action(worker, qinfo, cinfo, rep,
		repinfo, alias_rrset,
		&encode_rep, worker->env.auth_zones)) {
		goto bail_out;
	} else if(partial_rep &&
		!respip_merge_cname(partial_rep, qinfo, rep, cinfo,
		must_validate, &encode_rep, worker->scratchpad,
		worker->env.auth_zones)) {
		goto bail_out;
	}
	if(encode_rep != rep) {
		/* if rewritten, it can't be considered "secure" */
		*is_secure_answer = 0;
	}
	if(!encode_rep || *alias_rrset) {
		if(!encode_rep)
			*need_drop = 1;
		else {
			/* If a partial CNAME chain is found, we first need to
			 * make a copy of the reply in the scratchpad so we
			 * can release the locks and lookup the cache again. */
			*partial_repp = reply_info_copy(encode_rep, NULL,
				worker->scratchpad);
			if(!*partial_repp)
				goto bail_out;
		}
<<<<<<< HEAD
	} else if(!apply_edns_options(edns, &edns_bak, worker->env.cfg,
		repinfo->c, repinfo, *worker->env.now, worker->scratchpad) ||
		!reply_info_answer_encode(qinfo, encode_rep, id, flags,
		repinfo->c->buffer, timenow, 1, worker->scratchpad,
		udpsize, edns, (int)(edns->bits & EDNS_DO), *is_secure_answer)) {
		if(!inplace_cb_reply_servfail_call(&worker->env, qinfo, NULL, NULL,
			LDNS_RCODE_SERVFAIL, edns, repinfo, worker->scratchpad,
			worker->env.now_tv))
				edns->opt_list = NULL;
		error_encode(repinfo->c->buffer, LDNS_RCODE_SERVFAIL, 
			qinfo, id, flags, edns);
=======
	} else {
		/* We don't check the global ede as this is a warning, not
		 * an error */
		if (*is_expired_answer == 1 &&
			worker->env.cfg->ede_serve_expired && worker->env.cfg->ede) {
			EDNS_OPT_LIST_APPEND_EDE(&edns->opt_list_out,
				worker->scratchpad, LDNS_EDE_STALE_ANSWER, "");
		}
		if(!reply_info_answer_encode(qinfo, encode_rep, id, flags,
			repinfo->c->buffer, timenow, 1, worker->scratchpad,
			udpsize, edns, (int)(edns->bits & EDNS_DO),
			*is_secure_answer)) {
			if(!inplace_cb_reply_servfail_call(&worker->env, qinfo,
				NULL, NULL, LDNS_RCODE_SERVFAIL, edns, repinfo,
				worker->scratchpad, worker->env.now_tv))
					edns->opt_list_inplace_cb_out = NULL;
			error_encode(repinfo->c->buffer, LDNS_RCODE_SERVFAIL,
				qinfo, id, flags, edns);
		}
>>>>>>> e93c75a5
	}
	/* cannot send the reply right now, because blocking network syscall
	 * is bad while holding locks. */
	rrset_array_unlock_touch(worker->env.rrset_cache, worker->scratchpad,
		rep->ref, rep->rrset_count);
	/* go and return this buffer to the client */
	return 1;

bail_out:
	rrset_array_unlock_touch(worker->env.rrset_cache, 
		worker->scratchpad, rep->ref, rep->rrset_count);
	return 0;
}

/** Reply to client and perform prefetch to keep cache up to date. */
static void
reply_and_prefetch(struct worker* worker, struct query_info* qinfo,
	uint16_t flags, struct comm_reply* repinfo, time_t leeway, int noreply,
	int rpz_passthru, struct edns_option* opt_list)
{
	(void)opt_list;
	/* first send answer to client to keep its latency
	 * as small as a cachereply */
	if(!noreply) {
		if(repinfo->c->tcp_req_info) {
			sldns_buffer_copy(
				repinfo->c->tcp_req_info->spool_buffer,
				repinfo->c->buffer);
		}
		comm_point_send_reply(repinfo);
	}
	server_stats_prefetch(&worker->stats, worker);
#ifdef CLIENT_SUBNET
	/* Check if the subnet module is enabled. In that case pass over the
	 * comm_reply information for ECS generation later. The mesh states are
	 * unique when subnet is enabled. */
	if(modstack_find(&worker->env.mesh->mods, "subnetcache") != -1
		&& worker->env.unique_mesh) {
		mesh_new_prefetch(worker->env.mesh, qinfo, flags, leeway +
			PREFETCH_EXPIRY_ADD, rpz_passthru, repinfo, opt_list);
		return;
	}
#endif
	/* create the prefetch in the mesh as a normal lookup without
	 * client addrs waiting, which has the cache blacklisted (to bypass
	 * the cache and go to the network for the data). */
	/* this (potentially) runs the mesh for the new query */
	mesh_new_prefetch(worker->env.mesh, qinfo, flags, leeway +
		PREFETCH_EXPIRY_ADD, rpz_passthru, NULL, NULL);
}

/**
 * Fill CH class answer into buffer. Keeps query.
 * @param pkt: buffer
 * @param str: string to put into text record (<255).
 * 	array of strings, every string becomes a text record.
 * @param num: number of strings in array.
 * @param edns: edns reply information.
 * @param worker: worker with scratch region.
 * @param repinfo: reply information for a communication point.
 */
static void
chaos_replystr(sldns_buffer* pkt, char** str, int num, struct edns_data* edns,
	struct worker* worker, struct comm_reply* repinfo)
{
	int i;
	unsigned int rd = LDNS_RD_WIRE(sldns_buffer_begin(pkt));
	unsigned int cd = LDNS_CD_WIRE(sldns_buffer_begin(pkt));
	size_t udpsize = edns->udp_size;
	edns->edns_version = EDNS_ADVERTISED_VERSION;
	edns->udp_size = EDNS_ADVERTISED_SIZE;
	edns->bits &= EDNS_DO;
	if(!inplace_cb_reply_local_call(&worker->env, NULL, NULL, NULL,
		LDNS_RCODE_NOERROR, edns, repinfo, worker->scratchpad,
		worker->env.now_tv))
			edns->opt_list_inplace_cb_out = NULL;
	sldns_buffer_clear(pkt);
	sldns_buffer_skip(pkt, (ssize_t)sizeof(uint16_t)); /* skip id */
	sldns_buffer_write_u16(pkt, (uint16_t)(BIT_QR|BIT_RA));
	if(rd) LDNS_RD_SET(sldns_buffer_begin(pkt));
	if(cd) LDNS_CD_SET(sldns_buffer_begin(pkt));
	sldns_buffer_write_u16(pkt, 1); /* qdcount */
	sldns_buffer_write_u16(pkt, (uint16_t)num); /* ancount */
	sldns_buffer_write_u16(pkt, 0); /* nscount */
	sldns_buffer_write_u16(pkt, 0); /* arcount */
	(void)query_dname_len(pkt); /* skip qname */
	sldns_buffer_skip(pkt, (ssize_t)sizeof(uint16_t)); /* skip qtype */
	sldns_buffer_skip(pkt, (ssize_t)sizeof(uint16_t)); /* skip qclass */
	for(i=0; i<num; i++) {
		size_t len = strlen(str[i]);
		if(len>255) len=255; /* cap size of TXT record */
		if(sldns_buffer_position(pkt)+2+2+2+4+2+1+len+
			calc_edns_field_size(edns) > udpsize) {
			sldns_buffer_write_u16_at(pkt, 6, i); /* ANCOUNT */
			LDNS_TC_SET(sldns_buffer_begin(pkt));
			break;
		}
		sldns_buffer_write_u16(pkt, 0xc00c); /* compr ptr to query */
		sldns_buffer_write_u16(pkt, LDNS_RR_TYPE_TXT);
		sldns_buffer_write_u16(pkt, LDNS_RR_CLASS_CH);
		sldns_buffer_write_u32(pkt, 0); /* TTL */
		sldns_buffer_write_u16(pkt, sizeof(uint8_t) + len);
		sldns_buffer_write_u8(pkt, len);
		sldns_buffer_write(pkt, str[i], len);
	}
	sldns_buffer_flip(pkt);
	if(sldns_buffer_capacity(pkt) >=
		sldns_buffer_limit(pkt)+calc_edns_field_size(edns))
		attach_edns_record(pkt, edns);
}

/** Reply with one string */
static void
chaos_replyonestr(sldns_buffer* pkt, const char* str, struct edns_data* edns,
	struct worker* worker, struct comm_reply* repinfo)
{
	chaos_replystr(pkt, (char**)&str, 1, edns, worker, repinfo);
}

/**
 * Create CH class trustanchor answer.
 * @param pkt: buffer
 * @param edns: edns reply information.
 * @param w: worker with scratch region.
 * @param repinfo: reply information for a communication point.
 */
static void
chaos_trustanchor(sldns_buffer* pkt, struct edns_data* edns, struct worker* w,
	struct comm_reply* repinfo)
{
#define TA_RESPONSE_MAX_TXT 16 /* max number of TXT records */
#define TA_RESPONSE_MAX_TAGS 32 /* max number of tags printed per zone */
	char* str_array[TA_RESPONSE_MAX_TXT];
	uint16_t tags[TA_RESPONSE_MAX_TAGS];
	int num = 0;
	struct trust_anchor* ta;

	if(!w->env.need_to_validate) {
		/* no validator module, reply no trustanchors */
		chaos_replystr(pkt, NULL, 0, edns, w, repinfo);
		return;
	}

	/* fill the string with contents */
	lock_basic_lock(&w->env.anchors->lock);
	RBTREE_FOR(ta, struct trust_anchor*, w->env.anchors->tree) {
		char* str;
		size_t i, numtag, str_len = 255;
		if(num == TA_RESPONSE_MAX_TXT) continue;
		str = (char*)regional_alloc(w->scratchpad, str_len);
		if(!str) continue;
		lock_basic_lock(&ta->lock);
		numtag = anchor_list_keytags(ta, tags, TA_RESPONSE_MAX_TAGS);
		if(numtag == 0) {
			/* empty, insecure point */
			lock_basic_unlock(&ta->lock);
			continue;
		}
		str_array[num] = str;
		num++;

		/* spool name of anchor */
		(void)sldns_wire2str_dname_buf(ta->name, ta->namelen, str, str_len);
		str_len -= strlen(str); str += strlen(str);
		/* spool tags */
		for(i=0; i<numtag; i++) {
			snprintf(str, str_len, " %u", (unsigned)tags[i]);
			str_len -= strlen(str); str += strlen(str);
		}
		lock_basic_unlock(&ta->lock);
	}
	lock_basic_unlock(&w->env.anchors->lock);

	chaos_replystr(pkt, str_array, num, edns, w, repinfo);
	regional_free_all(w->scratchpad);
}

/**
 * Answer CH class queries.
 * @param w: worker
 * @param qinfo: query info. Pointer into packet buffer.
 * @param edns: edns info from query.
 * @param repinfo: reply information for a communication point.
 * @param pkt: packet buffer.
 * @return: true if a reply is to be sent.
 */
static int
answer_chaos(struct worker* w, struct query_info* qinfo,
	struct edns_data* edns, struct comm_reply* repinfo, sldns_buffer* pkt)
{
	struct config_file* cfg = w->env.cfg;
	if(qinfo->qtype != LDNS_RR_TYPE_ANY && qinfo->qtype != LDNS_RR_TYPE_TXT)
		return 0;
	if(query_dname_compare(qinfo->qname, 
		(uint8_t*)"\002id\006server") == 0 ||
		query_dname_compare(qinfo->qname, 
		(uint8_t*)"\010hostname\004bind") == 0)
	{
		if(cfg->hide_identity) 
			return 0;
		if(cfg->identity==NULL || cfg->identity[0]==0) {
			char buf[MAXHOSTNAMELEN+1];
			if (gethostname(buf, MAXHOSTNAMELEN) == 0) {
				buf[MAXHOSTNAMELEN] = 0;
				chaos_replyonestr(pkt, buf, edns, w, repinfo);
			} else 	{
				log_err("gethostname: %s", strerror(errno));
				chaos_replyonestr(pkt, "no hostname", edns, w, repinfo);
			}
		}
		else 	chaos_replyonestr(pkt, cfg->identity, edns, w, repinfo);
		return 1;
	}
	if(query_dname_compare(qinfo->qname, 
		(uint8_t*)"\007version\006server") == 0 ||
		query_dname_compare(qinfo->qname, 
		(uint8_t*)"\007version\004bind") == 0)
	{
		if(cfg->hide_version) 
			return 0;
		if(cfg->version==NULL || cfg->version[0]==0)
			chaos_replyonestr(pkt, PACKAGE_STRING, edns, w, repinfo);
		else 	chaos_replyonestr(pkt, cfg->version, edns, w, repinfo);
		return 1;
	}
	if(query_dname_compare(qinfo->qname,
		(uint8_t*)"\013trustanchor\007unbound") == 0)
	{
		if(cfg->hide_trustanchor)
			return 0;
		chaos_trustanchor(pkt, edns, w, repinfo);
		return 1;
	}

	return 0;
}

/**
 * Answer notify queries.  These are notifies for authoritative zones,
 * the reply is an ack that the notify has been received.  We need to check
 * access permission here.
 * @param w: worker
 * @param qinfo: query info. Pointer into packet buffer.
 * @param edns: edns info from query.
 * @param repinfo: reply info with source address.
 * @param pkt: packet buffer.
 */
static void
answer_notify(struct worker* w, struct query_info* qinfo, 
	struct edns_data* edns, sldns_buffer* pkt, struct comm_reply* repinfo)
{
	int refused = 0;
	int rcode = LDNS_RCODE_NOERROR;
	uint32_t serial = 0;
	int has_serial;
	if(!w->env.auth_zones) return;
	has_serial = auth_zone_parse_notify_serial(pkt, &serial);
	if(auth_zones_notify(w->env.auth_zones, &w->env, qinfo->qname,
		qinfo->qname_len, qinfo->qclass, &repinfo->addr,
		repinfo->addrlen, has_serial, serial, &refused)) {
		rcode = LDNS_RCODE_NOERROR;
	} else {
		if(refused)
			rcode = LDNS_RCODE_REFUSED;
		else	rcode = LDNS_RCODE_SERVFAIL;
	}

	if(verbosity >= VERB_DETAIL) {
		char buf[380];
		char zname[255+1];
		char sr[25];
		dname_str(qinfo->qname, zname);
		sr[0]=0;
		if(has_serial)
			snprintf(sr, sizeof(sr), "serial %u ",
				(unsigned)serial);
		if(rcode == LDNS_RCODE_REFUSED)
			snprintf(buf, sizeof(buf),
				"refused NOTIFY %sfor %s from", sr, zname);
		else if(rcode == LDNS_RCODE_SERVFAIL)
			snprintf(buf, sizeof(buf),
				"servfail for NOTIFY %sfor %s from", sr, zname);
		else	snprintf(buf, sizeof(buf),
				"received NOTIFY %sfor %s from", sr, zname);
		log_addr(VERB_DETAIL, buf, &repinfo->addr, repinfo->addrlen);
	}
	edns->edns_version = EDNS_ADVERTISED_VERSION;
	edns->udp_size = EDNS_ADVERTISED_SIZE;
	edns->ext_rcode = 0;
	edns->bits &= EDNS_DO;
	error_encode(pkt, rcode, qinfo,
		*(uint16_t*)(void *)sldns_buffer_begin(pkt),
		sldns_buffer_read_u16_at(pkt, 2), edns);
	LDNS_OPCODE_SET(sldns_buffer_begin(pkt), LDNS_PACKET_NOTIFY);
}

static int
deny_refuse(struct comm_point* c, enum acl_access acl,
	enum acl_access deny, enum acl_access refuse,
	struct worker* worker, struct comm_reply* repinfo,
	struct acl_addr* acladdr, int ede)
{
	if(acl == deny) {
		if(verbosity >= VERB_ALGO) {
			log_acl_action("dropped", &repinfo->addr,
				repinfo->addrlen, acl, acladdr);
			log_buf(VERB_ALGO, "dropped", c->buffer);
		}
		comm_point_drop_reply(repinfo);
		if(worker->stats.extended)
			worker->stats.unwanted_queries++;
		return 0;
	} else if(acl == refuse) {
		size_t opt_rr_mark;

		if(verbosity >= VERB_ALGO) {
			log_acl_action("refused", &repinfo->addr,
				repinfo->addrlen, acl, acladdr);
			log_buf(VERB_ALGO, "refuse", c->buffer);
		}

		if(worker->stats.extended)
			worker->stats.unwanted_queries++;
		if(worker_check_request(c->buffer, worker) == -1) {
			comm_point_drop_reply(repinfo);
			return 0; /* discard this */
		}
		/* worker_check_request() above guarantees that the buffer contains at
		 * least a header and that qdcount == 1
		 */
		log_assert(sldns_buffer_limit(c->buffer) >= LDNS_HEADER_SIZE
			&& LDNS_QDCOUNT(sldns_buffer_begin(c->buffer)) == 1);

		sldns_buffer_skip(c->buffer, LDNS_HEADER_SIZE); /* skip header */

		/* check additional section is present and that we respond with EDEs */
		if(LDNS_ARCOUNT(sldns_buffer_begin(c->buffer)) != 1
			|| !ede) {
			LDNS_QDCOUNT_SET(sldns_buffer_begin(c->buffer), 0);
			LDNS_ANCOUNT_SET(sldns_buffer_begin(c->buffer), 0);
			LDNS_NSCOUNT_SET(sldns_buffer_begin(c->buffer), 0);
			LDNS_ARCOUNT_SET(sldns_buffer_begin(c->buffer), 0);
			LDNS_QR_SET(sldns_buffer_begin(c->buffer));
			LDNS_RCODE_SET(sldns_buffer_begin(c->buffer),
				LDNS_RCODE_REFUSED);
			sldns_buffer_flip(c->buffer);
			return 1;
		}

		if (!query_dname_len(c->buffer)) {
			LDNS_QDCOUNT_SET(sldns_buffer_begin(c->buffer), 0);
			LDNS_ANCOUNT_SET(sldns_buffer_begin(c->buffer), 0);
			LDNS_NSCOUNT_SET(sldns_buffer_begin(c->buffer), 0);
			LDNS_ARCOUNT_SET(sldns_buffer_begin(c->buffer), 0);
			LDNS_QR_SET(sldns_buffer_begin(c->buffer));
			LDNS_RCODE_SET(sldns_buffer_begin(c->buffer),
				LDNS_RCODE_FORMERR);
			sldns_buffer_set_position(c->buffer, LDNS_HEADER_SIZE);
			sldns_buffer_flip(c->buffer);
			return 1;
		}
		/* space available for query type and class? */
		if (sldns_buffer_remaining(c->buffer) < 2 * sizeof(uint16_t)) {
                        LDNS_QR_SET(sldns_buffer_begin(c->buffer));
                        LDNS_RCODE_SET(sldns_buffer_begin(c->buffer),
				 LDNS_RCODE_FORMERR);
			LDNS_QDCOUNT_SET(sldns_buffer_begin(c->buffer), 0);
			LDNS_ANCOUNT_SET(sldns_buffer_begin(c->buffer), 0);
			LDNS_NSCOUNT_SET(sldns_buffer_begin(c->buffer), 0);
			LDNS_ARCOUNT_SET(sldns_buffer_begin(c->buffer), 0);
			sldns_buffer_set_position(c->buffer, LDNS_HEADER_SIZE);
                        sldns_buffer_flip(c->buffer);
			return 1;
		}
		LDNS_QR_SET(sldns_buffer_begin(c->buffer));
		LDNS_RCODE_SET(sldns_buffer_begin(c->buffer), 
			LDNS_RCODE_REFUSED);

		sldns_buffer_skip(c->buffer, (ssize_t)sizeof(uint16_t)); /* skip qtype */

		sldns_buffer_skip(c->buffer, (ssize_t)sizeof(uint16_t)); /* skip qclass */

		/* The OPT RR to be returned should come directly after
		 * the query, so mark this spot.
		 */
		opt_rr_mark = sldns_buffer_position(c->buffer);

		/* Skip through the RR records */
		if(LDNS_ANCOUNT(sldns_buffer_begin(c->buffer)) != 0 ||
			LDNS_NSCOUNT(sldns_buffer_begin(c->buffer)) != 0) {
			if(!skip_pkt_rrs(c->buffer, 
				((int)LDNS_ANCOUNT(sldns_buffer_begin(c->buffer)))+
				((int)LDNS_NSCOUNT(sldns_buffer_begin(c->buffer))))) {
				LDNS_RCODE_SET(sldns_buffer_begin(c->buffer),
					LDNS_RCODE_FORMERR);
				LDNS_ANCOUNT_SET(sldns_buffer_begin(c->buffer), 0);
				LDNS_NSCOUNT_SET(sldns_buffer_begin(c->buffer), 0);
				LDNS_ARCOUNT_SET(sldns_buffer_begin(c->buffer), 0);
				sldns_buffer_set_position(c->buffer, opt_rr_mark);
				sldns_buffer_flip(c->buffer);
				return 1;
			}
		}
		/* Do we have a valid OPT RR here? If not return REFUSED (could be a valid TSIG or something so no FORMERR) */
		/* domain name must be the root of length 1. */
		if(sldns_buffer_remaining(c->buffer) < 1 || *sldns_buffer_current(c->buffer) != 0) {
			LDNS_ANCOUNT_SET(sldns_buffer_begin(c->buffer), 0);
			LDNS_NSCOUNT_SET(sldns_buffer_begin(c->buffer), 0);
			LDNS_ARCOUNT_SET(sldns_buffer_begin(c->buffer), 0);
			sldns_buffer_set_position(c->buffer, opt_rr_mark);
			sldns_buffer_flip(c->buffer);
			return 1;
		} else {
			sldns_buffer_skip(c->buffer, 1); /* skip root label */
		}
		if(sldns_buffer_remaining(c->buffer) < 2 ||
			sldns_buffer_read_u16(c->buffer) != LDNS_RR_TYPE_OPT) {
			LDNS_ANCOUNT_SET(sldns_buffer_begin(c->buffer), 0);
			LDNS_NSCOUNT_SET(sldns_buffer_begin(c->buffer), 0);
			LDNS_ARCOUNT_SET(sldns_buffer_begin(c->buffer), 0);
			sldns_buffer_set_position(c->buffer, opt_rr_mark);
			sldns_buffer_flip(c->buffer);
			return 1;
		}
		/* Write OPT RR directly after the query,
		 * so without the (possibly skipped) Answer and NS RRs
		 */
		LDNS_ANCOUNT_SET(sldns_buffer_begin(c->buffer), 0);
		LDNS_NSCOUNT_SET(sldns_buffer_begin(c->buffer), 0);
		sldns_buffer_clear(c->buffer); /* reset write limit */
		sldns_buffer_set_position(c->buffer, opt_rr_mark);

		/* Check if OPT record can be written
		 * 17 == root label (1) + RR type (2) + UDP Size (2)
		 *     + Fields (4) + rdata len (2) + EDE Option code (2)
		 *     + EDE Option length (2) + EDE info-code (2)
		 */
		if (sldns_buffer_available(c->buffer, 17) == 0) {
			LDNS_ARCOUNT_SET(sldns_buffer_begin(c->buffer), 0);
			sldns_buffer_flip(c->buffer);
			return 1;
		}

		LDNS_ARCOUNT_SET(sldns_buffer_begin(c->buffer), 1);

		/* root label */
		sldns_buffer_write_u8(c->buffer, 0);
		sldns_buffer_write_u16(c->buffer, LDNS_RR_TYPE_OPT);
		sldns_buffer_write_u16(c->buffer, EDNS_ADVERTISED_SIZE);

		/* write OPT Record TTL Field */
		sldns_buffer_write_u32(c->buffer, 0);

		/* write rdata len: EDE option + length + info-code */
		sldns_buffer_write_u16(c->buffer, 6);

		/* write OPTIONS; add EDE option code */
		sldns_buffer_write_u16(c->buffer, LDNS_EDNS_EDE);

		/* write single EDE option length (for just 1 info-code) */
		sldns_buffer_write_u16(c->buffer, 2);

		/* write single EDE info-code */
		sldns_buffer_write_u16(c->buffer, LDNS_EDE_PROHIBITED);

		sldns_buffer_flip(c->buffer);

		verbose(VERB_ALGO, "attached EDE code: %d", LDNS_EDE_PROHIBITED);

		return 1;

	}

	return -1;
}

static int
deny_refuse_all(struct comm_point* c, enum acl_access acl,
	struct worker* worker, struct comm_reply* repinfo,
	struct acl_addr* acladdr, int ede)
{
	return deny_refuse(c, acl, acl_deny, acl_refuse, worker, repinfo,
		acladdr, ede);
}

static int
deny_refuse_non_local(struct comm_point* c, enum acl_access acl,
	struct worker* worker, struct comm_reply* repinfo,
	struct acl_addr* acladdr, int ede)
{
	return deny_refuse(c, acl, acl_deny_non_local, acl_refuse_non_local,
		worker, repinfo, acladdr, ede);
}

int 
worker_handle_request(struct comm_point* c, void* arg, int error,
	struct comm_reply* repinfo)
{
	struct worker* worker = (struct worker*)arg;
	int ret;
	hashvalue_type h;
	struct lruhash_entry* e;
	struct query_info qinfo;
	struct edns_data edns;
	struct edns_option* original_edns_list = NULL;
	enum acl_access acl;
	struct acl_addr* acladdr;
	int rc = 0;
	int need_drop = 0;
	int is_expired_answer = 0;
	int is_secure_answer = 0;
	int rpz_passthru = 0;
	/* We might have to chase a CNAME chain internally, in which case
	 * we'll have up to two replies and combine them to build a complete
	 * answer.  These variables control this case. */
	struct ub_packed_rrset_key* alias_rrset = NULL;
	struct reply_info* partial_rep = NULL;
	struct query_info* lookup_qinfo = &qinfo;
	struct query_info qinfo_tmp; /* placeholder for lookup_qinfo */
	struct respip_client_info* cinfo = NULL, cinfo_tmp;
	int valid_cookie = 0;
	memset(&qinfo, 0, sizeof(qinfo));

	if((error != NETEVENT_NOERROR && error != NETEVENT_DONE)|| !repinfo) {
		/* some bad tcp query DNS formats give these error calls */
		verbose(VERB_ALGO, "handle request called with err=%d", error);
		return 0;
	}
#ifdef USE_DNSCRYPT
	repinfo->max_udp_size = worker->daemon->cfg->max_udp_size;
	if(!dnsc_handle_curved_request(worker->daemon->dnscenv, repinfo)) {
		worker->stats.num_query_dnscrypt_crypted_malformed++;
		return 0;
	}
	if(c->dnscrypt && !repinfo->is_dnscrypted) {
		char buf[LDNS_MAX_DOMAINLEN+1];
		/* Check if this is unencrypted and asking for certs */
		if(worker_check_request(c->buffer, worker) != 0) {
			verbose(VERB_ALGO,
				"dnscrypt: worker check request: bad query.");
			log_addr(VERB_CLIENT,"from",&repinfo->addr,
				repinfo->addrlen);
			comm_point_drop_reply(repinfo);
			return 0;
		}
		if(!query_info_parse(&qinfo, c->buffer)) {
			verbose(VERB_ALGO,
				"dnscrypt: worker parse request: formerror.");
			log_addr(VERB_CLIENT, "from", &repinfo->addr,
				repinfo->addrlen);
			comm_point_drop_reply(repinfo);
			return 0;
		}
		dname_str(qinfo.qname, buf);
		if(!(qinfo.qtype == LDNS_RR_TYPE_TXT &&
			strcasecmp(buf,
			worker->daemon->dnscenv->provider_name) == 0)) {
			verbose(VERB_ALGO,
				"dnscrypt: not TXT \"%s\". Received: %s \"%s\"",
				worker->daemon->dnscenv->provider_name,
				sldns_rr_descript(qinfo.qtype)->_name,
				buf);
			comm_point_drop_reply(repinfo);
			worker->stats.num_query_dnscrypt_cleartext++;
			return 0;
		}
		worker->stats.num_query_dnscrypt_cert++;
		sldns_buffer_rewind(c->buffer);
	} else if(c->dnscrypt && repinfo->is_dnscrypted) {
		worker->stats.num_query_dnscrypt_crypted++;
	}
#endif
#ifdef USE_DNSTAP
	/*
	 * sending src (client)/dst (local service) addresses over DNSTAP from incoming request handler
	 */
	if(worker->dtenv.log_client_query_messages) {
		log_addr(VERB_ALGO, "request from client", &repinfo->addr, repinfo->addrlen);
		log_addr(VERB_ALGO, "to local addr", (void*)repinfo->c->socket->addr->ai_addr, repinfo->c->socket->addr->ai_addrlen);
		dt_msg_send_client_query(&worker->dtenv, &repinfo->addr, (void*)repinfo->c->socket->addr->ai_addr, c->type, c->buffer);
	}
#endif
	acladdr = acl_addr_lookup(worker->daemon->acl, &repinfo->addr, 
		repinfo->addrlen);
	/* If there is no ACL based on client IP use the interface ACL. */
	if(!acladdr && c->socket) {
		acladdr = c->socket->acl;
	}
	acl = acl_get_control(acladdr);

	if((ret=deny_refuse_all(c, acl, worker, repinfo, acladdr,
		worker->env.cfg->ede)) != -1)
	{
		if(ret == 1)
			goto send_reply;
		return ret;
	}
	if((ret=worker_check_request(c->buffer, worker)) != 0) {
		verbose(VERB_ALGO, "worker check request: bad query.");
		log_addr(VERB_CLIENT,"from",&repinfo->addr, repinfo->addrlen);
		if(ret != -1) {
			LDNS_QR_SET(sldns_buffer_begin(c->buffer));
			LDNS_RCODE_SET(sldns_buffer_begin(c->buffer), ret);
			return 1;
		}
		comm_point_drop_reply(repinfo);
		return 0;
	}

	worker->stats.num_queries++;

	/* check if this query should be dropped based on source ip rate limiting */
	if(!infra_ip_ratelimit_inc(worker->env.infra_cache, repinfo,
			*worker->env.now,
			worker->env.cfg->ip_ratelimit_backoff, c->buffer)) {
		/* See if we are passed through with slip factor */
		if(worker->env.cfg->ip_ratelimit_factor != 0 &&
			ub_random_max(worker->env.rnd,
						  worker->env.cfg->ip_ratelimit_factor) == 0) {

			char addrbuf[128];
			addr_to_str(&repinfo->addr, repinfo->addrlen,
						addrbuf, sizeof(addrbuf));
		  verbose(VERB_QUERY, "ip_ratelimit allowed through for ip address %s because of slip in ip_ratelimit_factor",
				  addrbuf);
		} else {
			worker->stats.num_queries_ip_ratelimited++;
			comm_point_drop_reply(repinfo);
			return 0;
		}
	}

	/* see if query is in the cache */
	if(!query_info_parse(&qinfo, c->buffer)) {
		verbose(VERB_ALGO, "worker parse request: formerror.");
		log_addr(VERB_CLIENT,"from",&repinfo->addr, repinfo->addrlen);
		memset(&qinfo, 0, sizeof(qinfo)); /* zero qinfo.qname */
		if(worker_err_ratelimit(worker, LDNS_RCODE_FORMERR) == -1) {
			comm_point_drop_reply(repinfo);
			return 0;
		}
		sldns_buffer_rewind(c->buffer);
		LDNS_QR_SET(sldns_buffer_begin(c->buffer));
		LDNS_RCODE_SET(sldns_buffer_begin(c->buffer), 
			LDNS_RCODE_FORMERR);
		goto send_reply;
	}
	if(worker->env.cfg->log_queries) {
		char ip[128];
		addr_to_str(&repinfo->addr, repinfo->addrlen, ip, sizeof(ip));
		log_query_in(ip, qinfo.qname, qinfo.qtype, qinfo.qclass);
	}
	if(qinfo.qtype == LDNS_RR_TYPE_AXFR || 
		qinfo.qtype == LDNS_RR_TYPE_IXFR) {
		verbose(VERB_ALGO, "worker request: refused zone transfer.");
		log_addr(VERB_CLIENT,"from",&repinfo->addr, repinfo->addrlen);
		sldns_buffer_rewind(c->buffer);
		LDNS_QR_SET(sldns_buffer_begin(c->buffer));
		LDNS_RCODE_SET(sldns_buffer_begin(c->buffer), 
			LDNS_RCODE_REFUSED);
		if(worker->stats.extended) {
			worker->stats.qtype[qinfo.qtype]++;
		}
		goto send_reply;
	}
	if(qinfo.qtype == LDNS_RR_TYPE_OPT || 
		qinfo.qtype == LDNS_RR_TYPE_TSIG ||
		qinfo.qtype == LDNS_RR_TYPE_TKEY ||
		qinfo.qtype == LDNS_RR_TYPE_MAILA ||
		qinfo.qtype == LDNS_RR_TYPE_MAILB ||
		(qinfo.qtype >= 128 && qinfo.qtype <= 248)) {
		verbose(VERB_ALGO, "worker request: formerror for meta-type.");
		log_addr(VERB_CLIENT,"from",&repinfo->addr, repinfo->addrlen);
		if(worker_err_ratelimit(worker, LDNS_RCODE_FORMERR) == -1) {
			comm_point_drop_reply(repinfo);
			return 0;
		}
		sldns_buffer_rewind(c->buffer);
		LDNS_QR_SET(sldns_buffer_begin(c->buffer));
		LDNS_RCODE_SET(sldns_buffer_begin(c->buffer), 
			LDNS_RCODE_FORMERR);
		if(worker->stats.extended) {
			worker->stats.qtype[qinfo.qtype]++;
		}
		goto send_reply;
	}
	if((ret=parse_edns_from_query_pkt(c->buffer, &edns, worker->env.cfg, c,
					worker->scratchpad)) != 0) {
		struct edns_data reply_edns;
		verbose(VERB_ALGO, "worker parse edns: formerror.");
		log_addr(VERB_CLIENT,"from",&repinfo->addr, repinfo->addrlen);
		memset(&reply_edns, 0, sizeof(reply_edns));
		reply_edns.edns_present = 1;
		reply_edns.udp_size = EDNS_ADVERTISED_SIZE;
		LDNS_RCODE_SET(sldns_buffer_begin(c->buffer), ret);
		error_encode(c->buffer, ret, &qinfo,
			*(uint16_t*)(void *)sldns_buffer_begin(c->buffer),
			sldns_buffer_read_u16_at(c->buffer, 2), &reply_edns);
		regional_free_all(worker->scratchpad);
		goto send_reply;
	}
<<<<<<< HEAD
	if(!edns.edns_present) {
		if(c->type == comm_udp && acl == acl_allow_cookie) {
			verbose(VERB_ALGO, "worker request: "
				"need cookie or stateful transport");
			log_addr(VERB_ALGO, "from",
				&repinfo->addr, repinfo->addrlen);
			LDNS_QR_SET(sldns_buffer_begin(c->buffer));
			LDNS_TC_SET(sldns_buffer_begin(c->buffer));
			LDNS_RCODE_SET(sldns_buffer_begin(c->buffer), 
				LDNS_RCODE_REFUSED);
			sldns_buffer_set_position(c->buffer,
					LDNS_HEADER_SIZE);
			sldns_buffer_write_at(c->buffer, 4, 
				(uint8_t*)"\0\0\0\0\0\0\0\0", 8);
			sldns_buffer_flip(c->buffer);
			regional_free_all(worker->scratchpad);
			goto send_reply;
		}
	} else {
		struct edns_option* edns_opt;
=======
	if(edns.edns_present) {
>>>>>>> e93c75a5
		if(edns.edns_version != 0) {
			edns.ext_rcode = (uint8_t)(EDNS_RCODE_BADVERS>>4);
			edns.edns_version = EDNS_ADVERTISED_VERSION;
			edns.udp_size = EDNS_ADVERTISED_SIZE;
			edns.bits &= EDNS_DO;
			edns.opt_list_in = NULL;
			edns.opt_list_out = NULL;
			edns.opt_list_inplace_cb_out = NULL;
			edns.padding_block_size = 0;
			verbose(VERB_ALGO, "query with bad edns version.");
			log_addr(VERB_CLIENT,"from",&repinfo->addr, repinfo->addrlen);
			error_encode(c->buffer, EDNS_RCODE_BADVERS&0xf, &qinfo,
				*(uint16_t*)(void *)sldns_buffer_begin(c->buffer),
				sldns_buffer_read_u16_at(c->buffer, 2), NULL);
			if(sldns_buffer_capacity(c->buffer) >=
			   sldns_buffer_limit(c->buffer)+calc_edns_field_size(&edns))
				attach_edns_record(c->buffer, &edns);
			regional_free_all(worker->scratchpad);
			goto send_reply;
		}
		if(edns.udp_size < NORMAL_UDP_SIZE &&
		   worker->daemon->cfg->harden_short_bufsize) {
			verbose(VERB_QUERY, "worker request: EDNS bufsize %d ignored",
				(int)edns.udp_size);
			log_addr(VERB_CLIENT,"from",&repinfo->addr, repinfo->addrlen);
			edns.udp_size = NORMAL_UDP_SIZE;
		}
<<<<<<< HEAD
		if(c->type == comm_udp) {
			/* Cookies only on UDP */

			if(!worker->daemon->cfg->do_answer_cookie)
				; /* pass; No cookie processing whatsoever */

			else if(!(edns_opt = edns_opt_list_find(
					edns.opt_list, LDNS_EDNS_COOKIE))) {
				; /* pass; No cookie option present */

			} else if(edns_opt->opt_len != 8 &&
					(  edns_opt->opt_len < 16
					|| edns_opt->opt_len > 40)) {
				edns.ext_rcode = 0;
				edns.edns_version = EDNS_ADVERTISED_VERSION;
				edns.udp_size = EDNS_ADVERTISED_SIZE;
				edns.bits &= EDNS_DO;
				edns.opt_list = NULL;
				verbose(VERB_ALGO, "worker request: "
						"badly formatted cookie");
				log_addr(VERB_CLIENT, "from",
					&repinfo->addr, repinfo->addrlen);
				error_encode(c->buffer, LDNS_RCODE_FORMERR,
					&qinfo, *(uint16_t*)(void *)
					sldns_buffer_begin(c->buffer),
					sldns_buffer_read_u16_at(c->buffer, 2),
					NULL);
				if(sldns_buffer_capacity(c->buffer) >=
				   sldns_buffer_limit(c->buffer)
				   + calc_edns_field_size(&edns))
					attach_edns_record(c->buffer, &edns);
				regional_free_all(worker->scratchpad);
				goto send_reply;

			} else if (edns_cookie_validate(worker->env.cfg,
					repinfo, edns_opt, *worker->env.now)) {
				valid_cookie = 1;

			} else if (acl == acl_allow_cookie) {
				struct edns_data edns_bak = edns;
				int rcode;

				/* With invalid or just client Cookie
				 * reply with BADCOOKIE + server cookie
				 */
				edns.ext_rcode = 0;
				edns.edns_version = EDNS_ADVERTISED_VERSION;
				edns.udp_size = EDNS_ADVERTISED_SIZE;
				edns.bits &= EDNS_DO;
				edns.opt_list = NULL;
				if (apply_edns_options(&edns, &edns_bak,
							worker->env.cfg, c,
							repinfo,
							*worker->env.now,
							worker->scratchpad)) {
					edns.ext_rcode = 1;
					rcode = LDNS_EXT_RCODE_BADCOOKIE & 0xF;
				} else
					rcode = LDNS_RCODE_SERVFAIL;
				error_encode(c->buffer, rcode, &qinfo,
					*(uint16_t*)(void *)
					sldns_buffer_begin(c->buffer),
					sldns_buffer_read_u16_at(c->buffer, 2),
					NULL);
				if(sldns_buffer_capacity(c->buffer) >=
				   sldns_buffer_limit(c->buffer)
				   + calc_edns_field_size(&edns))
					attach_edns_record(c->buffer, &edns);
				regional_free_all(worker->scratchpad);
				goto send_reply;
			}
			if (acl == acl_allow_cookie && !valid_cookie) {
				verbose(VERB_ALGO, "worker request: "
					"need cookie or stateful transport");
				log_addr(VERB_ALGO, "from",
					&repinfo->addr, repinfo->addrlen);
				LDNS_QR_SET(sldns_buffer_begin(c->buffer));
				LDNS_TC_SET(sldns_buffer_begin(c->buffer));
				LDNS_RCODE_SET(sldns_buffer_begin(c->buffer), 
					LDNS_RCODE_REFUSED);
				sldns_buffer_set_position(c->buffer,
						LDNS_HEADER_SIZE);
				sldns_buffer_write_at(c->buffer, 4, 
					(uint8_t*)"\0\0\0\0\0\0\0\0", 8);
				sldns_buffer_flip(c->buffer);
				regional_free_all(worker->scratchpad);
				goto send_reply;
			}

		} else  { /* if(c->type == comm_udp) */
			edns_opt = edns_opt_list_find(edns.opt_list, LDNS_EDNS_KEEPALIVE);
			if(edns_opt && edns_opt->opt_len > 0) {
				edns.ext_rcode = 0;
				edns.edns_version = EDNS_ADVERTISED_VERSION;
				edns.udp_size = EDNS_ADVERTISED_SIZE;
				edns.bits &= EDNS_DO;
				edns.opt_list = NULL;
				verbose(VERB_ALGO, "query with bad edns keepalive.");
				log_addr(VERB_CLIENT,"from",&repinfo->addr, repinfo->addrlen);
				error_encode(c->buffer, LDNS_RCODE_FORMERR, &qinfo,
					*(uint16_t*)(void *)sldns_buffer_begin(c->buffer),
					sldns_buffer_read_u16_at(c->buffer, 2), NULL);
				if(sldns_buffer_capacity(c->buffer) >=
				   sldns_buffer_limit(c->buffer)+calc_edns_field_size(&edns))
					attach_edns_record(c->buffer, &edns);
				regional_free_all(worker->scratchpad);
				goto send_reply;
			}
		}
=======
>>>>>>> e93c75a5
	}
	if(edns.udp_size > worker->daemon->cfg->max_udp_size &&
		c->type == comm_udp) {
		verbose(VERB_QUERY,
			"worker request: max UDP reply size modified"
			" (%d to max-udp-size)", (int)edns.udp_size);
		log_addr(VERB_CLIENT,"from",&repinfo->addr, repinfo->addrlen);
		edns.udp_size = worker->daemon->cfg->max_udp_size;
	}
	if(edns.udp_size < LDNS_HEADER_SIZE) {
		verbose(VERB_ALGO, "worker request: edns is too small.");
		log_addr(VERB_CLIENT, "from", &repinfo->addr, repinfo->addrlen);
		LDNS_QR_SET(sldns_buffer_begin(c->buffer));
		LDNS_TC_SET(sldns_buffer_begin(c->buffer));
		LDNS_RCODE_SET(sldns_buffer_begin(c->buffer), 
			LDNS_RCODE_SERVFAIL);
		sldns_buffer_set_position(c->buffer, LDNS_HEADER_SIZE);
		sldns_buffer_write_at(c->buffer, 4, 
			(uint8_t*)"\0\0\0\0\0\0\0\0", 8);
		sldns_buffer_flip(c->buffer);
		regional_free_all(worker->scratchpad);
		goto send_reply;
	}
	if(worker->stats.extended)
		server_stats_insquery(&worker->stats, c, qinfo.qtype,
			qinfo.qclass, &edns, repinfo);
	if(c->type != comm_udp)
		edns.udp_size = 65535; /* max size for TCP replies */
	if(qinfo.qclass == LDNS_RR_CLASS_CH && answer_chaos(worker, &qinfo,
		&edns, repinfo, c->buffer)) {
		regional_free_all(worker->scratchpad);
		goto send_reply;
	}
	if(LDNS_OPCODE_WIRE(sldns_buffer_begin(c->buffer)) ==
		LDNS_PACKET_NOTIFY) {
		answer_notify(worker, &qinfo, &edns, c->buffer, repinfo);
		regional_free_all(worker->scratchpad);
		goto send_reply;
	}
	if(local_zones_answer(worker->daemon->local_zones, &worker->env, &qinfo,
		&edns, c->buffer, worker->scratchpad, repinfo, acladdr->taglist,
		acladdr->taglen, acladdr->tag_actions,
		acladdr->tag_actions_size, acladdr->tag_datas,
		acladdr->tag_datas_size, worker->daemon->cfg->tagname,
		worker->daemon->cfg->num_tags, acladdr->view)) {
		regional_free_all(worker->scratchpad);
		if(sldns_buffer_limit(c->buffer) == 0) {
			comm_point_drop_reply(repinfo);
			return 0;
		}
		goto send_reply;
	}
	if(worker->env.auth_zones &&
		rpz_callback_from_worker_request(worker->env.auth_zones,
		&worker->env, &qinfo, &edns, c->buffer, worker->scratchpad,
		repinfo, acladdr->taglist, acladdr->taglen, &worker->stats,
		&rpz_passthru)) {
		regional_free_all(worker->scratchpad);
		if(sldns_buffer_limit(c->buffer) == 0) {
			comm_point_drop_reply(repinfo);
			return 0;
		}
		goto send_reply;
	}
	if(worker->env.auth_zones &&
		auth_zones_answer(worker->env.auth_zones, &worker->env,
		&qinfo, &edns, repinfo, c->buffer, worker->scratchpad)) {
		regional_free_all(worker->scratchpad);
		if(sldns_buffer_limit(c->buffer) == 0) {
			comm_point_drop_reply(repinfo);
			return 0;
		}
		/* set RA for everyone that can have recursion (based on
		 * access control list) */
		if(LDNS_RD_WIRE(sldns_buffer_begin(c->buffer)) &&
		   acl != acl_deny_non_local && acl != acl_refuse_non_local)
			LDNS_RA_SET(sldns_buffer_begin(c->buffer));
		goto send_reply;
	}

	/* We've looked in our local zones. If the answer isn't there, we
	 * might need to bail out based on ACLs now. */
	if((ret=deny_refuse_non_local(c, acl, worker, repinfo, acladdr,
		worker->env.cfg->ede)) != -1)
	{
		regional_free_all(worker->scratchpad);
		if(ret == 1)
			goto send_reply;
		return ret;
	}

	/* If this request does not have the recursion bit set, verify
	 * ACLs allow the recursion bit to be treated as set. */
	if(!(LDNS_RD_WIRE(sldns_buffer_begin(c->buffer))) &&
		acl == acl_allow_setrd ) {
		LDNS_RD_SET(sldns_buffer_begin(c->buffer));
	}

	/* If this request does not have the recursion bit set, verify
	 * ACLs allow the snooping. */
	if(!(LDNS_RD_WIRE(sldns_buffer_begin(c->buffer))) &&
		acl != acl_allow_snoop ) {
		if (worker->env.cfg->ede) {
			EDNS_OPT_LIST_APPEND_EDE(&edns.opt_list_out,
				worker->scratchpad, LDNS_EDE_NOT_AUTHORITATIVE, "");
		}
		error_encode(c->buffer, LDNS_RCODE_REFUSED, &qinfo,
			*(uint16_t*)(void *)sldns_buffer_begin(c->buffer),
			sldns_buffer_read_u16_at(c->buffer, 2), &edns);
		regional_free_all(worker->scratchpad);
		log_addr(VERB_ALGO, "refused nonrec (cache snoop) query from",
			&repinfo->addr, repinfo->addrlen);

		goto send_reply;
	}

	/* If we've found a local alias, replace the qname with the alias
	 * target before resolving it. */
	if(qinfo.local_alias) {
		struct ub_packed_rrset_key* rrset = qinfo.local_alias->rrset;
		struct packed_rrset_data* d = rrset->entry.data;

		/* Sanity check: our current implementation only supports
		 * a single CNAME RRset as a local alias. */
		if(qinfo.local_alias->next ||
			rrset->rk.type != htons(LDNS_RR_TYPE_CNAME) ||
			d->count != 1) {
			log_err("assumption failure: unexpected local alias");
			regional_free_all(worker->scratchpad);
			return 0; /* drop it */
		}
		qinfo.qname = d->rr_data[0] + 2;
		qinfo.qname_len = d->rr_len[0] - 2;
	}

	/* If we may apply IP-based actions to the answer, build the client
	 * information.  As this can be expensive, skip it if there is
	 * absolutely no possibility of it. */
	if((worker->daemon->use_response_ip || worker->daemon->use_rpz) &&
		(qinfo.qtype == LDNS_RR_TYPE_A ||
		qinfo.qtype == LDNS_RR_TYPE_AAAA ||
		qinfo.qtype == LDNS_RR_TYPE_ANY)) {
		cinfo_tmp.taglist = acladdr->taglist;
		cinfo_tmp.taglen = acladdr->taglen;
		cinfo_tmp.tag_actions = acladdr->tag_actions;
		cinfo_tmp.tag_actions_size = acladdr->tag_actions_size;
		cinfo_tmp.tag_datas = acladdr->tag_datas;
		cinfo_tmp.tag_datas_size = acladdr->tag_datas_size;
		cinfo_tmp.view = acladdr->view;
		cinfo_tmp.respip_set = worker->daemon->respip_set;
		cinfo = &cinfo_tmp;
	}

	/* Keep the original edns list around. The pointer could change if there is
	 * a cached answer (through the inplace callback function there).
	 * No need to actually copy the contents as they shouldn't change.
	 * Used while prefetching and subnet is enabled. */
	original_edns_list = edns.opt_list_in;
lookup_cache:
	/* Lookup the cache.  In case we chase an intermediate CNAME chain
	 * this is a two-pass operation, and lookup_qinfo is different for
	 * each pass.  We should still pass the original qinfo to
	 * answer_from_cache(), however, since it's used to build the reply. */
	if(!edns_bypass_cache_stage(edns.opt_list_in, &worker->env)) {
		is_expired_answer = 0;
		is_secure_answer = 0;
		h = query_info_hash(lookup_qinfo, sldns_buffer_read_u16_at(c->buffer, 2));
		if((e=slabhash_lookup(worker->env.msg_cache, h, lookup_qinfo, 0))) {
			struct reply_info* rep = (struct reply_info*)e->data;
			/* answer from cache - we have acquired a readlock on it */
			if(answer_from_cache(worker, &qinfo, cinfo, &need_drop,
				&is_expired_answer, &is_secure_answer,
				&alias_rrset, &partial_rep, rep,
				*(uint16_t*)(void *)sldns_buffer_begin(c->buffer),
				sldns_buffer_read_u16_at(c->buffer, 2), repinfo,
				&edns)) {
				/* prefetch it if the prefetch TTL expired.
				 * Note that if there is more than one pass
				 * its qname must be that used for cache
				 * lookup. */
				if((worker->env.cfg->prefetch &&
					*worker->env.now >= rep->prefetch_ttl) ||
					(worker->env.cfg->serve_expired &&
					*worker->env.now > rep->ttl)) {

					time_t leeway = rep->ttl - *worker->env.now;
					if(rep->ttl < *worker->env.now)
						leeway = 0;
					lock_rw_unlock(&e->lock);

					reply_and_prefetch(worker, lookup_qinfo,
						sldns_buffer_read_u16_at(c->buffer, 2),
						repinfo, leeway,
						(partial_rep || need_drop),
						rpz_passthru,
						original_edns_list);
					if(!partial_rep) {
						rc = 0;
						regional_free_all(worker->scratchpad);
						goto send_reply_rc;
					}
				} else if(!partial_rep) {
					lock_rw_unlock(&e->lock);
					regional_free_all(worker->scratchpad);
					goto send_reply;
				} else {
					/* Note that we've already released the
					 * lock if we're here after prefetch. */
					lock_rw_unlock(&e->lock);
				}
				/* We've found a partial reply ending with an
				 * alias.  Replace the lookup qinfo for the
				 * alias target and lookup the cache again to
				 * (possibly) complete the reply.  As we're
				 * passing the "base" reply, there will be no
				 * more alias chasing. */
				memset(&qinfo_tmp, 0, sizeof(qinfo_tmp));
				get_cname_target(alias_rrset, &qinfo_tmp.qname,
					&qinfo_tmp.qname_len);
				if(!qinfo_tmp.qname) {
					log_err("unexpected: invalid answer alias");
					regional_free_all(worker->scratchpad);
					return 0; /* drop query */
				}
				qinfo_tmp.qtype = qinfo.qtype;
				qinfo_tmp.qclass = qinfo.qclass;
				lookup_qinfo = &qinfo_tmp;
				goto lookup_cache;
			}
			verbose(VERB_ALGO, "answer from the cache failed");
			lock_rw_unlock(&e->lock);
		}

		if(!LDNS_RD_WIRE(sldns_buffer_begin(c->buffer))) {
			if(answer_norec_from_cache(worker, &qinfo,
				*(uint16_t*)(void *)sldns_buffer_begin(c->buffer), 
				sldns_buffer_read_u16_at(c->buffer, 2), repinfo, 
				&edns)) {
				regional_free_all(worker->scratchpad);
				goto send_reply;
			}
			verbose(VERB_ALGO, "answer norec from cache -- "
				"need to validate or not primed");
		}
	}
	sldns_buffer_rewind(c->buffer);
	server_stats_querymiss(&worker->stats, worker);

	if(verbosity >= VERB_CLIENT) {
		if(c->type == comm_udp)
			log_addr(VERB_CLIENT, "udp request from",
				&repinfo->addr, repinfo->addrlen);
		else	log_addr(VERB_CLIENT, "tcp request from",
				&repinfo->addr, repinfo->addrlen);
	}

	/* grab a work request structure for this new request */
	mesh_new_client(worker->env.mesh, &qinfo, cinfo,
		sldns_buffer_read_u16_at(c->buffer, 2),
		&edns, repinfo, *(uint16_t*)(void *)sldns_buffer_begin(c->buffer),
		rpz_passthru);
	regional_free_all(worker->scratchpad);
	worker_mem_report(worker, NULL);
	return 0;

send_reply:
	rc = 1;
send_reply_rc:
	if(need_drop) {
		comm_point_drop_reply(repinfo);
		return 0;
	}
	if(is_expired_answer) {
		worker->stats.ans_expired++;
	}
	server_stats_insrcode(&worker->stats, c->buffer);
	if(worker->stats.extended) {
		if(is_secure_answer) worker->stats.ans_secure++;
	}
#ifdef USE_DNSTAP
	/*
	 * sending src (client)/dst (local service) addresses over DNSTAP from send_reply code label (when we serviced local zone for ex.)
	 */
	if(worker->dtenv.log_client_response_messages) {
		log_addr(VERB_ALGO, "from local addr", (void*)repinfo->c->socket->addr->ai_addr, repinfo->c->socket->addr->ai_addrlen);
                log_addr(VERB_ALGO, "response to client", &repinfo->addr, repinfo->addrlen);
		dt_msg_send_client_response(&worker->dtenv, &repinfo->addr, (void*)repinfo->c->socket->addr->ai_addr, c->type, c->buffer);
	}
#endif
	if(worker->env.cfg->log_replies)
	{
		struct timeval tv;
		memset(&tv, 0, sizeof(tv));
		if(qinfo.local_alias && qinfo.local_alias->rrset &&
			qinfo.local_alias->rrset->rk.dname) {
			/* log original qname, before the local alias was
			 * used to resolve that CNAME to something else */
			qinfo.qname = qinfo.local_alias->rrset->rk.dname;
			log_reply_info(NO_VERBOSE, &qinfo, &repinfo->addr, repinfo->addrlen,
				tv, 1, c->buffer);
		} else {
			log_reply_info(NO_VERBOSE, &qinfo, &repinfo->addr, repinfo->addrlen,
				tv, 1, c->buffer);
		}
	}
#ifdef USE_DNSCRYPT
	if(!dnsc_handle_uncurved_request(repinfo)) {
		return 0;
	}
#endif
	return rc;
}

void 
worker_sighandler(int sig, void* arg)
{
	/* note that log, print, syscalls here give race conditions. 
	 * And cause hangups if the log-lock is held by the application. */
	struct worker* worker = (struct worker*)arg;
	switch(sig) {
#ifdef SIGHUP
		case SIGHUP:
			comm_base_exit(worker->base);
			break;
#endif
#ifdef SIGBREAK
		case SIGBREAK:
#endif
		case SIGINT:
			worker->need_to_exit = 1;
			comm_base_exit(worker->base);
			break;
#ifdef SIGQUIT
		case SIGQUIT:
			worker->need_to_exit = 1;
			comm_base_exit(worker->base);
			break;
#endif
		case SIGTERM:
			worker->need_to_exit = 1;
			comm_base_exit(worker->base);
			break;
		default:
			/* unknown signal, ignored */
			break;
	}
}

/** restart statistics timer for worker, if enabled */
static void
worker_restart_timer(struct worker* worker)
{
	if(worker->env.cfg->stat_interval > 0) {
		struct timeval tv;
#ifndef S_SPLINT_S
		tv.tv_sec = worker->env.cfg->stat_interval;
		tv.tv_usec = 0;
#endif
		comm_timer_set(worker->stat_timer, &tv);
	}
}

void worker_stat_timer_cb(void* arg)
{
	struct worker* worker = (struct worker*)arg;
	server_stats_log(&worker->stats, worker, worker->thread_num);
	mesh_stats(worker->env.mesh, "mesh has");
	worker_mem_report(worker, NULL);
	/* SHM is enabled, process data to SHM */
	if (worker->daemon->cfg->shm_enable) {
		shm_main_run(worker);
	}
	if(!worker->daemon->cfg->stat_cumulative) {
		worker_stats_clear(worker);
	}
	/* start next timer */
	worker_restart_timer(worker);
}

void worker_probe_timer_cb(void* arg)
{
	struct worker* worker = (struct worker*)arg;
	struct timeval tv;
#ifndef S_SPLINT_S
	tv.tv_sec = (time_t)autr_probe_timer(&worker->env);
	tv.tv_usec = 0;
#endif
	if(tv.tv_sec != 0)
		comm_timer_set(worker->env.probe_timer, &tv);
}

struct worker* 
worker_create(struct daemon* daemon, int id, int* ports, int n)
{
	unsigned int seed;
	struct worker* worker = (struct worker*)calloc(1, 
		sizeof(struct worker));
	if(!worker) 
		return NULL;
	worker->numports = n;
	worker->ports = (int*)memdup(ports, sizeof(int)*n);
	if(!worker->ports) {
		free(worker);
		return NULL;
	}
	worker->daemon = daemon;
	worker->thread_num = id;
	if(!(worker->cmd = tube_create())) {
		free(worker->ports);
		free(worker);
		return NULL;
	}
	/* create random state here to avoid locking trouble in RAND_bytes */
	if(!(worker->rndstate = ub_initstate(daemon->rand))) {
		log_err("could not init random numbers.");
		tube_delete(worker->cmd);
		free(worker->ports);
		free(worker);
		return NULL;
	}
	explicit_bzero(&seed, sizeof(seed));
	return worker;
}

int
worker_init(struct worker* worker, struct config_file *cfg, 
	struct listen_port* ports, int do_sigs)
{
#ifdef USE_DNSTAP
	struct dt_env* dtenv = &worker->dtenv;
#else
	void* dtenv = NULL;
#endif
#ifdef HAVE_GETTID
	worker->thread_tid = gettid();
#endif
	worker->need_to_exit = 0;
	worker->base = comm_base_create(do_sigs);
	if(!worker->base) {
		log_err("could not create event handling base");
		worker_delete(worker);
		return 0;
	}
	comm_base_set_slow_accept_handlers(worker->base, &worker_stop_accept,
		&worker_start_accept, worker);
	if(do_sigs) {
#ifdef SIGHUP
		ub_thread_sig_unblock(SIGHUP);
#endif
#ifdef SIGBREAK
		ub_thread_sig_unblock(SIGBREAK);
#endif
		ub_thread_sig_unblock(SIGINT);
#ifdef SIGQUIT
		ub_thread_sig_unblock(SIGQUIT);
#endif
		ub_thread_sig_unblock(SIGTERM);
#ifndef LIBEVENT_SIGNAL_PROBLEM
		worker->comsig = comm_signal_create(worker->base, 
			worker_sighandler, worker);
		if(!worker->comsig 
#ifdef SIGHUP
			|| !comm_signal_bind(worker->comsig, SIGHUP)
#endif
#ifdef SIGQUIT
			|| !comm_signal_bind(worker->comsig, SIGQUIT)
#endif
			|| !comm_signal_bind(worker->comsig, SIGTERM)
#ifdef SIGBREAK
			|| !comm_signal_bind(worker->comsig, SIGBREAK)
#endif
			|| !comm_signal_bind(worker->comsig, SIGINT)) {
			log_err("could not create signal handlers");
			worker_delete(worker);
			return 0;
		}
#endif /* LIBEVENT_SIGNAL_PROBLEM */
		if(!daemon_remote_open_accept(worker->daemon->rc, 
			worker->daemon->rc_ports, worker)) {
			worker_delete(worker);
			return 0;
		}
#ifdef UB_ON_WINDOWS
		wsvc_setup_worker(worker);
#endif /* UB_ON_WINDOWS */
	} else { /* !do_sigs */
		worker->comsig = NULL;
	}
#ifdef USE_DNSTAP
	if(cfg->dnstap) {
		log_assert(worker->daemon->dtenv != NULL);
		memcpy(&worker->dtenv, worker->daemon->dtenv, sizeof(struct dt_env));
		if(!dt_init(&worker->dtenv, worker->base))
			fatal_exit("dt_init failed");
	}
#endif
	worker->front = listen_create(worker->base, ports,
		cfg->msg_buffer_size, (int)cfg->incoming_num_tcp,
		cfg->do_tcp_keepalive
			? cfg->tcp_keepalive_timeout
			: cfg->tcp_idle_timeout,
		cfg->harden_large_queries, cfg->http_max_streams,
		cfg->http_endpoint, cfg->http_notls_downstream,
		worker->daemon->tcl, worker->daemon->listen_sslctx,
		dtenv, worker_handle_request, worker);
	if(!worker->front) {
		log_err("could not create listening sockets");
		worker_delete(worker);
		return 0;
	}
	worker->back = outside_network_create(worker->base,
		cfg->msg_buffer_size, (size_t)cfg->outgoing_num_ports, 
		cfg->out_ifs, cfg->num_out_ifs, cfg->do_ip4, cfg->do_ip6, 
		cfg->do_tcp?cfg->outgoing_num_tcp:0, cfg->ip_dscp,
		worker->daemon->env->infra_cache, worker->rndstate,
		cfg->use_caps_bits_for_id, worker->ports, worker->numports,
		cfg->unwanted_threshold, cfg->outgoing_tcp_mss,
		&worker_alloc_cleanup, worker,
		cfg->do_udp || cfg->udp_upstream_without_downstream,
		worker->daemon->connect_sslctx, cfg->delay_close,
		cfg->tls_use_sni, dtenv, cfg->udp_connect,
		cfg->max_reuse_tcp_queries, cfg->tcp_reuse_timeout,
		cfg->tcp_auth_query_timeout);
	if(!worker->back) {
		log_err("could not create outgoing sockets");
		worker_delete(worker);
		return 0;
	}
	iterator_set_ip46_support(&worker->daemon->mods, worker->daemon->env,
		worker->back);
	/* start listening to commands */
	if(!tube_setup_bg_listen(worker->cmd, worker->base,
		&worker_handle_control_cmd, worker)) {
		log_err("could not create control compt.");
		worker_delete(worker);
		return 0;
	}
	worker->stat_timer = comm_timer_create(worker->base, 
		worker_stat_timer_cb, worker);
	if(!worker->stat_timer) {
		log_err("could not create statistics timer");
	}

	/* we use the msg_buffer_size as a good estimate for what the 
	 * user wants for memory usage sizes */
	worker->scratchpad = regional_create_custom(cfg->msg_buffer_size);
	if(!worker->scratchpad) {
		log_err("malloc failure");
		worker_delete(worker);
		return 0;
	}

	server_stats_init(&worker->stats, cfg);
	alloc_init(&worker->alloc, &worker->daemon->superalloc, 
		worker->thread_num);
	alloc_set_id_cleanup(&worker->alloc, &worker_alloc_cleanup, worker);
	worker->env = *worker->daemon->env;
	comm_base_timept(worker->base, &worker->env.now, &worker->env.now_tv);
	worker->env.worker = worker;
	worker->env.worker_base = worker->base;
	worker->env.send_query = &worker_send_query;
	worker->env.alloc = &worker->alloc;
	worker->env.outnet = worker->back;
	worker->env.rnd = worker->rndstate;
	/* If case prefetch is triggered, the corresponding mesh will clear
	 * the scratchpad for the module env in the middle of request handling.
	 * It would be prone to a use-after-free kind of bug, so we avoid
	 * sharing it with worker's own scratchpad at the cost of having
	 * one more pad per worker. */
	worker->env.scratch = regional_create_custom(cfg->msg_buffer_size);
	if(!worker->env.scratch) {
		log_err("malloc failure");
		worker_delete(worker);
		return 0;
	}
	worker->env.mesh = mesh_create(&worker->daemon->mods, &worker->env);
	if(!worker->env.mesh) {
		log_err("malloc failure");
		worker_delete(worker);
		return 0;
	}
	/* Pass on daemon variables that we would need in the mesh area */
	worker->env.mesh->use_response_ip = worker->daemon->use_response_ip;
	worker->env.mesh->use_rpz = worker->daemon->use_rpz;

	worker->env.detach_subs = &mesh_detach_subs;
	worker->env.attach_sub = &mesh_attach_sub;
	worker->env.add_sub = &mesh_add_sub;
	worker->env.kill_sub = &mesh_state_delete;
	worker->env.detect_cycle = &mesh_detect_cycle;
	worker->env.scratch_buffer = sldns_buffer_new(cfg->msg_buffer_size);
	if(!worker->env.scratch_buffer) {
		log_err("malloc failure");
		worker_delete(worker);
		return 0;
	}
	if(!(worker->env.fwds = forwards_create()) ||
		!forwards_apply_cfg(worker->env.fwds, cfg)) {
		log_err("Could not set forward zones");
		worker_delete(worker);
		return 0;
	}
	if(!(worker->env.hints = hints_create()) ||
		!hints_apply_cfg(worker->env.hints, cfg)) {
		log_err("Could not set root or stub hints");
		worker_delete(worker);
		return 0;
	}
	/* one probe timer per process -- if we have 5011 anchors */
	if(autr_get_num_anchors(worker->env.anchors) > 0
#ifndef THREADS_DISABLED
		&& worker->thread_num == 0
#endif
		) {
		struct timeval tv;
		tv.tv_sec = 0;
		tv.tv_usec = 0;
		worker->env.probe_timer = comm_timer_create(worker->base,
			worker_probe_timer_cb, worker);
		if(!worker->env.probe_timer) {
			log_err("could not create 5011-probe timer");
		} else {
			/* let timer fire, then it can reset itself */
			comm_timer_set(worker->env.probe_timer, &tv);
		}
	}
	/* zone transfer tasks, setup once per process, if any */
	if(worker->env.auth_zones
#ifndef THREADS_DISABLED
		&& worker->thread_num == 0
#endif
		) {
		auth_xfer_pickup_initial(worker->env.auth_zones, &worker->env);
		auth_zones_pickup_zonemd_verify(worker->env.auth_zones,
			&worker->env);
	}
#ifdef USE_DNSTAP
	if(worker->daemon->cfg->dnstap
#ifndef THREADS_DISABLED
		&& worker->thread_num == 0
#endif
		) {
		if(!dt_io_thread_start(dtenv->dtio, comm_base_internal(
			worker->base), worker->daemon->num)) {
			log_err("could not start dnstap io thread");
			worker_delete(worker);
			return 0;
		}
	}
#endif /* USE_DNSTAP */
	worker_mem_report(worker, NULL);
	/* if statistics enabled start timer */
	if(worker->env.cfg->stat_interval > 0) {
		verbose(VERB_ALGO, "set statistics interval %d secs", 
			worker->env.cfg->stat_interval);
		worker_restart_timer(worker);
	}
	return 1;
}

void 
worker_work(struct worker* worker)
{
	comm_base_dispatch(worker->base);
}

void 
worker_delete(struct worker* worker)
{
	if(!worker) 
		return;
	if(worker->env.mesh && verbosity >= VERB_OPS) {
		server_stats_log(&worker->stats, worker, worker->thread_num);
		mesh_stats(worker->env.mesh, "mesh has");
		worker_mem_report(worker, NULL);
	}
	outside_network_quit_prepare(worker->back);
	mesh_delete(worker->env.mesh);
	sldns_buffer_free(worker->env.scratch_buffer);
	forwards_delete(worker->env.fwds);
	hints_delete(worker->env.hints);
	listen_delete(worker->front);
	outside_network_delete(worker->back);
	comm_signal_delete(worker->comsig);
	tube_delete(worker->cmd);
	comm_timer_delete(worker->stat_timer);
	comm_timer_delete(worker->env.probe_timer);
	free(worker->ports);
	if(worker->thread_num == 0) {
#ifdef UB_ON_WINDOWS
		wsvc_desetup_worker(worker);
#endif /* UB_ON_WINDOWS */
	}
#ifdef USE_DNSTAP
	if(worker->daemon->cfg->dnstap
#ifndef THREADS_DISABLED
		&& worker->thread_num == 0
#endif
		) {
		dt_io_thread_stop(worker->dtenv.dtio);
	}
	dt_deinit(&worker->dtenv);
#endif /* USE_DNSTAP */
	comm_base_delete(worker->base);
	ub_randfree(worker->rndstate);
	alloc_clear(&worker->alloc);
	regional_destroy(worker->env.scratch);
	regional_destroy(worker->scratchpad);
	free(worker);
}

struct outbound_entry*
worker_send_query(struct query_info* qinfo, uint16_t flags, int dnssec,
	int want_dnssec, int nocaps, int check_ratelimit,
	struct sockaddr_storage* addr, socklen_t addrlen, uint8_t* zone,
	size_t zonelen, int tcp_upstream, int ssl_upstream, char* tls_auth_name,
	struct module_qstate* q, int* was_ratelimited)
{
	struct worker* worker = q->env->worker;
	struct outbound_entry* e = (struct outbound_entry*)regional_alloc(
		q->region, sizeof(*e));
	if(!e) 
		return NULL;
	e->qstate = q;
	e->qsent = outnet_serviced_query(worker->back, qinfo, flags, dnssec,
		want_dnssec, nocaps, check_ratelimit, tcp_upstream,
		ssl_upstream, tls_auth_name, addr, addrlen, zone, zonelen, q,
		worker_handle_service_reply, e, worker->back->udp_buff, q->env,
		was_ratelimited);
	if(!e->qsent) {
		return NULL;
	}
	return e;
}

void 
worker_alloc_cleanup(void* arg)
{
	struct worker* worker = (struct worker*)arg;
	slabhash_clear(&worker->env.rrset_cache->table);
	slabhash_clear(worker->env.msg_cache);
}

void worker_stats_clear(struct worker* worker)
{
	server_stats_init(&worker->stats, worker->env.cfg);
	mesh_stats_clear(worker->env.mesh);
	worker->back->unwanted_replies = 0;
	worker->back->num_tcp_outgoing = 0;
	worker->back->num_udp_outgoing = 0;
}

void worker_start_accept(void* arg)
{
	struct worker* worker = (struct worker*)arg;
	listen_start_accept(worker->front);
	if(worker->thread_num == 0)
		daemon_remote_start_accept(worker->daemon->rc);
}

void worker_stop_accept(void* arg)
{
	struct worker* worker = (struct worker*)arg;
	listen_stop_accept(worker->front);
	if(worker->thread_num == 0)
		daemon_remote_stop_accept(worker->daemon->rc);
}

/* --- fake callbacks for fptr_wlist to work --- */
struct outbound_entry* libworker_send_query(
	struct query_info* ATTR_UNUSED(qinfo),
	uint16_t ATTR_UNUSED(flags), int ATTR_UNUSED(dnssec),
	int ATTR_UNUSED(want_dnssec), int ATTR_UNUSED(nocaps),
	int ATTR_UNUSED(check_ratelimit),
	struct sockaddr_storage* ATTR_UNUSED(addr), socklen_t ATTR_UNUSED(addrlen),
	uint8_t* ATTR_UNUSED(zone), size_t ATTR_UNUSED(zonelen), int ATTR_UNUSED(tcp_upstream),
	int ATTR_UNUSED(ssl_upstream), char* ATTR_UNUSED(tls_auth_name),
	struct module_qstate* ATTR_UNUSED(q), int* ATTR_UNUSED(was_ratelimited))
{
	log_assert(0);
	return 0;
}

int libworker_handle_service_reply(struct comm_point* ATTR_UNUSED(c), 
	void* ATTR_UNUSED(arg), int ATTR_UNUSED(error),
        struct comm_reply* ATTR_UNUSED(reply_info))
{
	log_assert(0);
	return 0;
}

void libworker_handle_control_cmd(struct tube* ATTR_UNUSED(tube),
        uint8_t* ATTR_UNUSED(buffer), size_t ATTR_UNUSED(len),
        int ATTR_UNUSED(error), void* ATTR_UNUSED(arg))
{
	log_assert(0);
}

void libworker_fg_done_cb(void* ATTR_UNUSED(arg), int ATTR_UNUSED(rcode),
	sldns_buffer* ATTR_UNUSED(buf), enum sec_status ATTR_UNUSED(s),
	char* ATTR_UNUSED(why_bogus), int ATTR_UNUSED(was_ratelimited))
{
	log_assert(0);
}

void libworker_bg_done_cb(void* ATTR_UNUSED(arg), int ATTR_UNUSED(rcode),
	sldns_buffer* ATTR_UNUSED(buf), enum sec_status ATTR_UNUSED(s),
	char* ATTR_UNUSED(why_bogus), int ATTR_UNUSED(was_ratelimited))
{
	log_assert(0);
}

void libworker_event_done_cb(void* ATTR_UNUSED(arg), int ATTR_UNUSED(rcode),
	sldns_buffer* ATTR_UNUSED(buf), enum sec_status ATTR_UNUSED(s),
	char* ATTR_UNUSED(why_bogus), int ATTR_UNUSED(was_ratelimited))
{
	log_assert(0);
}

int context_query_cmp(const void* ATTR_UNUSED(a), const void* ATTR_UNUSED(b))
{
	log_assert(0);
	return 0;
}

int order_lock_cmp(const void* ATTR_UNUSED(e1), const void* ATTR_UNUSED(e2))
{
	log_assert(0);
	return 0;
}

int codeline_cmp(const void* ATTR_UNUSED(a), const void* ATTR_UNUSED(b))
{
	log_assert(0);
	return 0;
}

#ifdef USE_DNSTAP
void dtio_tap_callback(int ATTR_UNUSED(fd), short ATTR_UNUSED(ev),
	void* ATTR_UNUSED(arg))
{
	log_assert(0);
}
#endif

#ifdef USE_DNSTAP
void dtio_mainfdcallback(int ATTR_UNUSED(fd), short ATTR_UNUSED(ev),
	void* ATTR_UNUSED(arg))
{
	log_assert(0);
}
#endif<|MERGE_RESOLUTION|>--- conflicted
+++ resolved
@@ -522,13 +522,7 @@
 		worker->env.now_tv))
 			return 0;
 	msg->rep->flags |= BIT_QR|BIT_RA;
-<<<<<<< HEAD
-	if(!apply_edns_options(edns, &edns_bak, worker->env.cfg,
-		repinfo->c, repinfo, *worker->env.now, worker->scratchpad) ||
-		!reply_info_answer_encode(&msg->qinfo, msg->rep, id, flags, 
-=======
 	if(!reply_info_answer_encode(&msg->qinfo, msg->rep, id, flags,
->>>>>>> e93c75a5
 		repinfo->c->buffer, 0, 1, worker->scratchpad,
 		udpsize, edns, (int)(edns->bits & EDNS_DO), secure)) {
 		if(!inplace_cb_reply_servfail_call(&worker->env, qinfo, NULL, NULL,
@@ -734,19 +728,6 @@
 			if(!*partial_repp)
 				goto bail_out;
 		}
-<<<<<<< HEAD
-	} else if(!apply_edns_options(edns, &edns_bak, worker->env.cfg,
-		repinfo->c, repinfo, *worker->env.now, worker->scratchpad) ||
-		!reply_info_answer_encode(qinfo, encode_rep, id, flags,
-		repinfo->c->buffer, timenow, 1, worker->scratchpad,
-		udpsize, edns, (int)(edns->bits & EDNS_DO), *is_secure_answer)) {
-		if(!inplace_cb_reply_servfail_call(&worker->env, qinfo, NULL, NULL,
-			LDNS_RCODE_SERVFAIL, edns, repinfo, worker->scratchpad,
-			worker->env.now_tv))
-				edns->opt_list = NULL;
-		error_encode(repinfo->c->buffer, LDNS_RCODE_SERVFAIL, 
-			qinfo, id, flags, edns);
-=======
 	} else {
 		/* We don't check the global ede as this is a warning, not
 		 * an error */
@@ -766,7 +747,6 @@
 			error_encode(repinfo->c->buffer, LDNS_RCODE_SERVFAIL,
 				qinfo, id, flags, edns);
 		}
->>>>>>> e93c75a5
 	}
 	/* cannot send the reply right now, because blocking network syscall
 	 * is bad while holding locks. */
@@ -1468,7 +1448,6 @@
 		regional_free_all(worker->scratchpad);
 		goto send_reply;
 	}
-<<<<<<< HEAD
 	if(!edns.edns_present) {
 		if(c->type == comm_udp && acl == acl_allow_cookie) {
 			verbose(VERB_ALGO, "worker request: "
@@ -1489,9 +1468,7 @@
 		}
 	} else {
 		struct edns_option* edns_opt;
-=======
-	if(edns.edns_present) {
->>>>>>> e93c75a5
+
 		if(edns.edns_version != 0) {
 			edns.ext_rcode = (uint8_t)(EDNS_RCODE_BADVERS>>4);
 			edns.edns_version = EDNS_ADVERTISED_VERSION;
@@ -1519,7 +1496,6 @@
 			log_addr(VERB_CLIENT,"from",&repinfo->addr, repinfo->addrlen);
 			edns.udp_size = NORMAL_UDP_SIZE;
 		}
-<<<<<<< HEAD
 		if(c->type == comm_udp) {
 			/* Cookies only on UDP */
 
@@ -1629,8 +1605,6 @@
 				goto send_reply;
 			}
 		}
-=======
->>>>>>> e93c75a5
 	}
 	if(edns.udp_size > worker->daemon->cfg->max_udp_size &&
 		c->type == comm_udp) {
