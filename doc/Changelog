--- conflicted
+++ resolved
@@ -1,11 +1,9 @@
-<<<<<<< HEAD
-7 October 2022: Wouter
-	- Tag for 1.17.0rc1 release.
-=======
 11 October 2022: George
 	- Fix PROXYv2 header read for TCP connections when no proxied addresses
 	  are provided.
->>>>>>> d25e0cd9
+
+7 October 2022: Wouter
+	- Tag for 1.17.0rc1 release.
 
 7 October 2022: George
 	- Fix to stop possible loops in the tcp reuse code (write_wait list
