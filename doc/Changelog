--- conflicted
+++ resolved
@@ -1,8 +1,7 @@
-<<<<<<< HEAD
 3 August 2021: George
 	- Listen to read or write events after the SSL handshake.
 	  Sticky events on windows would stick on read when write was needed.
-=======
+
 2 August 2021: Wouter
 	- Prepare for OpenSSL 3.0.0 provider API usage, move the sldns
 	  keyraw functions to produce EVP_PKEY results.
@@ -17,7 +16,6 @@
 	- For #515: Fix compilation with openssl 3.0.0 beta2, lib64 dir and
 	  SSL_get_peer_certificate.
 	- Move acx_nlnetlabs.m4 to version 41, with lib64 openssl dir check.
->>>>>>> 3ed5b625
 
 26 July 2021: George
 	- Merge #513: Stream reuse, attempt to fix #411, #439, #469. This
