<<<<<<< HEAD
13 December 2022: George
	- Expose 'statistics-inhibit-zero' as a configuration option; the
	  default value retains Unbound's behavior.
	- Expose 'max-sent-count' as a configuration option; the
	  default value retains Unbound's behavior.
=======
13 December 2022: Wouter
	- Merge #808: Wrap Makefile script's directory variables in quotes.
	- Fix to wrap Makefile scripts directory in quotes for uninstall.
>>>>>>> 1a2e6aab

1 December 2022: Wouter
	- Fix #773: When used with systemd-networkd, unbound does not start
	  until systemd-networkd-wait-online.service times out.

30 November 2022: George
	- Add SVCB and HTTPS to the types removed by 'unbound-control flush'.
	- Clear documentation for interactivity between the subnet module and
	  the serve-expired and prefetch configuration options.

30 November 2022: Wouter
	- Fix #782: Segmentation fault in stats.c:404.

28 November 2022: Wouter
	- Fix for the ignore of tcp events for closed comm points, preserve
	  the use after free protection features.

23 November 2022: Philip
	- Merge #720 from jonathangray: fix use after free when
	  WSACreateEvent() fails.

22 November 2022: George
	- Ignore expired error responses.

11 November 2022: Wouter
	- Fix #779: [doc] Missing documention in ub_resolve_event() for
	  callback parameter was_ratelimited.

9 November 2022: George
	- Complementary fix for distutils.sysconfig deprecation in Python 3.10
	  to commit 62c5039ab9da42713e006e840b7578e01d66e7f2.

8 November 2022: Wouter
	- Fix to ignore tcp events for closed comm points.
	- Fix to make sure to not read again after a tcp comm point is closed.
	- Fix #775: libunbound: subprocess reap causes parent process reap
	  to hang.
	- iana portlist update.

21 October 2022: George
	- Merge #767 from jonathangray: consistently use IPv4/IPv6 in
	  unbound.conf.5.

21 October 2022: Wouter
	- Fix that cachedb does not store failures in the external cache.

18 October 2022: George
	- Clarify the use of MAX_SENT_COUNT in the iterator code.

17 October 2022: Wouter
	- testcode/dohclient sets log identity to its name.

14 October 2022: Wouter
	- Merge #768 from fobser: Arithmetic on a pointer to void is a GNU
	  extension.
	- In unit test, print python script name list correctly.

13 October 2022: Wouter
	- Tag for 1.17.0 release. The code repository continues with 1.17.1.

11 October 2022: George
	- Fix PROXYv2 header read for TCP connections when no proxied addresses
	  are provided.

7 October 2022: Wouter
	- Tag for 1.17.0rc1 release.

7 October 2022: George
	- Fix to stop possible loops in the tcp reuse code (write_wait list
	  and tcp_wait list). Based on analysis and patch from Prad Seniappan
	  and Karthik Umashankar.
	- Fix unit test to properly test the reuse_write_wait_pop function.

6 October 2022: Wouter
	- Fix to stop responses with TC flag from resulting in partial
	  responses. It retries to fetch the data elsewhere, or fails the
	  query and in depth fix removes the TC flag from the cached item.
	- Fix proxy length debug output printout typecasts.

5 October 2022: Wouter
	- Fix dnscrypt compile for proxy protocol code changes.

5 October 2022: George
	- Use DEBUG_TDIR from environment in mini_tdir.sh for debugging.
	- Fix string comparison in mini_tdir.sh.
	- Make ede.tdir test more predictable by using static data.
	- Fix checkconf test for dnscrypt and proxy port.

4 October 2022: George
	- Merge #764: Leniency for target discovery when under load (for
	  NRDelegation changes).

4 October 2022: Wouter
	- Fix static analysis report to remove dead code from the
	  rpz_callback_from_iterator_module function.
	- Fix to clean up after the acl_interface unit test.

3 October 2022: George
	- Merge #760: PROXYv2 downstream support. (New proxy-protocol-port
	  configuration option).

3 October 2022: Wouter
	- Fix to remove erroneous TC flag from TCP upstream.
	- Fix test tdir skip report printout.
	- Fix windows compile, the identifier interface is defined in headers.
	- Fix to close errno block in comm_point_tcp_handle_read outside of
	  ifdef.

26 September 2022: George
	- Better output for skipped tdir tests.

21 September 2022: Wouter
	- Patch for CVE-2022-3204 Non-Responsive Delegation Attack.
	- This patch was released in 1.16.3, the code repository continues
	  with the previous features and fixes for 1.17.0.
	- Fix doxygen warning in respip.h.

20 September 2022: George
	- Convert tdir tests to use the new skip_test functionality.
	- Remove unused testcode/mini_tpkg.sh file.

16 September 2022: George
	- Merge #753: ACL per interface. (New interface-* configuration
	  options).

2 September 2022: Wouter
	- Remove include that was there for debug purposes.
	- Fix to check pthread_t size after pthread has been detected.

1 September 2022: Wouter
	- Fix to update config tests to fix checking if nonblocking sockets
	  work on OpenBSD.
	- Slow down log frequency of write wait failures.
	- Fix to set out of file descriptor warning to operational verbosity.
	- Fix to log a verbose message at operational notice level if a
	  thread is not responding, to stats requests. It is logged with
	  thread identifiers.

31 August 2022: Wouter
	- Fix to avoid process wide fcntl calls mixed with nonblocking
	  operations after a blocked write.
	- Patch from Vadim Fedorenko that adds MSG_DONTWAIT to receive
	  operations, so that instruction reordering does not cause mistakenly
	  blocking socket operations.
	- Fix to wait for blocked write on UDP sockets, with a timeout if it
	  takes too long the packet is dropped.
	- Fix for wait for udp send to stop when packet is successfully sent.

22 August 2022: Wouter
	- Fix #741: systemd socket activation fails on IPv6.

12 August 2022: Wouter
	- Fix to log accept error ENFILE and EMFILE errno, but slowly, once
	  per 10 seconds. Also log accept failures when no slow down is used.

5 August 2022: Wouter
	- Fix #734 [FR] enable unbound-checkconf to detect more (basic)
	  errors.

4 August 2022: Wouter
	- Fix ratelimit inconsistency, for ip-ratelimits the value is the
	  amount allowed, like for ratelimits.

2 August 2022: Wouter
	- Fix edns subnet so that scope 0 answers only match sourcemask 0
	  queries for answers from cache if from a query with sourcemask 0.
	- Fix unittest for edns subnet change.
	- Merge #730 from luisdallos: Fix startup failure on Windows 8.1 due
	  to unsupported IPV6_USER_MTU socket option being set.

1 August 2022: Wouter
	- Fix the novel ghost domain issues CVE-2022-30698 and CVE-2022-30699.
	- Tests for ghost domain fixes.
	- Tag for 1.16.2 release. The code repo continues with 1.16.3.
	- Fix #728: alloc_reg_obtain() core dump. Stop double
	  alloc_reg_release when serviced_create fails.

19 July 2022: George
	- Update documentation for 'outbound-msg-retry:'.

19 July 2022: Wouter
	- Merge #718: Introduce infra-cache-max-rtt option to config max
	  retransmit timeout.

15 July 2022: Wouter
	- Merge PR 714: Avoid treat normal hosts as unresponsive servers.
	  And fixup the lock code.
	- iana portlist update.

12 July 2022: George
	- For windows crosscompile, fix setting the IPV6_MTU socket option
	  equivalent (IPV6_USER_MTU); allows cross compiling with latest
	  cross-compiler versions.

12 July 2022: Wouter
	- Fix dname count in sldns parse type descriptor for SVCB and HTTPS.

11 July 2022: Wouter
	- Fix verbose EDE error printout.

4 July 2022: George
	- Fix bug introduced in 'improve val_sigcrypt.c::algo_needs_missing for
	  one loop pass'.
	- Merge PR #668 from Cristian Rodríguez: Set IP_BIND_ADDRESS_NO_PORT on
	  outbound tcp sockets.

4 July 2022: Wouter
	- Tag for 1.16.1rc1 release. This became 1.16.1 on 11 July 2022.
	  The code repo continues with version 1.16.2 under development.

3 July 2022: George
	- Merge PR #671 from Petr Menšík: Disable ED25519 and ED448 in FIPS
	  mode on openssl3.
	- Merge PR #660 from Petr Menšík: Sha1 runtime insecure.
	- For #660: formatting, less verbose logging, add EDE information.
	- Fix for correct openssl error when adding windows CA certificates to
	  the openssl trust store.
	- Improve val_sigcrypt.c::algo_needs_missing for one loop pass.
	- Reintroduce documentation and more EDE support for
	  val_sigcrypt.c::dnskeyset_verify_rrset_sig.

1 July 2022: George
	- Merge PR #706: NXNS fallback.
	- From #706: Cached NXDOMAIN does not increase the target nx
	  responses.
	- From #706: Don't generate parent side queries if we already
	  have the lame records in cache.
	- From #706: When a lame address is the best choice, don't try to
	  generate target queries when the missing targets are all lame.

29 June 2022: Wouter
	- iana portlist update.
	- Fix detection of libz on windows compile with static option.
	- Fix compile warning for windows compile.

29 June 2022: George
	- Add debug option to the mini_tdir.sh test code.
	- Fix #704: [FR] Statistics counter for number of outgoing UDP queries
	  sent; introduces 'num.query.udpout' to the 'unbound-control stats'
	  command.
	- Fix to not count cached NXDOMAIN for MAX_TARGET_NX.
	- Allow fallback to the parent side when MAX_TARGET_NX is reached.
	  This will also allow MAX_TARGET_NX more NXDOMAINs.

28 June 2022: George
	- Show the output of the exact .rpl run that failed with 'make test'.
	- Fix for cached 0 TTL records to not trigger prefetching when
	  serve-expired-client-timeout is set.

28 June 2022: Wouter
	- Fix test program dohclient close to use portability routine.

23 June 2022: Tom
	- Clarify -v flag manpage entry (#705)

22 June 2022: Philip
	- Fix #663: use after free issue with edns options.

21 June 2022: Philip
	- Fix for loading locally stored zones that have lines with blanks or
	  blanks and comments.

20 June 2022: George
	- Remove unused LDNS function check for GOST Engine unloading.

14 June 2022: George
	- Merge PR #688: Rpz url notify issue.
	- Note in the unbound.conf text that NOTIFY is allowed from the url:
	  addresses for auth and rpz zones.

3 June 2022: George
	- Fix for edns client subnet to respect not looking in its cache when
	  instructed to do so (e.g., prefetch).

3 June 2022: Wouter
	- makedist.sh picks up 32bit libssp-0.dll when 32bit compile.

27 May 2022: Wouter
	- Fix #684: [FTBS] configure script error with libmnl on openSUSE 15.3 (and possibly other distributions)
	- Version is set to 1.16.0 for release. Release tag 1.16.0rc1. This
	  became release 1.16.0 on 2 June 2022. The source code branch
	  continues with version 1.16.1 under development.

20 May 2022: Wouter
	- Fix to silence test for ede error output to the console from the
	  test setup script.
	- Fix ede test to not use default pidfile, and use local interface.
	- Fix some lint type warnings.

18 May 2022: George
	- Fix typos in config_set_option for the 'num-threads' and
	  'ede-serve-expired' options.

15 May 2022: George
	- Fix #678: [FR] modify behaviour of unbound-control rpz_enable zone,
	  by updating unbound-control's documentation.

12 May 2022: George
	- Fix #417: prefetch and ECS causing cache corruption when used
	  together.

12 May 2022: Wouter
	- Merge #677: Allow using system certificates not only on Windows,
	  from pemensik.
	- For #677: Added tls-system-cert to config parser and documentation.

11 May 2022: Wouter
	- Fix #673: DNS over TLS: error: SSL_handshake syscall: No route to
	  host.

10 May 2022: George
	- Fix Python build in non-source directory; based on patch by
	  Michael Tokarev.

6 May 2022: Tom
	- Merge PR #604: Add basic support for EDE (RFC8914).

28 April 2022: Wouter
	- Fix #670: SERVFAIL problems with unbound 1.15.0 running on
	  OpenBSD 7.1.

8 April 2022: Wouter
	- Fix zonemd check to allow unsupported algorithms to load.
	  If there are only unsupported algorithms, or unsupported schemes,
	  and no failed or successful other ZONEMD records, or malformed
	  or bad ZONEMD records, the unsupported records allow the zone load.
	- Fix zonemd unsupported algo check.
	- Fix zonemd unsupported algo check reason to not copy to next record,
	  and check for success for debug printout.
	- Fix zonemd unsupported algo check to print unsupported reason before
	  zeroing it.
	- Fix zonemd unsupported algo check to set reason to NULL before the
	  check routine, but after malformed checks, to get the correct NULL
	  output when the digest matches.

25 March 2022: Wouter
	- Fix spelling error in comment in sldns_str2wire_svcparam_key_lookup.

23 March 2022: Wouter
	- Fix #651: [FR] Better logging for refused queries.

18 March 2022: George
	- Merge PR #648 from eaglegai: fix -q doesn't work when use with
	  'unbound-control stats_shm'.

17 March 2022: Wouter
	- Fix to describe auth-zone and other configuration at the local-zone
	  configuration option, to allow for more broadly view of the options.

16 March 2022: Wouter
	- Fix to ensure uniform handling of spaces and tabs when parsing RRs.

9 March 2022: Wouter
	- Merge #644: Make `install-lib` make target install the pkg-config
	  file.

7 March 2022: Wouter
	- Fix configure for python to use sysutils, because distutils is
	  deprecated. It uses sysutils when available, distutils otherwise.

3 March 2022: Wouter
	- Fix #637: Integer Overflow in sldns_str2period function.
	- Fix for #637: fix integer overflow checks in sldns_str2period.

2 March 2022: George
	- Merge PR #632 from scottrw93: Match cnames in ipset.
	- Various fixes for #632: variable initialisation, convert the qinfo
	  to str once, accept trailing dot in the local-zone ipset option.

2 March 2022: Wouter
	- Fix compile warnings for printf ll format on mingw compile.

1 March 2022: Wouter
	- Fix pythonmod for change in iter_dp_is_useless function prototype.

28 February 2022: George
	- Fix #630: Unify the RPZ log messages.
	- Merge #623 from rex4539: Fix typos.

28 February 2022: Wouter
	- Fix #633: Document unix domain socket support for unbound-control.
	- Fix for #633: updated fix with new text.
	- Fix edns client subnet to add the option based on the option list,
	  so that it is not state dependent, after the state fix of #605 for
	  double EDNS options.
	- Fix for edns client subnet option add fix in removal code, from review.

25 February 2022: Wouter
	- Fix to detect that no IPv6 support means that IPv6 addresses are
	  useless for delegation point lookups.
	- update Makefile dependencies.
	- Fix check interface existence for support detection in remote lookup.

18 February 2022: Wouter
	- Fix that address not available is squelched from the logs for
	  udp connect failures. It is visible on verbosity 4 and more.
	- Merge #631 from mollyim: Replace OpenSSL's ERR_PACK with
	  ERR_GET_REASON.

16 February 2022: Wouter
	- Fix for #628: fix rpz-passthru for qname trigger by localzone type.

15 February 2022: Wouter
	- Fix #628: A rpz-passthru action is not ending RPZ zone processing.

11 February 2022: Wouter
	- Fix #624: Unable to stop Unbound in Windows console (does not
	  respond to CTRL+C command).
	- Fix #618: enabling interface-automatic disables DNS-over-TLS.
	  Adds the option to list interface-automatic-ports.
	- Remove debug info from #618 fix.

7 February 2022: Wouter
	- Fix that TCP interface does not use TLS when TLS is also configured.

4 February 2022: Wouter
	- Fix #412: cache invalidation issue with CNAME+A.

3 February 2022: Wouter
	- Fix for #611: Integer overflow in sldns_wire2str_pkt_scan.
	- Tag for 1.15.0rc1 created. That became 1.15.0 on 10 feb 2022.
	  The repository continues with version 1.15.1.

2 February 2022: George
	- Merge PR #532 from Shchelk: Fix: buffer overflow bug.
	- Merge PR #616: Update ratelimit logic. It also introduces
	  ratelimit-backoff and ip-ratelimit-backoff configuration options.
	- Change aggressive-nsec default to yes.
	- Merge PR #617: Update stub/forward-host notation to accept port and
	  tls-auth-name.
	- Update stream_ssl.tdir test to also use the new forward-host
	  notation.

2 February 2022: Wouter
	- Update version number in repo to 1.15.0 for upcoming release,
	  since it changes the aggressive-nsec default and the ratelimit change.
	- Fix header comment for doxygen for authextstrtoaddr.
	- please clang analyzer for loop in test code.
	- Fix docker splint test to use more portable uname.
	- Update contrib/aaaa-filter-iterator.patch with diff for current
	  software version.

1 February 2022: George
	- Merge PR #603 from fobser: Use OpenSSL 1.1 API to access DSA and RSA
	  internals.

31 January 2022: George
	- Fix review comment for use-after-free when failing to send UDP out.

31 January 2022: Wouter
	- iana portlist update.

29 January 2022: George
	- Fix tls-* and ssl-* documented alternate syntax to also be available
	  through remote-control and unbound-checkconf.
	- Better cleanup on failed DoT/DoH listening socket creation.

26 January 2022: George
	- Fix #599: [FR] RFC 9156 (obsoletes RFC 7816), by noting the new RFC
	  document.

26 January 2022: Wouter
	- Test for NSID in SERVFAIL response due to DNSSEC bogus.

25 January 2022: George
	- Fix #588: Unbound 1.13.2 crashes due to p->pc is NULL in
	  serviced_udp_callback.
	- Merge PR #612: TCP race condition.

25 January 2022: Wouter
	- Fix #610: Undefine-shift in sldns_str2wire_hip_buf.

19 January 2022: George
	- For dnstap, do not wakeupnow right there. Instead zero the timer to
	  force the wakeup callback asap.

14 January 2022: George
	- Merge PR #605:
	  - Fix EDNS to upstream where the same option could be attached
	     more than once.
	  - Add a region to serviced_query for allocations.

14 January 2022: Wouter
	- Add rpz: for-downstream: yesno option, where the RPZ zone is
	  authoritatively answered for, so the RPZ zone contents can be
	  checked with DNS queries directed at the RPZ zone.
	- For #602: Allow the module-config "subnetcache validator cachedb
	  iterator".

11 January 2022: George
	- Fix prematurely terminated TCP queries when a reply has the same ID.

7 January 2022: Wouter
	- Merge #600 from pemensik: Change file mode before changing file
	  owner.

5 January 2022: Wouter
	- Fix for #596: fix that rpz return message is returned and not just
	  the rcode from the iterator return path. This fixes signal unset RA
	  after a CNAME.
	- Fix unit tests for rpz now that the AA flag returns successfully from
	  the iterator loop.
	- Fix for #596: add unit test for nsdname trigger and signal unset RA.
	- Fix for #596: add unit test for nsip trigger and signal unset RA.
	- Fix #598: Fix unbound-checkconf fatal error: module conf
	  'respip dns64 validator iterator' is not known to work.
	- Fix for #596: Fix rpz-signal-nxdomain-ra to work for clientip
	  triggered operation.

4 January 2022: Wouter
	- Fix #596: unset the RA bit when a query is blocked by an unbound
	  RPZ nxdomain reply. The option rpz-signal-nxdomain-ra allows to
	  signal that a domain is externally blocked to clients when it
	  is blocked with NXDOMAIN by unsetting RA.
	- Fix to add test for rpz-signal-nxdomain-ra.
	- Fix #596: only unset RA when NXDOMAIN is signalled.
	- Fix that RPZ does not set RD flag on replies, it should be copied
	  from the query.

22 December 2021: George
	- contrib/aaaa-filter-iterator.patch file renewed diff content to
	  apply cleanly to the current coderepo for the current code version.

20 December 2021: George
	- Fix #591: Unbound-anchor manpage links to non-existent license file.

13 December 2021: George
	- Add missing configure flags for optional features in the
	  documentation.
	- Fix Unbound capitalization in the documentation.

13 December 2021: Wouter
	- Fix to pick up other class local zone information before unlock.

10 December 2021: George
	- Allow local-data for classes other than IN to inherit a configured
	  local-zone's type if possible, instead of defaulting to type
	  transparent as per the implicit rule.

10 December 2021: Wouter
	- Add code similar to fix for ldns for tab between strings, for
	  consistency, the test case was not broken.

6 December 2021: Wouter
	- Merge PR #581 from fobser: Fix -Wmissing-prototypes and -Wshadow
	  warnings in rpz.
	- Fix validator debug output about DS support, print correct algorithm.

3 December 2021: Wouter
	- Fix compile warning for if_nametoindex on windows 64bit.

1 December 2021: Wouter
	- configure is set to 1.14.0, and release branch.
	  This was released as version 1.14.0 on 9 Dec 2021, with the doxygen
	  fix below included. The main branch continues as 1.14.1.
	- Fix doc/unbound.doxygen to remove obsolete tag warning.

1 December 2021: George
	- Merge PR #511 from yan12125: Reduce unnecessary linking.
	- Merge PR #493 from Jaap: Fix generation of libunbound.pc.
	- Merge PR #555 from fobser: Allow interface names as scope-id in IPv6
	  link-local addresses.
	- Merge PR #562 from Willem: Reset keepalive per new tcp session.
	- Merge PR #522 from sibeream: memory management violations fixed.
	- Merge PR #530 from Shchelk: Fix: dereferencing a null pointer.
	- Fix #454: listen_dnsport.c:825: error: ‘IPV6_TCLASS’ undeclared.
	- Fix #574: Review fixes for size allocation.

30 November 2021: Wouter
	- Fix to remove git tracking and ci information from release tarballs.
	- iana portlist update.

29 November 2021: Wouter
	- Merge PR #570 from rex4539: Fix typos.
	- Fix for #570: regen aclocal.m4, fix configure.ac for spelling.
	- Fix to make python module opt_list use opt_list_in.
	- Fix #574: unbound-checkconf reports fatal error if interface names
	  are used as value for interfaces:
	- Fix #574: Review fixes for it.
	- Fix #576: [FR] UB_* error codes in unbound.h
	- Fix #574: Review fix for spelling.

15 November 2021: Tom
	- Improve EDNS option handling, now also works for synthesised
	  responses such as local-data and server.id CH TXT responses.

5 November 2021: George
	- Fix for #558: fix loop in comm_point->tcp_free when a comm_point is
	  reclaimed more than once during callbacks.
	- Fix for #558: clear the UB_EV_TIMEOUT bit before adding an event.

5 November 2021: Wouter
	- Fix that forward-zone name is documented as the full name of the
	  zone. It is not relative but a fully qualified domain name.
	- Fix analyzer review failure in rpz action override code to not
	  crash on unlocking the local zone lock.
	- Fix to remove unused code from rpz resolve client and action
	  function.
	- Merge #565: unbound.service.in: Disable ProtectKernelTunables again.

2 November 2021: Wouter
	- Fix #552: Unbound assumes index.html exists on RPZ host.

11 October 2021: Wouter
	- Fix chaos replies to have truncation for short message lengths,
	  or long reply strings.
	- Fix to protect custom regional create against small values.

4 October 2021: Wouter
	- Fix to add example.conf note for outbound-msg-retry.

27 September 2021: Wouter
	- Implement RFC8375: Special-Use Domain 'home.arpa.'.

21 September 2021: Wouter
	- For crosscompile on windows, detect 64bit stackprotector library.
	- Fix crosscompile shell syntax.
	- Fix crosscompile windows to use libssp when it exists.
	- For the windows compile script disable gost.
	- Fix that on windows, use BIO_set_callback_ex instead of deprecated
	  BIO_set_callback.
	- Fix crosscompile script for the shared build flags.

20 September 2021: Wouter
	- Fix crosscompile on windows to work with openssl 3.0.0 the
	  link with ws2_32 needs -l:libssp.a for __strcpy_chk.
	  Also copy results from lib64 directory if needed.

10 September 2021: Wouter
	- Fix initialisation errors reported by gcc sanitizer.
	- Fix lock debug code for gcc sanitizer reports.
	- Fix more initialisation errors reported by gcc sanitizer.

8 September 2021: Wouter
	- Merged #41 from Moritz Schneider: made outbound-msg-retry
	  configurable.
	- Small fixes for #41: changelog, conflicts resolved,
	  processQueryResponse takes an iterator env argument like other
	  functions in the iterator, no colon in string for set_option,
	  and some whitespace style, to make it similar to the rest.
	- Fix for #41: change outbound retry to int to fix signed comparison
	  warnings.
	- Fix root_anchor test to check with new icannbundle date.

3 September 2021: Wouter
	- Fix #538: Fix subnetcache statistics.

1 September 2021: Wouter
	- Fix tcp fastopen failure when disabled, try normal connect instead.

27 August 2021: Wouter
	- Fix #533: Negative responses get cached even when setting
	  cache-max-negative-ttl: 1

25 August 2021: Wouter
	- Merge #401: RPZ triggers. This add additional RPZ triggers,
	  unbound supports a full set of rpz triggers, and this now
	  includes nsdname, nsip and clientip triggers. Also actions
	  are fully supported, and this now includes the tcp-only action.
	- Fix #536: error: RPZ: name of record (drop.spamhaus.org.rpz.local.)
	  to insert into RPZ.
	- Fix the stream wait stream_wait_count_lock and http2 buffer locks
	  setup and desetup from race condition.
	- Fix RPZ locks. Do not unlock zones lock if requested and rpz find
	  zone does not find the zone. Readlock the clientip that is found
	  for ipbased triggers. Unlock the nsdname zone lock when done.
	  Unlock zone and ip in rpz nsip and nsdname callback. Unlock
	  authzone and localzone if clientip found in rpz worker call.
	- Fix compile warning in libunbound for listen desetup routine.
	- Fix asynclook unit test for setup of lockchecks before log.

20 August 2021: Wouter
	- Fix #529: Fix: log_assert does nothing if UNBOUND_DEBUG is
	  undefined.
	- Fix #531: Fix: passed to proc after free.

17 August 2021: Wouter
	- Fix that --with-ssl can use "/usr/include/openssl11" to pass the
	  location of a different openssl version.
	- Fix #527: not sending quad9 cert to syslog (and may be more).
	- Fix sed script in ssldir split handling.

16 August 2021: George
	- Merge PR #528 from fobser: Make sldns_str2wire_svcparam_buf()
	  static.

16 August 2021: Wouter
	- Fix to support harden-algo-downgrade for ZONEMD dnssec checks.

13 August 2021: Wouter
	- Support using system-wide crypto policies.
	- Fix for #431: Squelch permission denied errors for udp connect,
	  and udp send, they are visible at higher verbosity settings.
	- Fix zonemd verification of key that is not in DNS but in the zone
	  and needs a chain of trust.
	- zonemd, fix order of bogus printout string manipulation.

12 August 2021: George
	- Merge PR #514, from ziollek: Docker environment for run tests.
	- For #514: generate configure.

12 August 2021: Wouter
	- And 1.13.2rc1 became the 1.13.2 with the fix for the python module
	  build. The current code repository continues with version 1.13.3.
	- Add test tool readzone to .gitignore.
	- Merge #521: Update mini_event.c.
	- Merge #523: fix: free() call more than once with the same pointer.
	- Merge #519: Support for selective enabling tcp-upstream for
	  stub/forward zones.
	- For #519: note stub-tcp-upstream and forward-tcp-upstream in
	  the example configuration file.
	- For #519: yacc and lex. And fix python bindings, and test program
	  unbound-dnstap-socket.
	- For #519: fix comments for doxygen.
	- Fix to print error from unbound-anchor for writing to the key
	  file, also when not verbose.

5 August 2021: Wouter
	- Tag for 1.13.2rc1 release.
	- Fix #520: Unbound 1.13.2rc1 fails to build python module.

4 August 2021: George
	- Merge PR #415 from sibeream: Use
	  /proc/sys/net/ipv4/ip_local_port_range to determine available outgoing
	  ports. (New --enable-linux-ip-local-port-range configuration option)
	- Bump MAX_RESTART_COUNT to 11 from 8; in relation to #438. This
	  allows longer CNAME chains in Unbound.

4 August 2021: Wouter
	- In unit test use openssl set security level to allow keys in test.
	- Fix static analysis warnings about localzone locks that are unused.
	- Fix missing locks in zonemd unit test.
	- Fix readzone compile under debug config.
	- Fix out of sourcedir run of zonemd unit tests.
	- Fix libnettle zonemd unit test.
	- Fix unit test zonemd_reload for use in run_vm.

3 August 2021: George
	- Listen to read or write events after the SSL handshake.
	  Sticky events on windows would stick on read when write was needed.

3 August 2021: Wouter
	- Merge PR #517 from dyunwei: #420 breaks the mesh reply list
	  function that need to reuse the dns answer.
	- Annotate assertion into error printout; we think it may be an
	  error, but the situation looks harmless.
	- Fix sign comparison warning on FreeBSD.

2 August 2021: Wouter
	- Prepare for OpenSSL 3.0.0 provider API usage, move the sldns
	  keyraw functions to produce EVP_PKEY results.
	- Move RSA and DSA to use OpenSSL 3.0.0 API.
	- Move ECDSA functions to use OpenSSL 3.0.0 API.
	- iana portlist update.
	- Fix verbose printout failure in tcp reuse unit test.

30 July 2021: Wouter
	- Fix #515: Compilation against openssl 3.0.0 beta2 is failing to
	  build unbound.
	- For #515: Fix compilation with openssl 3.0.0 beta2, lib64 dir and
	  SSL_get_peer_certificate.
	- Move acx_nlnetlabs.m4 to version 41, with lib64 openssl dir check.

26 July 2021: George
	- Merge #513: Stream reuse, attempt to fix #411, #439, #469. This
	  introduces a couple of fixes for the stream reuse functionality
	  that could result in broken internal structures.

26 July 2021: Wouter
	- Merge #512: unbound.service.in: upgrade hardening to latest
	  standards.
	- Fix readzone unknown type print for memory resize.

21 July 2021: Wouter
	- Fix that ldns_zone_new_frm_fp_l counts the line number for an empty
	  line after a comment.

16 July 2021: George
	- Introduce 'http-user-agent:' and 'hide-http-user-agent:' options.

16 July 2021: Wouter
	- Merge #510 from ndptech: Don't call a function which hasn't been
	  defined.
	- Fix for #510: in depth, use ifdefs for windows api event calls.
	- Fix spelling in doc/unbound.doxygen comment.
	- Fix spelling in localzone.h comment.
	- Fix unbound-control local_data and local_datas to print detailed
	  syntax errors.
	- review fix to remove duplicate error printout.
	- Insert header into testcode/readzone.c, it was missing.
	- Fix from lint for ignored return value.
	- Fix for older parsers for function call in serve expired get cached.

6 July 2021: Wouter
	- iana portlist update.

5 July 2021: George
	- Fix compiler warnings for #491.
	- Fix clang-analysis warnings for testcode/readzone.c.

4 July 2021: George
	- Fix Wunused-result compile warnings.

2 July 2021: Tom
	- Merge PR #491: Add SVCB and HTTPS types and handling according to
	  draft-ietf-dnsop-svcb-https.

2 July 2021: Wouter
	- Fix #506: Python Module Seems to Leak Memory if it Experiences an
	  Unhandled Exception.

25 June 2021: Wouter
	- Fix up permissions on rpl data file in tests.
	- Fix testbound newline treatment in moment_read and tempfile write.
	- Fix configure grep for reuseport default for failure.
	- Fix compat ctime_r return value
	- Fix configure does not require pkg-config if not needed.
	- Fix unit test in the ctime_r calls for autotrust and in testbound.
	- Fix auth zone download on windows to unlink before rename.

24 June 2021: Wouter
	- Add analyzer and port compile github workflow.

23 June 2021: Wouter
	- Fix #503: DNS over HTTPS response truncated.
	- Fix warnings reported by the gcc analyzer.

21 June 2021: George
	- Fix #495: Documentation or implementation of "verbosity" option.

18 June 2021: Wouter
	- Fix a number of warnings reported by the gcc analyzer.

15 June 2021: George
	- Merge #440 by kimheino: Various fixes to contrib/unbound_munin_ file.

14 June 2021: Wouter
	- Fix configure nonblocking test and onmingw test to use host.

10 June 2021: Wouter
	- Fix #500: SPEC file in version 1.13.1 references version 1.4;
	  unable to build RPM from source.
	- Fix contrib/unbound.spec, fixed url and comment.

9 June 2021: George
	- Merge #486 by fobster: Make VAL_MAX_RESTART_COUNT configurable.
	- Generated lexer and parser for #486; updated example.conf.
	- Fix #413 (based on patch by k-ronny): unbound: does not compile
	  on macOS 11.1-x86_64 host.
	- Use host_os instead of target_os in configure for Darwin8 build.

8 June 2021: George
	- Fix unused variable warning when compiling with --enable-dnstap.

7 June 2021: George
	- Merge #448 from shoeper: Update unbound-control.8.in, fix
	  rpz_disable typo.
	- Fix #425: Document auth-zone supports communication with DNS
	  primary on nondefault port.

1 June 2021: George
	- Fix test for zonemd-check option.

27 May 2021: Wouter
	- Merge #496 from banburybill: Use build system endianness if
	  available, otherwise try to work it out.
	- zonemd-check: yesno option, default no, enables the processing
	  of ZONEMD records for that zone.

25 May 2021: Wouter
	- Move the NSEC3 max iterations count in line with the 150 value
	  used by BIND, Knot and PowerDNS. This sets the default value
	  for it in the configuration to 150 for all key sizes.
	- Fix #492: module-config respip missing in unbound.conf.5.in man
	  page. Merges #494 from he32.
	- For #492: Fix font highlighting for the man page on emacs.

21 May 2021: Wouter
	- Test code has -q option for quiet output.

19 May 2021: George
	- Fix for #411, #439, #469: Reset the DNS message ID when moving queries
	  between TCP streams.
	- Refactor for uniform way to produce random DNS message IDs.

17 May 2021: Wouter
	- Fix #489: Compile using MSYS2 MinGW 64-bit.

12 May 2021: Wouter
	- Fix that auth-zone zonefiles use last TTL if no TTL is specified.

10 May 2021: Wouter
	- Merge PR #487: ifdef RLIMIT_AS in recently added check.

7 May 2021: Wouter
	- Fix #485: Unbound occasionally reports broken stats.
	- Add ./configure --with-deprecate-rsa-1024 that turns off RSA 1024.
	- Remove case fallthrough from deprecate-rsa-1024 code.

4 May 2021: George
	- Fix for #367: only attempt to get the interface for queries that are no
	  longer on the tcp_waiting_list.
	- Add more logging for out-of-memory cases.

4 May 2021: Wouter
	- Merge #478: Allow configuration of TCP timeout while waiting for
	  response.
	- Fix to squelch tcp socket bind failures when the interface is gone.
	- Rerun flex and bison.

3 May 2021: Wouter
	- Fix #481: Fix comment in configuration file.

29 April 2021: Wouter
	- Add that log-servfail prints an IP address and more information
	  about one of the last failures for that query.

28 April 2021: George
	- Fix compiler warning for signed/unsigned comparison for
	  max_reuse_tcp_queries.

28 April 2021: Wouter
	- Fix #474: always_null and others inside view.

26 April 2021: Wouter
	- Merge #470 from edevil: Allow configuration of persistent TCP
	  connections.

22 April 2021: Wouter
	- Merge #466 from FGasper: Support OpenSSLs that lack
	  SSL_get0_alpn_selected.
	- Fix #468: OpenSSL 1.0.1 can no longer build Unbound.
	- Further fix for #468: detect SSL_CTX_set_alpn_protos for build with
	  OpenSSL 1.0.1.
	- Fix that testcode dohclient has OpenSSL initialisation calls.

13 April 2021: George
	- Fix documentation comment for files previously residing in checkconf/.
	- Remove unused functions worker_handle_reply and libworker_handle_reply.

13 April 2021: Wouter
	- Fix that nxdomain synthesis does not happen above the stub or
	  forward definition.

12 April 2021: George
	- Fix (increase) verbosity level for iterator error log in
	  processQueryTargets().

12 April 2021: Wouter
	- Fix permission denied sendto log, squelch the log messages
	  unless high verbosity is set.

9 April 2021: Wouter
	- rebuild configure to set EXTRALINK to libunbound.la for #460.

7 April 2021: Wouter
	- Fix for #411: Depth protect for crash on deleted element timeout.

1 April 2021: Wouter
	- Merge #460 from orbea: build: Link with the libtool archive.
	- Fix to stop IPv6 PMTU discovery.

31 March 2021: George
	- Clean makedist.sh.

31 March 2021: Wouter
	- Fix stack-protector change to not override other CFLAGS options.

30 March 2021: George
	- Disable the use of stack-protector for cross compiled 32-bit windows
	  builds; relates to #444.

25 March 2021: Wouter
	- Fix #429: Also fix end of transfer for http download of auth zones.

24 March 2021: Wouter
	- Fix deprecation test to work for iOS TVOS and WatchOS, it uses
	  CFLAGS and CPPFLAGS and also checks if the item is unavailable.
	- Travis, fix script to fail when tasks fail.
	- Travis, fix warning in ubsan compile.
	- Fix configure Targetconfiditionals.h header check, to use compile.
	- Fix that cachedb does not produce empty object files when disabled.

23 March 2021: Wouter
	- Travis enable all tests again. Clang analyzer only a couple times,
	  when there is a difference. homebrew updates disabled, so it does
	  not hang. removed trailing slashes from configure paths. Moved iOS
	  tests to allow-failure.
	- travis, analyzer disabled on test without debug, that does not
	  run anway.  Turn off failing tests except one.  Update iOS test
	  to xcode image 12.2.

22 March 2021: George
	- Fix unused-function warning when compiling with --enable-dnscrypt.
	- Fix for #367: fix memory leak when cannot bind to listening port.
	- Reformat pythonmod/pythonmod_utils.{c,h}.

22 March 2021: Wouter
	- Merge #449 from orbea: build: Add missing linker flags.
	- iana portlist update.
	- Comment out nonworking OSX and IOS travis tests, vm fails to start.
	- Fix compile error in listen_dnsport on Android.
	- Fix memory leak reported by asan in rpz SOA record query name.

19 March 2021: Wouter
	- Fix for #447: squelch connection refused tcp connection failures
	  from the log, unless verbosity is high.

17 March 2021: Wouter
	- Fix #441: Minimal NSEC range not accepted for top level domains.

11 March 2021: Wouter
	- Fix parse of LOC RR type for decimetres.

5 March 2021: Wouter
	- Workaround for #439: prevent loops in the reuse rbtree.
	- Debug output for #411 and #439: printout internal error and details.

4 March 2021: Wouter
	- iana portlist update.
	- Fix spurious errors about "Could not generate request: out of
	  memory".  The mesh detect cycle routine no longer wrongly stops
	  the check when the calling mesh state is unique.

26 February 2021: George
	- Fix for #367: rc_ports don't have ub_sock; skip cleaning up.

26 February 2021: Wouter
	- Fix: Resolve interface names on control-interface too.

25 February 2021: Wouter
	- Merge PR #367 : DNSTAP log local address.  With code from PR #365
	  and fixes #368 : dnstap does not log the DNS message ID for
	  FORWARDER_QUERY.
	- Fix to allow rpz with wildcard that applies to all TLDs at once.

24 February 2021: George
	- Fix #384: (1) A minor request to improve the log (2) A minor bug in one
	  log message.
	- ipsecmod: Better logging for detecting a cycle when attaching the
	  A/AAAA subquery.

24 February 2021: Wouter
	- On startup of unbound it checks if rlimits on memory size look
	  sufficient for the configured cache size, and logs warning if not.
	- Fix function documentation.
	- Fix unit test for added ulimit checks.
	- spelling fix in header.

23 February 2021: Wouter
	- Fix for zonemd, that domain-insecure zones work without dnssec.
	- Fix for zonemd, do not reject insecure result from trust anchor
	  validation step in dnssec chain of trust.

22 February 2021: Wouter
	- Fix #431: Squelch permission denied errors for tcp connect
	  and udp connect from the logs, unless at high verbosity.
	- Fix for zonemd, that nxdomain for the chain of trust is allowed
	  for island zones, it is treated as an insecure zone for verification.

18 February 2021: Wouter
	- Merge PR #317: ZONEMD Zone Verification, with RFC 8976 support.
	  ZONEMD records are checked for zones loaded as auth-zone,
	  with DNSSEC if available.  There is an added option
	  zonemd-permissive-mode that makes it log but not fail wrong zones.
	  With zonemd-reject-absence for an auth-zone the presence of a
	  zonemd can be mandated for specific zones.
	- Fix doxygen and pydoc warnings.
	- Fix #429: rpz: url: with https: broken (regression in 1.13.1).
	- rpz skip nsec3param records, and nicer log for unsupported actions.

15 February 2021: Wouter
	- Fix #422: IPv6 fallback issues when IPv6 is not properly
	  enabled/configured.
	- Fix to make tests work with support indicators set for iterator.
	- Fix build on Python 3.10.

10 February 2021: Wouter
	- Merge PR #420 from dyunwei: DOH not responsing with
	  "http2_query_read_done failure" logged.

9 February 2021: Wouter
	- Fix for Python 3.9, no longer use deprecated functions of
	  PyEval_CallObject (now PyObject_Call), PyEval_InitThreads (now
	  none), PyParser_SimpleParseFile (now Py_CompileString).

4 February 2021: Wouter
	- release 1.13.1rc2 tag on branch-1.13.1 with added changes of 2 feb.
	  This became 1.13.1 release tag on 9 feb.  The main branch is set
	  to version 1.13.2.

2 February 2021: Wouter
	- branch-1.13.1 is created, with release-1.13.1rc1 tag.
	- Fix dynlibmod link on rhel8 for -ldl inclusion.
	- Fix windows dependency on libssp.dll because of default stack
	  protector in mingw.
	- Fix indentation of root anchor for use by windows install script.

1 February 2021: George
	- Attempt to fix NULL keys in the reuse_tcp tree; relates to #411.

29 January 2021: Wouter
	- Fix for doxygen 1.8.20 compatibility.

28 January 2021: Wouter
	- Annotate that we ignore the return value of if_indextoname.
	- Fix to use correct type for label count in rpz routine.
	- Fix empty clause warning in config_file nsid parse.
	- Fix to use correct type for label count in ipdnametoaddr rpz routine.
	- Fix empty clause warning in edns pass for padding.
	- Fix fwd ancil test post script when not supported.

26 January 2021: George
	- Merge PR #408 from fobser: Prevent a few more yacc clashes.
	- Merge PR #275 from Roland van Rijswijk-Deij: Add feature to return the
	  original instead of a decrementing TTL ('serve-original-ttl')
	- Merge PR #355 from noloader: Make ICANN Update CA and DS Trust Anchor
	  static data.
	- Ignore cache blacklisting when trying to reply with expired data from
	  cache (#394).

26 January 2021: Wouter
	- Fix compile of unbound-dnstap-socket without dnstap installed.

22 January 2021: Willem
	- Padding of queries and responses with DNS over TLS as specified in
	  RFC7830 and RFC8467.

22 January 2021: George
	- Fix TTL of SOA record for negative answers (localzone and
	  authzone data) to be the minimum of the SOA TTL and the SOA.MINIMUM.

19 January 2021: Willem
	- Support for RFC5001: DNS Name Server Identifier (NSID) Option
	  with the nsid: option in unbound.conf

18 January 2021: Wouter
	- Fix #404: DNS query with small edns bufsize fail.
	- Fix declaration before statement and signed comparison warning in
	  dns64.

15 January 2021: Wouter
	- Merge #402 from fobser: Implement IPv4-Embedded addresses according
	  to RFC6052.

14 January 2021: Wouter
	- Fix for #93: dynlibmodule import library is named libunbound.dll.a.

13 January 2021: Wouter
	- Merge #399 from xiangbao227: The lock of lruhash table should
	  unlocked after markdel entry.
	- Fix for #93: dynlibmodule link fix for Windows.

12 January 2021: Wouter
	- Fix #397: [Feature request] add new type always_null to local-zone
	  similar to always_nxdomain.
	- Fix so local zone types always_nodata and always_deny can be used
	  from the config file.

8 January 2021: Wouter
	- Merge PR #391 from fhriley: Add start_time to reply callbacks so
	  modules can compute the response time.
	- For #391: use struct timeval* start_time for callback information.
	- For #391: fix indentation.
	- For #391: more double casts in python start time calculation.
	- Add comment documentation.
	- Fix clang analysis warning.

6 January 2021: Wouter
	- Fix #379: zone loading over HTTP appears to have buffer issues.
	- Merge PR #395 from mptre: add missing null check.
	- Fix #387: client-subnet-always-forward seems to effectively bypass
	  any caching?

5 January 2021: Wouter
	- Fix #385: autoconf 2.70 impacts unbound build
	- Merge PR #375 by fhriley: Add rpz_enable and rpz_disable commands
	  to unbound-control.

4 January 2021: Wouter
	- For #376: Fix that comm point event is not double removed or double
	  added to event map.
	- iana portlist updated.

16 December 2020: George
	- Fix error cases when udp-connect is set and send() returns an error
	  (modified patch from Xin Li @delphij).

11 December 2020: Wouter
	- Fix #371: unbound-control timeout when Unbound is not running.
	- Fix to squelch permission denied and other errors from remote host,
	  they are logged at higher verbosity but not on low verbosity.
	- Merge PR #335 from fobser: Sprinkle in some static to prevent
	  missing prototype warnings.
	- Merge PR #373 from fobser: Warning: arithmetic on a pointer to void
	  is a GNU extension.
	- Fix missing prototypes in the code.

3 December 2020: Wouter
	- make depend.
	- iana portlist updated.

2 December 2020: Wouter
	- Fix #360: for the additionally reported TCP Fast Open makes TCP
	  connections fail, in that case we print a hint that this is
	  happening with the error in the logs.
	- Fix #356: deadlock when listening tcp.
	- Fix unbound-dnstap-socket to not use log routine from interrupt
	  handler and not print so frequently when invoked in sequence.
	- Fix on windows to ignore connection failure on UDP, unless verbose.
	- Fix for #283: fix stream reuse and tcp fast open.
	- Fix update, with write event check with streamreuse and fastopen.

1 December 2020: Wouter
	- Fix #358: Squelch udp connect 'no route to host' errors on low
	  verbosity.

30 November 2020: Wouter
	- Fix assertion failure on double callback when iterator loses
	  interest in query at head of line that then has the tcp stream
	  not kept for reuse.
	- tag for the 1.13.0rc4 release.  This also became the 1.13.0
	  release version on 3 dec 2020 with the streamreuse and fastopen
	  fix from 2 dec 2020.  The code repo continues for 1.13.1 in
	  development.

27 November 2020: Wouter
	- Fix compile warning for type cast in http2_submit_dns_response.
	- Fix when use free buffer to initialize rbtree for stream reuse.
	- Fix compile warnings for windows.
	- Fix compile warnings in rpz initialization.
	- Fix contrib/metrics.awk for FreeBSD awk compatibility.
	- tag for the 1.13.0rc3 release.

26 November 2020: Wouter
	- Fix to omit UDP receive errors from log, if verbosity low.
	  These happen because of udp-connect.
	- For #352: contrib/metrics.awk for Prometheus style metrics output.
	- Fix that after failed read, the readagain cannot activate.
	- Clear readagain upon decommission of pending tcp structure.

25 November 2020: Wouter
	- with udp-connect ignore connection refused with UDP timeouts.
	- Fix udp-connect on FreeBSD, do send calls on connected UDP socket.
	- Better fix for reuse tree comparison for is-tls sockets.  Where
	  the tree key identity is preserved after cleanup of the TLS state.
	- Remove debug commands from reuse tests.
	- Fix memory leak for edns client tag opcode config element.
	- Attempt fix for libevent state in tcp reuse cases after a packet
	  is written.
	- Fix readagain and writeagain callback functions for comm point
	  cleanup.
	- tag for the 1.13.0rc2 release.

24 November 2020: Wouter
	- Merge PR #283 : Stream reuse.  This implements upstream stream
	  reuse for performing several queries over the same TCP or TLS
	  channel.
	- set version of main branch to 1.13.0 for upcoming release.
	- iana portlist updated.
	- Fix one port unit test for udp-connect.
	- tag for the 1.13.0rc1 release.
	- Fix crash when TLS connection is closed prematurely, when
	  reuse tree comparison is not properly identical to insertion.
	- Fix padding of struct regional for 32bit systems.

23 November 2020: George
	- Merge PR #313 from Ralph Dolmans: Replace edns-client-tag with
	  edns-client-string option.

23 November 2020: Wouter
	- Merge #351 from dvzrv: Add AF_NETLINK to set of allowed socket
	  address families.
	- Fix #350: with the AF_NETLINK permission, to fix 1.12.0 error:
	  failed to list interfaces: getifaddrs: Address family not
	  supported by protocol.
	- Fix #347: IP_DONTFRAG broken on Apple xcode 12.2.
	- Option to toggle udp-connect, default is enabled.
	- Fix for #303 CVE-2020-28935 : Fix that symlink does not interfere
	  with chown of pidfile.
	- Further fix for it and retvalue 0 fix for it.

12 November 2020: Wouter
	- Fix to connect() to UDP destinations, default turned on,
	  this lowers vulnerability to ICMP side channels.
	- Retry for interfaces with unused ports if possible.

10 November 2020: Wouter
	- Fix #341: fixing a possible memory leak.
	- Fix memory leak after fix for possible memory leak failure.
	- Fix #343: Fail to build --with-libnghttp2 with error: 'SSIZE_MAX'
	  undeclared.

27 October 2020: Wouter
	- In man page note that tls-cert-bundle is read before permission
	  drop and chroot.

22 October 2020: Wouter
	- Fix #333: Unbound Segmentation Fault w/ log_info Functions From
	  Python Mod.
	- Fix that minimal-responses does not remove addresses from a priming
	  query response.

21 October 2020: George
	- Fix #327: net/if.h check fails on some darwin versions; contribution by
	  Joshua Root.
	- Fix #320: potential memory corruption due to size miscomputation upton
	  custom region alloc init.

21 October 2020: Wouter
	- Merge PR #228 : infra-keep-probing option to probe hosts that are
	  down.  Add infra-keep-probing: yes option. Hosts that are down are
	  probed more frequently.
	  With the option turned on, it probes about every 120 seconds,
	  eventually after exponential backoff, and that keeps that way. If
	  traffic keeps up for the domain. It probes with one at a time, eg.
	  one query is allowed to probe, other queries within that 120 second
	  interval are turned away.

19 October 2020: George
	- Merge PR #324 from James Renken: Add modern X.509v3 extensions to
	  unbound-control TLS certificates.
	- Fix for PR #324 to attach the x509v3 extensions to the client
	  certificate.

19 October 2020: Ralph
	- local-zone regional allocations outside of chunk

19 October 2020: Wouter
	- Fix that http settings have colon in set_option, for
	  http-endpoint, http-max-streams, http-query-buffer-size,
	  http-response-buffer-size, and http-nodelay.
	- Fix memory leak of https port string when reading config.
	- Fix #330: [Feature request] Add unencrypted DNS over HTTPS support.
	  This adds the option http-notls-downstream: yesno to change that,
	  and the dohclient test code has the -n option.
	- Fix python documentation warning on functions.rst inplace_cb_reply.
	- Fix dnstap test to wait for log timer to see if queries are logged.
	- Log ip address when http session recv fails, eg. due to tls fail.
	- Fix to set the tcp handler event toggle flag back to default when
	  the handler structure is reused.
	- Clean the fix for out of order TCP processing limits on number
	  of queries.  It was tested to work.

16 October 2020: Wouter
	- Fix that the out of order TCP processing does not limit the
	  number of outstanding queries over a connection.

15 October 2020: George
	- Fix that if there are reply callbacks for the given rcode, those
	  are called per reply and a new message created if that was modified
	  by the call.
	- Pass the comm_reply information to the inplace_cb_reply* functions
	  during the mesh state and update the documentation on that.

15 October 2020: Wouter
	- Merge PR #326 from netblue30: DoH: implement content-length
	  header field
	- DoH content length, simplify code, remove declaration after
	  statement and fix cast warning.

14 October 2020: Wouter
	- Fix for python reply callback to see mesh state reply_list member,
	  it only removes it briefly for the commpoint call so that it does
	  not drop it and attempt to modify the reply list during reply.
	- Fix that if there are on reply callbacks, those are called per
	  reply and a new message created if that was modified by the call.
	- Free up auth zone parse region after use for lookup of host

13 October 2020: Wouter
	- Fix #323: unbound testsuite fails on mock build in systemd-nspawn
	  if systemd support is build.

9 October 2020: Wouter
	- Fix dnstap socket and the chroot not applied properly to the dnstap
	  socket path.
	- Fix warning in libnss compile, nss_buf2dsa is not used without DSA.

8 October 2020: Wouter
	- Tag for 1.12.0 release.
	- Current repo is version 1.12.1 in development.
	- Fix #319: potential memory leak on config failure, in rpz config.

1 October 2020: Wouter
	- Current repo is version 1.12.0 for release.  Tag for 1.12.0rc1.

30 September 2020: Wouter
	- Fix doh tests when not compiled in.
	- Add dohclient test executable to gitignore.
	- Fix stream_ssl, ssl_req_order and ssl_req_timeout tests for
	  alloc check debug output.
	- Easier kill of unbound-dnstap-socket tool in test.
	- Fix memory leak of edns tags at libunbound context delete.
	- Fix double loopexit for unbound-dnstap-socket after sigterm.

29 September 2020: Ralph
	- DNS Flag Day 2020: change edns-buffer-size default to 1232.

28 September 2020: Wouter
	- Fix unit test for dnstap changes, so that it waits for the timer.

23 September 2020: Wouter
	- Fix #305: dnstap logging significantly affects unbound performance
	  (regression in 1.11).
	- Fix #305: only wake up thread when threshold reached.
	- Fix to ifdef fptr wlist item for dnstap.

23 September 2020: Ralph
	- Fix edns-client-tags get_option typo
	- Add edns-client-tag-opcode option
	- Use inclusive language in configuration

21 September 2020: Ralph
	- Fix #304: dnstap logging not recovering after dnstap process restarts

21 September 2020: Wouter
	- Merge PR #311 by luismerino: Dynlibmod leak.
	- Error message is logged for dynlibmod malloc failures.
	- iana portlist updated.

18 September 2020: Wouter
	- Fix that prefer-ip4 and prefer-ip6 can be get and set with
	  unbound-control, with libunbound and the unbound-checkconf option
	  output function.
	- iana portlist updated.

15 September 2020: George
	- Introduce test for statistics.

15 September 2020: Wouter
	- Spelling fix.

11 September 2020: Wouter
	- Remove x file mode on ipset/ipset.c and h files.

9 September 2020: Wouter
	- Fix num.expired statistics output.

31 August 2020: Wouter
	- Merge PR #293: Add missing prototype.  Also refactor to use the new
	  shorthand function to clean up the code.
	- Refactor to use sock_strerr shorthand function.
	- Fix #296: systemd nss-lookup.target is reached before unbound can
	  successfully answer queries. Changed contrib/unbound.service.in.

27 August 2020: Wouter
	- Similar to NSD PR#113, implement that interface names can be used,
	  eg. something like interface: eth0 is resolved at server start and
	  uses the IP addresses for that named interface.
	- Review fix, doxygen and assign null in case of error free.

26 August 2020: George
	- Update documentation in python example code.

24 August 2020: Wouter
	- Fix that dnstap reconnects do not spam the log with the repeated
	  attempts.  Attempts on the timer are only logged on high verbosity,
	  if they produce a connection failure error.
	- Fix to apply chroot to dnstap-socket-path, if chroot is enabled.
	- Change configure to use EVP_sha256 instead of HMAC_Update for
	  openssl-3.0.0.

20 August 2020: Ralph
	- Fix stats double count issue (#289).

13 August 2020: Ralph
	- Create and init edns tags data for libunbound.

10 August 2020: Ralph
	- Merge (modified) PR #277, use EVP_MAC_CTX_set_params if available,
	  by Vítězslav Čížek.

10 August 2020: Wouter
	- Fix #287: doc typo: "Additionaly".
	- Rerun autoconf

6 August 2020: Wouter
	- Merge PR #284 and Fix #246: Remove DLV entirely from Unbound.
	  The DLV has been decommisioned and in unbound 1.5.4, in 2015, there
	  was advise to stop using it.  The current code base does not contain
	  DLV code any more.  The use of dlv options displays a warning.

5 August 2020: Wouter
	- contrib/aaaa-filter-iterator.patch file renewed diff content to
	  apply cleanly to the current coderepo for the current code version.

5 August 2020: Ralph
	- Merge PR #272: Add EDNS client tag functionality.

4 August 2020: George
	- Improve error log message when inserting rpz RR.
	- Merge PR #280, Make tvOS & watchOS checks verify truthiness as well as
	  definedness, by Felipe Gasper.

4 August 2020: Wouter
	- Fix mini_event.h on OpenBSD cannot find fd_set.

31 July 2020: Wouter
	- Fix doxygen comment for no ssl for tls session ticket key callback
	  routine.

27 July 2020: George
	- Merge PR #268, draft-ietf-dnsop-serve-stale-10 has become RFC 8767 on
	  March 2020, by and0x000.

27 July 2020: Ralph
	- Merge PR #269, Fix python module len() implementations, by Torbjörn
	  Lönnemark

27 July 2020: Wouter
	- branch now named 1.11.1.  1.11.0rc1 became the 1.11.0 release.
	- Merge PR #270 from cgzones: munin plugin: always exit 0 in autoconf

20 July 2020: Wouter
	- Fix streamtcp to print packet data to stdout.  This makes the
	  stdout and stderr not mix together lines, when parsing its output.
	- Fix contrib/fastrpz.patch to apply cleanly.  It fixes for changes
	  due to added libdynmod, but it does not compile, it conflicts with
	  new rpz code.
	- branch now named 1.11.0 and 1.11.0rc1 tag.

17 July 2020: Wouter
	- Fix libnettle compile for session ticket key callback function
	  changes.
	- Fix lock dependency cycle in rpz zone config setup.

17 July 2020: Ralph
	- Merge PR #234 - Ensure proper alignment of cmsg buffers by Jérémie
	  Courrèges-Anglas.
	- Fix PR #234 log_assert sizeof to use union buffer.

16 July 2020: Wouter
	- Fix check conf test for referencing installation paths.
	- Fix unused variable warning for clang analyzer.

16 July 2020: George
	- Introduce 'include-toplevel:' configuration option.

16 July 2020: Ralph
	- Add bidirectional frame streams support.

8 July 2020: Wouter
	- Fix add missing DSA header, for compilation without deprecated
	  OpenSSL APIs.
	- Fix to use SSL_CTX_set_tlsext_ticket_key_evp_cb in OpenSSL
	  3.0.0-alpha4.
	- Longer keys for the test set, this avoids weak crypto errors.

7 July 2020: Wouter
	- Fix #259: Fix unbound-checkconf does not check view existence.
	  unbound-checkconf checks access-control-view, access-control-tags,
	  access-control-tag-actions and access-control-tag-datas.
	- Fix offset of error printout for access-control-tag-datas.
	- Review fixes for checkconf #259 change.

6 July 2020: Wouter
	- run_vm cleanup better and removes trailing slash on single argument.

29 June 2020: Wouter
	- Move reply list clean for serve expired mesh callback to after
	  the reply is sent, so that script callbacks have reply_info.
	- Also move reply list clean for mesh callbacks to the scrip callback
	  can see the reply_info.
	- Fix for mesh accounting if the reply list already empty to begin
	  with.
	- Fix for mesh accounting when rpz decides to drop a reply with a
	  tcp stream waiting for it.
	- Review fix for number of detached states due to use of variable
	  after end of loop.
	- Fix tcp req info drop due to size call into mesh accounting
	  removal of mesh state during mesh send reply.

24 June 2020: Wouter
	- iana portlist updated.
	- doxygen file comments for dynlibmodule.

17 June 2020: Wouter
	- Fix default explanation in man page for qname-minimisation-strict.
	- Fix display of event loop method with libev.

8 June 2020: Wouter
	- Mention tls name possible when tls is enabled for stub-addr in the
	  man page.

27 May 2020: George
	- Merge PR #241 by Robert Edmonds: contrib/libunbound.pc.in: Do not use
	  "Requires:".

25 May 2020: George
	- Update contrib/aaaa-filter-iterator.patch for the recent
	  generate_sub_request() change and to apply cleanly.

21 May 2020: George
	- Fix for integer overflow when printing RDF_TYPE_TIME.

19 May 2020: Wouter
	- CVE-2020-12662 Unbound can be tricked into amplifying an incoming
	  query into a large number of queries directed to a target.
	- CVE-2020-12663 Malformed answers from upstream name servers can be
	  used to make Unbound unresponsive.
	- Release 1.10.1 is 1.10.0 with fixes, code repository continues,
	  including those fixes, towards the next release.  Configure has
	  version 1.10.2 version number in it.
	- For PR #93: windows compile warnings removal
	- windows compile warnings removal for ip dscp option code.
	- For PR #93: unit test for dynlib module.

18 May 2020: Wouter
	- For PR #93: dynlibmod can handle reloads and deinit and inits again,
	  with dlclose and dlopen of the library again.  Also for multiple
	  modules.  Fix memory leak by not closing dlopened content.  Fix
	  to allow one dynlibmod instance by unbound-checkconf.
	- For PR #93: checkconf allows multiple dynlib in module-config, for
	  a couple cases.
	- For PR #93: checkconf allows python dynlib in module-config, for
	  a couple cases.
	- For PR #93: man page spelling reference fix.
	- For PR #93: fix link of other executables for dynlibmod dependency.

15 May 2020: Wouter
	- Merge PR #93: Add dynamic library support.
	- Fixed conflicts for PR #93 and make configure, yacc, lex.
	- For PR #93: Fix warnings for dynlibmodule.

15 May 2020: Ralph
	- Cache ECS answers with longest scope of CNAME chain.

22 April 2020: George
	- Explicitly use 'rrset-roundrobin: no' for test cases.

21 April 2020: Wouter
	- Merge #225 from akhait: KSK-2010 has been revoked. It removes the
	  KSK-2010 from the default list in unbound-anchor, now that the
	  revocation period is over.  KSK-2017 is the only trust anchor in
	  the shipped default now.

21 April 2020: George
	- Change default value for 'rrset-roundrobin' to yes.
	- Fix tests for new rrset-roundrobin default.

20 April 2020: Wouter
	- Fix #222: --enable-rpath, fails to rpath python lib.
	- Fix for count of reply states in the mesh.
	- Remove unneeded was_mesh_reply check.

17 April 2020: George
	- Add SNI support on more TLS connections (fixes #193).
	- Add SNI support to unbound-anchor.

16 April 2020: George
	- Add doxygen documentation for DSCP.

16 April 2020: Wouter
	- Fix help return code in unbound-control-setup script.
	- Fix for posix shell syntax for trap in nsd-control-setup.
	- Fix for posix shell syntax for trap in run_msg.sh test script.

15 April 2020: George
	- Fix #220: auth-zone section in config may lead to segfault.

7 April 2020: Wouter
	- Merge PR #214 from gearnode: unbound-control-setup recreate
	  certificates.  With the -r option the certificates are created
	  again, without it, only the files that do not exist are created.

6 April 2020: Ralph
	- Keep track of number of timeouts. Use this counter to determine if
	  capsforid fallback should be started.

6 April 2020: George
	- More documentation for redis-expire-records option.

1 April 2020: George
	- Merge PR #206: Redis TTL, by Talkabout.

30 March 2020: Wouter
	- Merge PR #207: Clarify if-automatic listens on 0.0.0.0 and ::
	- Merge PR #208: Fix uncached CLIENT_RESPONSE'es on stateful
	  transports.

27 March 2020: Wouter
	- Merge PR #203 from noloader: Update README-Travis.md with current
	  procedures.

27 March 2020: Ralph
	- Make unbound-control error returned on missing domain name more user
	  friendly.

26 March 2020: Ralph
	- Fix RPZ concurrency issue when using auth_zone_reload.

25 March 2020: George
	- Merge PR #201 from noloader: Fix OpenSSL cross-compaile warnings.
	- Fix on #201.

24 March 2020: Wouter
	- Merge PR #200 from yarikk: add ip-dscp option to specify the DSCP
	  tag for outgoing packets.
	- Fixes on #200.
	- Travis fix for ios by omitting tools from install.

23 March 2020: Wouter
	- Fix compile on Solaris for unbound-checkconf.

20 March 2020: George
	- Merge PR #198 from fobser: Declare lz_enter_rr_into_zone() static, it's
	  only used in this file.

20 March 2020: Wouter
	- Merge PR #197 from fobser: Make log_ident_revert_to_default() a
	  proper prototype.

19 March 2020: Ralph
	- Merge PR#191: Update iOS testing on Travis, by Jeffrey Walton.
	- Fix #158: open tls-session-ticket-keys as binary, for Windows. By
	  Daisuke HIGASHI.
	- Merge PR#134, Allow the kernel to provide random source ports. By
	  Florian Obser.
	- Log warning when using outgoing-port-permit and outgoing-port-avoid
	  while explicit port randomisation is disabled.
	- Merge PR#194: Add libevent testing to Travis, by Jeffrey Walton.
	- Fix .travis.yml error, missing 'env' option.

16 March 2020: Wouter
	- Fix #192: In the unbound-checkconf tool, the module config of
	  dns64 subnetcache respip validator iterator is whitelisted, it was
	  reported it seems to work.

12 March 2020: Wouter
	- Fix compile of test tools without protobuf.

11 March 2020: Ralph
	- Add check to make sure RPZ records are subdomains of configured
	  zone origin.

11 March 2020: George
	- Fix #189: mini_event.h:142:17: error: field 'ev_timeout' has incomplete
	  type, by noloader.
	- Changelog entry for (Fix #189, Merge PR #190).

11 March 2020: Wouter
	- Fix #188: unbound-control.c:882:6: error: 'execlp' is
	  unavailable: not available on tvOS.

6 March 2020: George
	- Merge PR #186, fix #183: Fix unrecognized 'echo -n' option on OS X, by
	  noloader

5 March 2020: Wouter
	- Fix PR #182 from noloader: Add iOS testing to Travis.

4 March 2020: Ralph
	- Update README-Travis.md (from PR #179), by Jeffrey Walton.

4 March 2020: George
	- Merge PR #181 from noloader: Fix OpenSSL -pie warning on Android.

4 March 2020: Wouter
	- Merge PR #180 from noloader: Avoid calling exit in Travis script.

3 March 2020: George
	- Upgrade config.guess(2020-01-01) and config.sub(2020-01-01).

2 March 2020: Ralph
	- Fix #175, Merge PR #176: fix link error when OpenSSL is configured
 	  with no-engine, thanks noloader.

2 March 2020: George
	- Fix compiler warning in dns64/dns64.c
	- Merge PR #174: Add Android to Travis testing, by noloader.
	- Move android build scripts to contrib/ and allow android tests to fail.

2 March 2020: Wouter
	- Fix #177: dnstap does not build on macOS.

28 February 2020: Ralph
	- Merge PR #172: Add IBM s390x arch for testing, by noloader.

28 February 2020: Wouter
	- Merge PR #173: updated makedist.sh for config.guess and
	  config.sub and sha256 digest for gpg, by noloader.
	- Merge PR #164: Framestreams, this branch implements dnstap
	  unidirectional connectivity in unbound. This has a number of
	  new features.

	  The dependency on libfstrm is removed. The fstrm protocol code
	  resides in dnstap/dnstap_fstrm.h and dnstap/dnstap_fstrm.c. This
	  contains a brief definition of what unbound needs.

	  The make unbound-dnstap-socket builds a debug tool,
	  unbound-dnstap-socket. It can listen, accept multiple DNSTAP
	  streams and print information. Commandline options control it.

	  Unbound can reconnect if the unix domain socket file socket is
	  closed. This uses exponential backoff after which it uses a
	  one second timer to throttle cpu down. There is also support
	  to use TCP and TLS for connecting to the log server. There
	  are new config options to turn them on, in the dnstap section
	  in the man page and example config file. dnstap-ip with IP
	  address of server for TCP or TLS use. dnstap-tls to turn
	  on TLS. And dnstap-tls-server-name, dnstap-tls-cert-bundle,
	  dnstap-tls-client-key-file and dnstap-tls-client-cert-file
	  to configure the certificates for server authentication and
	  client authentication, or leave at "" to not use that.

27 February 2020: George
	- Merge PR #171: Add additional compilers and platforms to Travis
	  testing, by noloader.

27 February 2020: Wouter
	- Fix #169: Fix warning for daemon/remote.c output may be truncated
	  from snprintf.
	- Fix #170: Fix gcc undefined sanitizer signed integer overflow
	  warning in signature expiry RFC1982 serial number arithmetic.
	- Fix more undefined sanitizer issues, in respip copy_rrset null
	  dname, and in the client_info_compare routine for null memcmp.

26 February 2020: Wouter
	- iana portlist updated.

25 February 2020: Wouter
	- Fix #165: Add prefer-ip4: yesno config option to prefer ipv4 for
	  using ipv4 filters, because the hosts ip6 netblock /64 is not owned
	  by one operator, and thus reputation is shared.

24 February 2020: George
	- Merge PR #166: Fix typo in unbound.service.in, by glitsj16.

20 February 2020: Wouter
	- Updated contrib/unbound_smf23.tar.gz with Solaris SMF service for
	  Unbound from Yuri Voinov.
	- master branch has 1.10.1 version.

18 February 2020: Wouter
	- protect X509_CHECK_FLAG_NO_PARTIAL_WILDCARDS with ifdef for
	  different openssl versions.

17 February 2020: Wouter
	- changelog point where the tag for 1.10.0rc2 release is.  And with
	  the unbound_smf23 commit added to it, that is the 1.10.0 release.

17 February 2020: Ralph
	- Add respip to supported module-config options in unbound-checkconf.

17 February 2020: George
	- Remove unused variable.

17 February 2020: Wouter
	- contrib/drop2rpz: perl script that converts the Spamhaus DROP-List
	  in RPZ-Format, contributed by Andreas Schulze.

14 February 2020: Wouter
	- Fix spelling in unbound.conf.5.in.
	- Stop unbound-checkconf from insisting that auth-zone and rpz
	  zonefiles have to exist.  They can not exist, and download later.

13 February 2020: Wouter
	- tag for 1.10.0rc1 release.

12 February 2020: Wouter
	- Fix with libnettle make test with dsa disabled.
	- Fix contrib/fastrpz.patch to apply cleanly.  Fix for serve-stale
	  fixes, but it does not compile, conflicts with new rpz code.
	- Fix to clean memory leak of respip_addr.lock when ip_tree deleted.
	- Fix compile warning when threads disabled.
	- updated version number to 1.10.0.

10 February 2020: George
	- Document 'ub_result.was_ratelimited' in libunbound.
	- Fix use after free on log-identity after a reload; Fixes #163.

6 February 2020: George
	- Fix num_reply_states and num_detached_states counting with
	  serve_expired_callback.
	- Cleaner code in mesh_serve_expired_lookup.
	- Document in unbound.conf manpage that configuration clauses can be
	  repeated in the configuration file.

6 February 2020: Wouter
	- Fix num_reply_addr counting in mesh and tcp drop due to size
	  after serve_stale commit.
	- Fix to create and destroy rpz_lock in auth_zones structure.
	- Fix to lock zone before adding rpz qname trigger.
	- Fix to lock and release once in mesh_serve_expired_lookup.
	- Fix to put braces around empty if body when threading is disabled.

5 February 2020: George
	- Added serve-stale functionality as described in
	  draft-ietf-dnsop-serve-stale-10. `serve-expired-*` options can be used
	  to configure the behavior.
	- Updated cachedb to honor `serve-expired-ttl`; Fixes #107.
	- Renamed statistic `num.zero_ttl` to `num.expired` as expired replies
	  come with a configurable TTL value (`serve-expired-reply-ttl`).
	- Fixed stats when replying with cached, cname-aliased records.
	- Added missing default values for redis cachedb backend.

3 February 2020: Ralph
	- Add assertion to please static analyzer

31 January 2020: Wouter
	- Fix fclose on error in TLS session ticket code.

30 January 2020: Ralph
	- Fix memory leak in error condition remote.c
	- Fix double free in error condition view.c
	- Fix memory leak in do_auth_zone_transfer on success
	- Merge RPZ support into master. Only QNAME and Response IP triggers are
	  supported.
	- Stop working on socket when socket() call returns an error.
	- Check malloc return values in TLS session ticket code

30 January 2020: Wouter
	- Fix subnet tests for disabled DSA algorithm by default.
	- Update contrib/fastrpz.patch for clean diff with current code.
	- Merge PR#151: Fixes for systemd units, by Maryse47, Edmonds
	  and Frzk.  Updates the unbound.service systemd file and adds
	  a portable systemd service file.
	- updated .gitignore for added contrib file.
	- Add build rule for ipset to Makefile
	- Add getentropy_freebsd.o to Makefile dependencies.

29 January 2020: Ralph
	- Merge PR#156 from Alexander Berkes; Added unbound-control
	  view_local_datas_remove command.

29 January 2020: Wouter
	- Fix #157: undefined reference to `htobe64'.

28 January 2020: Ralph
	- Merge PR#147; change rfc reference for reserved top level dns names.

28 January 2020: Wouter
	- iana portlist updated.
	- Fix to silence the tls handshake errors for broken pipe and reset
	  by peer, unless verbosity is set to 2 or higher.

27 January 2020: Ralph
	- Merge PR#154; Allow use of libbsd functions with configure option
	  --with-libbsd. By Robert Edmonds and Steven Chamberlain.
	- Merge PR#148; Add some TLS stats to unbound_munin_. By Fredrik Pettai.

27 January 2020: Wouter
	- Merge PR#155 from Robert Edmonds: contrib/libunbound.pc.in: Fixes
	  to Libs/Requires for crypto library dependencies.
	- Fix #153: Disable validation for DSA algorithms.  RFC 8624
	  compliance.

23 January 2020: Wouter
	- Merge PR#150 from Frzk: Systemd unit without chroot.  It add
	  contrib/unbound_nochroot.service.in, a systemd file for use with
	  chroot: "", see comments in the file, it uses systemd protections
	  instead.

14 January 2020: Wouter
	- Removed the dnscrypt_queries and dnscrypt_queries_chacha tests,
	  because dnscrypt-proxy (2.0.36) does not support the test setup
	  any more, and also the config file format does not seem to have
	  the appropriate keys to recreate that setup.
	- Fix crash after reload where a stats lookup could reference old key
	  cache and neg cache structures.
	- Fix for memory leak when edns subnet config options are read when
	  compiled without edns subnet support.
	- Fix auth zone support for NSEC3 records without salt.

10 January 2020: Wouter
	- Fix the relationship between serve-expired and prefetch options,
	  patch from Saksham Manchanda from Secure64.
	- Fix unreachable code in ssl set options code.

8 January 2020: Ralph
	- Fix #138: stop binding pidfile inside chroot dir in systemd service
	  file.

8 January 2020: Wouter
	- Fix 'make test' to work for --disable-sha1 configure option.
	- Fix out-of-bounds null-byte write in sldns_bget_token_par while
	  parsing type WKS, reported by Luis Merino from X41 D-Sec.
	- Updated sldns_bget_token_par fix for also space for the zero
	  delimiter after the character.  And update for more spare space.

6 January 2020: George
	- Downgrade compat/getentropy_solaris.c to version 1.4 from OpenBSD.
	  The dl_iterate_phdr() function introduced in newer versions raises
	  compilation errors on solaris 10.
	- Changes to compat/getentropy_solaris.c for,
	  ifdef stdint.h inclusion for older systems.
	  ifdef sha2.h inclusion for older systems.

6 January 2020: Wouter
	- Merge #135 from Florian Obser: Use passed in neg and key cache
	  if non-NULL.
	- Fix #140: Document slave not downloading new zonefile upon update.

16 December 2019: George
	- Update mailing list URL.

12 December 2019: Ralph
	- Master is 1.9.7 in development.
	- Fix typo to let serve-expired-ttl work with ub_ctx_set_option(), by
	  Florian Obser

10 December 2019: Wouter
	- Fix to make auth zone IXFR to fallback to AXFR if a single
	  response RR is received over TCP with the SOA in it.

6 December 2019: Wouter
	- Fix ipsecmod compile.
	- Fix Makefile.in for ipset module compile, from Adi Prasaja.
	- release-1.9.6 tag, which became the 1.9.6 release

5 December 2019: Wouter
	- unbound-fuzzers.tar.bz2: three programs for fuzzing, that are 1:1
	  replacements for unbound-fuzzme.c that gets created after applying
	  the contrib/unbound-fuzzme.patch.  They are contributed by
	  Eric Sesterhenn from X41 D-Sec.
	- tag for 1.9.6rc1.

4 December 2019: Wouter
	- Fix lock type for memory purify log lock deletion.
	- Fix testbound for alloccheck runs, memory purify and lock checks.
	- update contrib/fastrpz.patch to apply more cleanly.
	- Fix Make Test Fails when Configured With --enable-alloc-nonregional,
	  reported by X41 D-Sec.

3 December 2019: Wouter
	- Merge pull request #124 from rmetrich: Changed log lock
	  from 'quick' to 'basic' because this is an I/O lock.
	- Fix text around serial arithmatic used for RRSIG times to refer
	  to correct RFC number.
	- Fix Assert Causing DoS in synth_cname(),
	  reported by X41 D-Sec.
	- Fix similar code in auth_zone synth cname to add the extra checks.
	- Fix Assert Causing DoS in dname_pkt_copy(),
	  reported by X41 D-Sec.
	- Fix OOB Read in sldns_wire2str_dname_scan(),
	  reported by X41 D-Sec.
	- Fix Out of Bounds Write in sldns_str2wire_str_buf(),
	  reported by X41 D-Sec.
	- Fix Out of Bounds Write in sldns_b64_pton(),
	  fixed by check in sldns_str2wire_int16_data_buf(),
	  reported by X41 D-Sec.
	- Fix Insufficient Handling of Compressed Names in dname_pkt_copy(),
	  reported by X41 D-Sec.
	- Fix Out of Bound Write Compressed Names in rdata_copy(),
	  reported by X41 D-Sec.
	- Fix Hang in sldns_wire2str_pkt_scan(),
	  reported by X41 D-Sec.
	  This further lowers the max to 256.
	- Fix snprintf() supports the n-specifier,
	  reported by X41 D-Sec.
	- Fix Bad Indentation, in dnscrypt.c,
	  reported by X41 D-Sec.
	- Fix Client NONCE Generation used for Server NONCE,
	  reported by X41 D-Sec.
	- Fix compile error in dnscrypt.
	- Fix _vfixed not Used, removed from sbuffer code,
	  reported by X41 D-Sec.
	- Fix Hardcoded Constant, reported by X41 D-Sec.
	- make depend

2 December 2019: Wouter
	- Merge pull request #122 from he32: In tcp_callback_writer(),
	  don't disable time-out when changing to read.

22 November 2019: George
	- Fix compiler warnings.

22 November 2019: Wouter
	- Fix dname loop maximum, reported by Eric Sesterhenn from X41 D-Sec.
	- Add make distclean that removes everything configure produced,
	  and make maintainer-clean that removes bison and flex output.

20 November 2019: Wouter
	- Fix Out of Bounds Read in rrinternal_get_owner(),
	  reported by X41 D-Sec.
	- Fix Race Condition in autr_tp_create(),
	  reported by X41 D-Sec.
	- Fix Shared Memory World Writeable,
	  reported by X41 D-Sec.
	- Adjust unbound-control to make stats_shm a read only operation.
	- Fix Weak Entropy Used For Nettle,
	  reported by X41 D-Sec.
	- Fix Randomness Error not Handled Properly,
	  reported by X41 D-Sec.
	- Fix Out-of-Bounds Read in dname_valid(),
	  reported by X41 D-Sec.
	- Fix Config Injection in create_unbound_ad_servers.sh,
	  reported by X41 D-Sec.
	- Fix Local Memory Leak in cachedb_init(),
	  reported by X41 D-Sec.
	- Fix Integer Underflow in Regional Allocator,
	  reported by X41 D-Sec.
	- Upgrade compat/getentropy_linux.c to version 1.46 from OpenBSD.
	- Synchronize compat/getentropy_win.c with version 1.5 from
	  OpenBSD, no changes but makes the file, comments, identical.
	- Upgrade compat/getentropy_solaris.c to version 1.13 from OpenBSD.
	- Upgrade compat/getentropy_osx.c to version 1.12 from OpenBSD.
	- Changes to compat/getentropy files for,
	  no link to openssl if using nettle, and hence config.h for
	  HAVE_NETTLE variable.
	  compat definition of MAP_ANON, for older systems.
	  ifdef stdint.h inclusion for older systems.
	  ifdef sha2.h inclusion for older systems.
	- Fixed Compat Code Diverging from Upstream, reported by X41 D-Sec.
	- Fix compile with --enable-alloc-checks, reported by X41 D-Sec.
	- Fix Terminating Quotes not Written, reported by X41 D-Sec.
	- Fix Useless memset() in validator, reported by X41 D-Sec.
	- Fix Unrequired Checks, reported by X41 D-Sec.
	- Fix Enum Name not Used, reported by X41 D-Sec.
	- Fix NULL Pointer Dereference via Control Port,
	  reported by X41 D-Sec.
	- Fix Bad Randomness in Seed, reported by X41 D-Sec.
	- Fix python examples/calc.py for eval, reported by X41 D-Sec.
	- Fix comments for doxygen in dns64.

19 November 2019: Wouter
	- Fix CVE-2019-18934, shell execution in ipsecmod.
	- 1.9.5 is 1.9.4 with bugfix, trunk is 1.9.6 in development.
	- Fix authzone printout buffer length check.
	- Fixes to please lint checks.
	- Fix Integer Overflow in Regional Allocator,
	  reported by X41 D-Sec.
	- Fix Unchecked NULL Pointer in dns64_inform_super()
	  and ipsecmod_new(), reported by X41 D-Sec.
	- Fix Out-of-bounds Read in rr_comment_dnskey(),
	  reported by X41 D-Sec.
	- Fix Integer Overflows in Size Calculations,
	  reported by X41 D-Sec.
	- Fix Integer Overflow to Buffer Overflow in
	  sldns_str2wire_dname_buf_origin(), reported by X41 D-Sec.
	- Fix Out of Bounds Read in sldns_str2wire_dname(),
	  reported by X41 D-Sec.
	- Fix Out of Bounds Write in sldns_bget_token_par(),
	  reported by X41 D-Sec.

18 November 2019: Wouter
	- In unbound-host use separate variable for get_option to please
	  code checkers.
	- update to bison output of 3.4.1 in code repository.
	- Provide a prototype for compat malloc to remove compile warning.
	- Portable grep usage for reuseport configure test.
	- Check return type of HMAC_Init_ex for openssl 0.9.8.
	- gitignore .source tempfile used for compatible make.

13 November 2019: Wouter
	- iana portlist updated.
	- contrib/fastrpz.patch updated to apply for current code.
	- fixes for splint cleanliness, long vs int in SSL set_mode.

11 November 2019: Wouter
	- Fix #109: check number of arguments for stdin-pipes in
	  unbound-control and fail if too many arguments.
	- Merge #102 from jrtc27: Add getentropy emulation for FreeBSD.

24 October 2019: Wouter
	- Fix #99: Memory leak in ub_ctx (event_base will never be freed).

23 October 2019: George
	- Add new configure option `--enable-fully-static` to enable full static
	  build if requested; in relation to #91.

23 October 2019: Wouter
	- Merge #97: manpage: Add missing word on unbound.conf,
	  from Erethon.

22 October 2019: Wouter
	- drop-tld.diff: adds option drop-tld: yesno that drops 2 label
	  queries, to stop random floods.  Apply with
	  patch -p1 < contrib/drop-tld.diff and compile.
	  From Saksham Manchanda (Secure64).  Please note that we think this
	  will drop DNSKEY and DS lookups for tlds and hence break DNSSEC
	  lookups for downstream clients.

7 October 2019: Wouter
	- Add doxygen comments to unbound-anchor source address code, in #86.

3 October 2019: Wouter
	- Merge #90 from vcunat: fix build with nettle-3.5.
	- Merge 1.9.4 release with fix for vulnerability CVE-2019-16866.
	- Continue with development of 1.9.5.
	- Merge #86 from psquarejho: Added -b source address option to
	  smallapp/unbound-anchor.c, from Lukas Wunner.

26 September 2019: Wouter
	- Merge #87 from hardfalcon: Fix contrib/unbound.service.in,
	  Drop CAP_KILL, use + prefix for ExecReload= instead.

25 September 2019: Wouter
	- The unbound.conf includes are sorted ascending, for include
	  statements with a '*' from glob.

23 September 2019: Wouter
	- Merge #85 for #84 from sam-lunt: Add kill capability to systemd
	  service file to fix that systemctl reload fails.

20 September 2019: Wouter
	- Merge #82 from hardfalcon: Downgrade CAP_NET_ADMIN to CAP_NET_RAW
	  in unbound.service.
	- Merge #81 from Maryse47: Consistently use /dev/urandom instead
	  of /dev/random in scripts and docs.
	- Merge #83 from Maryse47: contrib/unbound.service.in: do not fork
	  into the background.

19 September 2019: Wouter
	- Fix #78: Memory leak in outside_network.c.
	- Merge pull request #76 from Maryse47: Improvements and fixes for
	  systemd unbound.service.
	- oss-fuzz badge on README.md.
	- Fix fix for #78 to also free service callback struct.
	- Fix for oss-fuzz build warning.
	- Fix wrong response ttl for prepended short CNAME ttls, this would
	  create a wrong zero_ttl response count with serve-expired enabled.
	- Merge #80 from stasic: Improve wording in man page.

11 September 2019: Wouter
	- Use explicit bzero for wiping clear buffer of hash in cachedb,
	  reported by Eric Sesterhenn from X41 D-Sec.

9 September 2019: Wouter
	- Fix #72: configure --with-syslog-facility=LOCAL0-7 with default
	  LOG_DAEMON (as before) can set the syslog facility that the server
	  uses to log messages.

4 September 2019: Wouter
	- Fix #71: fix openssl error squelch commit compilation error.

3 September 2019: Wouter
	- squelch DNS over TLS errors 'ssl handshake failed crypto error'
	  on low verbosity, they show on verbosity 3 (query details), because
	  there is a high volume and the operator cannot do anything for the
	  remote failure.  Specifically filters the high volume errors.

2 September 2019: Wouter
	- ipset module #28: log that an address is added, when verbosity high.
	- ipset: refactor long routine into three smaller ones.
	- updated Makefile dependencies.

23 August 2019: Wouter
	- Fix contrib/fastrpz.patch asprintf return value checks.

22 August 2019: Wouter
	- Fix that pkg-config is setup before --enable-systemd needs it.
	- 1.9.3rc2 release candidate tag.  And this became the 1.9.3 release.
	  Master is 1.9.4 in development.

21 August 2019: Wouter
	- Fix log_dns_msg to log irrespective of minimal responses config.

19 August 2019: Ralph
	- Document limitation of pidfile removal outside of chroot directory.

16 August 2019: Wouter
	- Fix unittest valgrind false positive uninitialised value report,
	  where if gcc 9.1.1 uses -O2 (but not -O1) then valgrind 3.15.0
	  issues an uninitialised value for the token buffer at the str2wire.c
	  rrinternal_get_owner() strcmp with the '@' value.  Rewritten to use
	  straight character comparisons removes the false positive.  Also
	  valgrinds --expensive-definedness-checks=yes can stop this false
	  positive.
	- Please doxygen's parser for "@" occurrence in doxygen comment.
	- Fixup contrib/fastrpz.patch
	- Remove warning about unknown cast-function-type warning pragma.

15 August 2019: Wouter
	- iana portlist updated.
	- Fix autotrust temp file uniqueness windows compile.
	- avoid warning about upcast on 32bit systems for autotrust.
	- escape commandline contents for -V.
	- Fix character buffer size in ub_ctx_hosts.
	- 1.9.3rc1 release candidate tag.
	- Option -V prints if TCP fastopen is available.

14 August 2019: George
	- Fix #59, when compiled with systemd support check that we can properly
	  communicate with systemd through the `NOTIFY_SOCKET`.

14 August 2019: Wouter
	- Generate configlexer with newer flex.
	- Fix warning for unused variable for compilation without systemd.

12 August 2019: George
	- Introduce `-V` option to print the version number and build options.
	  Previously reported build options like linked libs and linked modules
	  are now moved from `-h` to `-V` as well for consistency.
	- PACKAGE_BUGREPORT now also includes link to GitHub issues.

1 August 2019: Wouter
	- For #52 #53, second context does not close logfile override.
	- Fix #52 #53, fix for example fail program.
	- Fix to return after failed auth zone http chunk write.
	- Fix to remove unused test for task_probe existance.
	- Fix to timeval_add for remaining second in microseconds.
	- Check repinfo in worker_handle_request, if null, drop it.

29 July 2019: Wouter
	- Add verbose log message when auth zone file is written, at level 4.
	- Add hex print of trust anchor pointer to trust anchor file temp
	  name to make it unique, for libunbound created multiple contexts.

23 July 2019: Wouter
	- Fix question section mismatch in local zone redirect.

19 July 2019: Wouter
	- Fix #49: Set no renegotiation on the SSL context to stop client
	  session renegotiation.

12 July 2019: Wouter
	- Fix #48: Unbound returns additional records on NODATA response,
	  if minimal-responses is enabled, also the additional for negative
	  responses is removed.

9 July 2019: Ralph
	- Fix in respip addrtree selection. Absence of addr_tree_init_parents()
	  call made it impossible to go up the tree when the matching netmask is
	  too specific.

5 July 2019: Ralph
	- Fix for possible assertion failure when answering respip CNAME from
	  cache.

25 June 2019: Wouter
	- For #45, check that 127.0.0.1 and ::1 are not used in unbound.conf
	  when do-not-query-localhost is turned on, or at default on,
	  unbound-checkconf prints a warning if it is found in forward-addr or
	  stub-addr statements.

24 June 2019: Wouter
	- Fix memleak in unit test, reported from the clang 8.0 static analyzer.

18 June 2019: Wouter
	- PR #28: IPSet module, by Kevin Chou.  Created a module to support
	  the ipset that could add the domain's ip to a list easily.
	  Needs libmnl, and --enable-ipset and config it, doc/README.ipset.md.
	- Fix to omit RRSIGs from addition to the ipset.
	- Fix to make unbound-control with ipset, remove unused variable,
	  use unsigned type because of comparison, and assign null instead
	  of compare with it.  Remade lex and yacc output.
	- make depend
	- Added documentation to the ipset files (for doxygen output).
	- Merge PR #6: Python module: support multiple instances
	- Merge PR #5: Python module: define constant MODULE_RESTART_NEXT
	- Merge PR #4: Python module: assign something useful to the
	  per-query data store 'qdata'
	- Fix python dict reference and double free in config.

17 June 2019: Wouter
	- Master contains version 1.9.3 in development.
	- Fix #39: In libunbound, leftover logfile is close()d unpredictably.
	- Fix for #24: Fix abort due to scan of auth zone masters using old
	  address from previous scan.

12 June 2019: Wouter
	- Fix another spoolbuf storage code point, in prefetch.
	- 1.9.2rc3 release candidate tag.  Which became the 1.9.2 release
	  on 17 June 2019.

11 June 2019: Wouter
	- Fix that fixes the Fix that spoolbuf is not used to store tcp
	  pipelined response between mesh send and callback end, this fixes
	  error cases that did not use the correct spoolbuf.
	- 1.9.2rc2 release candidate tag.

6 June 2019: Wouter
	- 1.9.2rc1 release candidate tag.

4 June 2019: Wouter
	- iana portlist updated.

29 May 2019: Wouter
	- Fix to guard _OPENBSD_SOURCE from redefinition.

28 May 2019: Wouter
	- Fix to define _OPENBSD_SOURCE to get reallocarray on NetBSD.
	- gitignore config.h.in~.

27 May 2019: Wouter
	- Fix double file close in tcp pipelined response code.

24 May 2019: Wouter
	- Fix that spoolbuf is not used to store tcp pipelined response
	  between mesh send and callback end.

20 May 2019: Wouter
	- Note that so-reuseport at extreme load is better turned off,
	  otherwise queries are not distributed evenly, on Linux 4.4.x.

16 May 2019: Wouter
	- Fix #31: swig 4.0 and python module.

13 May 2019: Wouter
	- Squelch log messages from tcp send about connection reset by peer.
	  They can be enabled with verbosity at higher values for diagnosing
	  network connectivity issues.
	- Attempt to fix malformed tcp response.

9 May 2019: Wouter
	- Revert fix for oss-fuzz, error is in that build script that
	  unconditionally includes .o files detected by configure, also
	  when the machine architecture uses different LIBOBJS files.

8 May 2019: Wouter
	- Attempt to fix build failure in oss-fuzz because of reallocarray.
	  https://bugs.chromium.org/p/oss-fuzz/issues/detail?id=14648.
	  Does not omit compile flags from commandline.

7 May 2019: Wouter
	- Fix edns-subnet locks, in error cases the lock was not unlocked.
	- Fix doxygen output error on readme markdown vignettes.

6 May 2019: Wouter
	- Fix #29: Solaris 11.3 and missing symbols be64toh, htobe64.
	- Fix #30: AddressSanitizer finding in lookup3.c.  This sets the
	  hash function to use a slower but better auditable code that does
	  not read beyond array boundaries.  This makes code better security
	  checkable, and is better for security.  It is fixed to be slower,
	  but not read outside of the array.

2 May 2019: Wouter
	- contrib/fastrpz.patch updated for code changes, and with git diff.
	- Fix .gitignore, add pythonmod and dnstap generated files.
	  And unit test generated files, and generated doc files.

1 May 2019: Wouter
	- Update makedist for git.
	- Nicer travis output for clang analysis.
	- PR #16: XoT support, AXFR over TLS, turn it on with
	  master: <ip>#<authname> in unbound.conf.  This uses TLS to
	  download the AXFR (or IXFR).

25 April 2019: Wouter
	- Fix wrong query name in local zone redirect answers with a CNAME,
	  the copy of the local alias is in unpacked form.

18 April 2019: Ralph
	- Scrub RRs from answer section when reusing NXDOMAIN message for
	  subdomain answers.
	- For harden-below-nxdomain: do not consider a name to be non-exitent
	  when message contains a CNAME record.

18 April 2019: Wouter
	- travis build file.

16 April 2019: Wouter
	- Better braces in if statement in TCP fastopen code.
	- iana portlist updated.

15 April 2019: Wouter
	- Fix tls write event for read state change to re-call SSL_write and
	  not resume the TLS handshake.

11 April 2019: George
	- Update python documentation for init_standard().
	- Typos.

11 April 2019: Wouter
	- Fix that auth zone uses correct network type for sockets for
	  SOA serial probes.  This fixes that probes fail because earlier
	  probe addresses are unreachable.
	- Fix that auth zone fails over to next master for timeout in tcp.
	- Squelch SSL read and write connection reset by peer and broken pipe 
	  messages.  Verbosity 2 and higher enables them.

8 April 2019: Wouter
	- Fix to use event_assign with libevent for thread-safety.
	- verbose information about auth zone lookup process, also lookup
	  start, timeout and fail.
	- Fix #17: Add python module example from Jan Janak, that is a
	  plugin for the Unbound DNS resolver to resolve DNS records in
	  multicast DNS [RFC 6762] via Avahi.  The plugin communicates
	  with Avahi via DBus. The comment section at the beginning of
	  the file contains detailed documentation.
	- Fix to wipe ssl ticket keys from memory with explicit_bzero,
	  if available.

5 April 2019: Wouter
	- Fix to reinit event structure for accepted TCP (and TLS) sockets.

4 April 2019: Wouter
	- Fix spelling error in log output for event method.

3 April 2019: Wouter
	- Move goto label in answer_from_cache to the end of the function
	  where it is more visible.
	- Fix auth-zone NSEC3 response for wildcard nodata answers,
	  include the closest encloser in the answer.

2 April 2019: Wouter
	- Fix auth-zone NSEC3 response for empty nonterminals with exact
	  match nsec3 records.
	- Fix for out of bounds integers, thanks to OSTIF audit.  It is in
	  allocation debug code.
	- Fix for auth zone nsec3 ent fix for wildcard nodata.

25 March 2019: Wouter
	- Fix that tls-session-ticket-keys: "" on its own in unbound.conf
	  disables the tls session ticker key calls into the OpenSSL API.
	- Fix crash if tls-servic-pem not filled in when necessary.

21 March 2019: Wouter
	- Fix #4240: Fix whitespace cleanup in example.conf.

19 March 2019: Wouter
	- add type CAA to libpyunbound (accessing libunbound from python).

18 March 2019: Wouter
	- Add log message, at verbosity 4, that says the query is encrypted
	  with TLS, if that is enabled for the query.
	- Fix #4239: set NOTIMPL when deny-any is enabled, for RFC8482.

7 March 2019: Wouter
	- Fix for #4233: guard use of NDEBUG, so that it can be passed in
	  CFLAGS into configure.

5 March 2019: Wouter
	- Tag release 1.9.1rc1.  Which became 1.9.1 on 12 March 2019.  Trunk
	  has 1.9.2 in development.

1 March 2019: Wouter
	- output forwarder log in ssl_req_order test.

28 February 2019: Wouter
	- Remove memory leak on pythonmod python2 script file init.
	- Remove swig gcc8 python function cast warnings, they are ignored.
	- Print correct module that failed when module-config is wrong.

27 February 2019: Wouter
	- Fix #4229: Unbound man pages lack information, about access-control
	  order and local zone tags, and elements in views.
	- Fix #14: contrib/unbound.init: Fix wrong comparison judgment
	  before copying.
	- Fix for python module on Windows, fix fopen.

25 February 2019: Wouter
	- Fix #4227: pair event del and add for libevent for tcp_req_info.

21 February 2019: Wouter
	- Fix the error for unknown module in module-config is understandable,
	  and explains it was not compiled in and where to see the list.
	- In example.conf explain where to put cachedb module in module-config.
	- In man page and example config explain that most modules have to
	  be listed at the start of module-config.

20 February 2019: Wouter
	- Fix pythonmod include and sockaddr_un ifdefs for compile on
	  Windows, and for libunbound.

18 February 2019: Wouter
	- Print query name with ip_ratelimit exceeded log lines.
	- Spaces instead of tabs in that log message.
	- Print query name and IP address when domain rate limit exceeded.

14 February 2019: Wouter
	- Fix capsforid canonical sort qsort callback.

11 February 2019: Wouter
	- Note default for module-config in man page.
	- Fix recursion lame test for qname minimisation asked queries,
	  that were not present in the set of prepared answers.
	- Fix #13: Remove left-over requirements on OpenSSL >= 1.1.0 for
	  cert name matching, from man page.
	- make depend, with newer gcc, nicer layout.

7 February 2019: Wouter
	- Fix #4206: OpenSSL 1.0.2 hostname verification for FreeBSD 11.2.
	- Fix that qname minimisation does not skip a label when missing
	  nameserver targets need to be fetched.
	- Fix #4225: clients seem to erroneously receive no answer with
	  DNS-over-TLS and qname-minimisation.

4 February 2019: Wouter
	- Fix that log-replies prints the correct name for local-alias
	  names, for names that have a CNAME in local-data configuration.
	  It logs the original query name, not the target of the CNAME.
	- Add local-zone type inform_redirect, which logs like type inform,
	  and redirects like type redirect.
	- Perform canonical sort for 0x20 capsforid compare of replies,
	  this sorts rrsets in the authority and additional section before
	  comparison, so that out of order rrsets do not cause failure.

31 January 2019: Wouter
	- Set ub_ctx_set_tls call signature in ltrace config file for
	  libunbound in contrib/libunbound.so.conf.
	- improve documentation for tls-service-key and forward-first.
	- #10: fixed pkg-config operations, PKG_PROG_PKG_CONFIG moved out of
	  conditional section, fixes systemd builds, from Enrico Scholz.
	- #9: For openssl 1.0.2 use the CRYPTO_THREADID locking callbacks,
	  still supports the set_id_callback previous API.  And for 1.1.0
	  no locking callbacks are needed.
	- #8: Fix OpenSSL without ENGINE support compilation.
	- Wipe TLS session key data from memory on exit.

30 January 2019: Ralph
	- Fix case in which query timeout can result in marking delegation
	  as edns_lame_known.

29 January 2019: Wouter
	- Fix spelling of tls-ciphers in example.conf.in.
	- Fix #4224: auth_xfr_notify.rpl test broken due to typo
	- Fix locking for libunbound context setup with broken port config.

28 January 2019: Wouter
	- ub_ctx_set_tls call for libunbound that enables DoT for the machines
	  set with ub_ctx_set_fwd.  Patch from Florian Obser.
	- Set build system for added call in the libunbound API.
	- List example config for root zone copy locally hosted with auth-zone
	  as suggested from draft-ietf-dnsop-7706-bis-02.  But with updated
	  B root address.
	- set version to 1.9.0 for release.  And this was released with the
	  spelling for tls-ciphers fix as 1.9.0 on Feb 5.  Trunk has 1.9.1 in
	  development.

25 January 2019: Wouter
	- Fix that tcp for auth zone and outgoing does not remove and
	  then gets the ssl read again applied to the deleted commpoint.
	- updated contrib/fastrpz.patch to cleanly diff.
	- no lock when threads disabled in tcp request buffer count.
	- remove compile warnings from libnettle compile.
	- output of newer lex 2.6.1 and bison 3.0.5.

24 January 2019: Wouter
	- Newer aclocal and libtoolize used for generating configure scripts,
	  aclocal 1.16.1 and libtoolize 2.4.6.
	- Fix unit test for python 3.7 new keyword 'async'.
	- clang analysis fixes, assert arc4random buffer in init,
	  no check for already checked delegation pointer in iterator,
	  in testcode check for NULL packet matches, in perf do not copy
	  from NULL start list when growing capacity.  Adjust host and file
	  only when present in test header read to please checker.  In
	  testcode for unknown macro operand give zero result. Initialise the
	  passed argv array in test code.  In test code add EDNS data
	  segment copy only when nonempty.
	- Patch from Florian Obser fixes some compiler warnings:
	  include mini_event.h to have a prototype for mini_ev_cmp
	  include edns.h to have a prototype for apply_edns_options
	  sldns_wire2str_edns_keepalive_print is only called in the wire2str,
	  module declare it static to get rid of compiler warning:
	  no previous prototype for function
	  infra_find_ip_ratedata() is only called in the infra module,
	  declare it static to get rid of compiler warning:
	  no previous prototype for function
	  do not shadow local variable buf in authzone
	  auth_chunks_delete and az_nsec3_findnode are only called in the
	  authzone module, declare them static to get rid of compiler warning:
	  no previous prototype for function...
	  copy_rrset() is only called in the respip module, declare it
	  static to get rid of compiler warning:
	  no previous prototype for function 'copy_rrset'
	  no need for another variable "r"; gets rid of compiler warning:
	  declaration shadows a local variable in libunbound.c
	  no need for another variable "ns"; gets rid of compiler warning:
	  declaration shadows a local variable in iterator.c
	- Moved includes and make depend.

23 January 2019: Wouter
	- Patch from Manabu Sonoda with tls-ciphers and tls-ciphersuites
	  options for unbound.conf.
	- Fixes for the patch, and man page entry.
	- Fix configure to detect SSL_CTX_set_ciphersuites, for better
	  library compatibility when compiling.
	- Patch for TLS session resumption from Manabu Sonoda,
	  enable with tls-session-ticket-keys in unbound.conf.
	- Fixes for patch (includes, declarations, warnings).  Free at end
	  and keep config options in order read from file to keep the first
	  one as the first one.
	- Fix for IXFR fallback to reset counter when IXFR does not timeout.

22 January 2019: Wouter
	- Fix space calculation for tcp req buffer size.
	- Doc for stream-wait-size and unit test.
	- unbound-control stats has mem.streamwait that counts TCP and TLS
	  waiting result buffers.
	- Fix for #4219: secondaries not updated after serial change, unbound
	  falls back to AXFR after IXFR gives several timeout failures.
	- Fix that auth zone after IXFR fallback tries the same master.

21 January 2019: Wouter
	- Fix tcp idle timeout test, for difference in the tcp reply code.
	- Unit test for tcp request reorder and timeouts.
	- Unit tests for ssl out of order processing.
	- Fix that multiple dns fragments can be carried in one TLS frame.
	- Add stream-wait-size: 4m config option to limit the maximum
	  memory used by waiting tcp and tls stream replies.  This avoids
	  a denial of service where these replies use up all of the memory.

17 January 2019: Wouter
	- For caps-for-id fallback, use the whitelist to avoid timeout
	  starting a fallback sequence for it.
	- increase mesh max activation count for capsforid long fetches.

16 January 2019: Ralph
	- Get ready for the DNS flag day: remove EDNS lame procedure, do not
	  re-query without EDNS after timeout.

15 January 2019: Wouter
	- In the out of order processing, reset byte count for (potential)
	  partial read.
	- Review fixes in out of order processing.

14 January 2019: Wouter
	- streamtcp option -a send queries consecutively and prints answers
	  as they arrive.
	- Fix for out of order processing administration quit cleanup.
	- unit test for tcp out of order processing.

11 January 2019: Wouter
	- Initial commit for out-of-order processing for TCP and TLS.

9 January 2019: Wouter
	- Log query name for looping module errors.

8 January 2019: Wouter
	- Fix syntax in comment of local alias processing.
	- Fix NSEC3 record that is returned in wildcard replies from
	  auth-zone zones with NSEC3 and wildcards.

7 January 2019: Wouter
	- On FreeBSD warn if systcl settings do not allow server TCP FASTOPEN,
	  and server tcp fastopen is enabled at compile time.
	- Document interaction between the tls-upstream option in the server
	  section and forward-tls-upstream option in the forward-zone sections.
	- Add contrib/unbound-fuzzme.patch from Jacob Hoffman-Andrews,
	  the patch adds a program used for fuzzing.

12 December 2018: Wouter
	- Fix for crash in dns64 module if response is null.

10 December 2018: Wouter
	- Fix config parser memory leaks.
	- ip-ratelimit-factor of 1 allows all traffic through, instead of the
	  previous blocking everything.
	- Fix for FreeBSD port make with dnscrypt and dnstap enabled.
	- Fix #4206: support openssl 1.0.2 for TLS hostname verification,
	  alongside the 1.1.0 and later support that is already there.
	- Fixup openssl 1.0.2 compile

6 December 2018: Wouter
	- Fix dns64 allocation in wrong region for returned internal queries.

3 December 2018: Wouter
	- Fix icon, no ragged edges and nicer resolutions available, for eg.
	  Win 7 and Windows 10 display.
	- cache-max-ttl also defines upperbound of initial TTL in response.

30 November 2018: Wouter
	- Patch for typo in unbound.conf man page.
	- log-tag-queryreply: yes in unbound.conf tags the log-queries and
	  log-replies in the log file for easier log filter maintenance.

29 November 2018: Wouter
	- iana portlist updated.
	- Fix chroot auth-zone fix to remove chroot prefix.
	- tag for 1.8.2rc1, which became 1.8.2 on 4 dec 2018, with icon
	  updated.  Trunk contains 1.8.3 in development.
	  Which became 1.8.3 on 11 december with only the dns64 fix of 6 dec.
	  Trunk then became 1.8.4 in development.
	- Fix that unbound-checkconf does not complains if the config file
	  is not placed inside the chroot.
	- Refuse to start with no ports.
	- Remove clang analysis warnings.

28 November 2018: Wouter
	- Fix leak in chroot fix for auth-zone.
	- Fix clang analysis for outside directory build test.

27 November 2018: Wouter
	- Fix DNS64 to not store intermediate results in cache, this avoids
	  other threads from picking up the wrong data.  The module restores
	  the previous no_cache_store setting when the the module is finished.
	- Fix #4208: 'stub-no-cache' and 'forward-no-cache' not work.
	- New and better fix for Fix #4193: Fix that prefetch failure does
	  not overwrite valid cache entry with SERVFAIL.
	- auth-zone give SERVFAIL when expired, fallback activates when
	  expired, and this is documented in the man page.
	- stat count SERVFAIL downstream auth-zone queries for expired zones.
	- Put new logos into windows installer.
	- Fix windows compile for new rrset roundrobin fix.
	- Update contrib fastrpz patch for latest release.

26 November 2018: Wouter
	- Fix to not set GLOB_NOSORT so the unbound.conf include: files are
	  sorted and in a predictable order.
	- Fix #4193: Fix that prefetch failure does not overwrite valid cache
	  entry with SERVFAIL.
	- Add unbound-control view_local_datas command, like local_datas.
	- Fix that unbound-control can send file for view_local_datas.

22 November 2018: Wouter
	- With ./configure --with-pyunbound --with-pythonmodule
	  PYTHON_VERSION=3.6 or with 2.7 unbound can compile and unit tests
	  succeed for the python module.
	- pythonmod logs the python error and traceback on failure.
	- ignore debug python module for test in doxygen output.
	- review fixes for python module.
	- Fix #4209: Crash in libunbound when called from getdns.
	- auth zone zonefiles can be in a chroot, the chroot directory
	  components are removed before use.
	- Fix that empty zonefile means the zonefile is not set and not used.
	- make depend.

21 November 2018: Wouter
	- Scrub NS records from NODATA responses as well.

20 November 2018: Wouter
	- Scrub NS records from NXDOMAIN responses to stop fragmentation
	  poisoning of the cache.
	- Add patch from Jan Vcelak for pythonmod,
	  add sockaddr_storage getters, add support for query callbacks,
	  allow raw address access via comm_reply and update API documentation.
	- Removed compile warnings in pythonmod sockaddr routines.

19 November 2018: Wouter
	- Support SO_REUSEPORT_LB in FreeBSD 12 with the so-reuseport: yes
	  option in unbound.conf.

6 November 2018: Ralph
	- Bugfix min-client-subnet-ipv6

25 October 2018: Ralph
	- Add min-client-subnet-ipv6 and min-client-subnet-ipv4 options.

25 October 2018: Wouter
	- Fix #4191: NXDOMAIN vs SERVFAIL during dns64 PTR query.
	- Fix #4190: Please create a "ANY" deny option, adds the option
	  deny-any: yes in unbound.conf.  This responds with an empty message
	  to queries of type ANY.
	- Fix #4141: More randomness to rrset-roundrobin.
	- Fix #4132: Openness/closeness of RANGE intervals in rpl files.
	- Fix #4126: RTT_band too low on VSAT links with 600+ms latency,
	  adds the option unknown-server-time-limit to unbound.conf that
	  can be increased to avoid the problem.
	- remade makefile dependencies.
	- Fix #4152: Logs shows wrong time when using log-time-ascii: yes.

24 October 2018: Ralph
	- Add markdel function to ECS slabhash.
	- Limit ECS scope returned to client to the scope used for caching.
	- Make lint like previous #4154 fix.

22 October 2018: Wouter
	- Fix #4192: unbound-control-setup generates keys not readable by
	  group.
	- check that the dnstap socket file can be opened and exists, print
	  error if not.
	- Fix #4154: make ECS_MAX_TREESIZE configurable, with
	  the max-ecs-tree-size-ipv4 and max-ecs-tree-size-ipv6 options.

22 October 2018: Ralph
	- Change fast-server-num default to 3.

8 October 2018: Ralph
	- Add fast-server-permil and fast-server-num options.
	- Deprecate low-rtt and low-rtt-permil options.

8 October 2018: Wouter
	- Squelch log of failed to tcp initiate after TCP Fastopen failure.

5 October 2018: Wouter
	- Squelch EADDRNOTAVAIL errors when the interface goes away,
	  this omits 'can't assign requested address' errors unless
	  verbosity is set to a high value.
	- Set default for so-reuseport to no for FreeBSD.  It is enabled
	  by default for Linux and DragonFlyBSD.  The setting can 
	  be configured in unbound.conf to override the default.
	- iana port update.

2 October 2018: Wouter
	- updated contrib/fastrpz.patch to apply for this version
	- dnscrypt.c removed sizeof to get array bounds.
	- Fix testlock code to set noreturn on error routine.
	- Remove unused variable from contrib fastrpz/rpz.c and
	  remove unused diagnostic pragmas that themselves generate warnings
	- clang analyze test is used only when assertions are enabled.

1 October 2018: Wouter
	- tag for release 1.8.1rc1.  Became release 1.8.1 on 8 oct, with
	  fastrpz.patch fix included.  Trunk has 1.8.2 in development.

27 September 2018: Wouter
	- Fix #4188: IPv6 forwarders without ipv6 result in SERVFAIL, fixes
	  qname minimisation with a forwarder when connectivity has issues
	  from rejecting responses.

25 September 2018: Wouter
	- Perform TLS SNI indication of the host that is being contacted
	  for DNS over TLS service.  It sets the configured tls auth name.
	  This is useful for hosts that apart from the DNS over TLS services
	  also provide other (web) services.
	- Fix #4149: Add SSL cleanup for tcp timeout.

17 September 2018: Wouter
	- Fix compile on Mac for unbound, provide explicit_bzero when libc
	  does not have it.
	- Fix unbound for openssl in FIPS mode, it uses the digests with
	  the EVP call contexts.
	- Fix that with harden-below-nxdomain and qname minisation enabled
	  some iterator states for nonresponsive domains can get into a
	  state where they waited for an empty list.
	- Stop UDP to TCP failover after timeouts that causes the ping count
	  to be reset by the TCP time measurement (that exists for TLS),
	  because that causes the UDP part to not be measured as timeout.
	- Fix #4156: Fix systemd service manager state change notification.

13 September 2018: Wouter
	- Fix seed for random backup code to use explicit zero when wiped.
	- exit log routine is annotated as noreturn function.
	- free memory leaks in config strlist and str2list insert functions.
	- do not move unused argv variable after getopt.
	- Remove unused if clause in testcode.
	- in testcode, free async ids, initialise array, and check for null
	  pointer during test of the test.  And use exit for return to note
	  irregular program stop.
	- Free memory leak in config strlist append.
	- make sure nsec3 comparison salt is initialized.
	- unit test has clang analysis.
	- remove unused variable assignment from iterator scrub routine.
	- check for null in delegation point during iterator refetch
	  in forward zone.
	- neater pointer cast in libunbound context quit routine.
	- initialize statistics totals for printout.
	- in authzone check that node exists before adding rrset.
	- in unbound-anchor, use readwrite memory BIO.
	- assertion in autotrust that packed rrset is formed correctly.
	- Fix memory leak when message parse fails partway through copy.
	- remove unused udpsize assignment in message encode.
	- nicer bio free code in unbound-anchor.
	- annotate exit functions with noreturn in unbound-control.

11 September 2018: Wouter
	- Fixed unused return value warnings in contrib/fastrpz.patch for
	  asprintf.
	- Fix to squelch respip warning in unit test, it is printed at
	  higher verbosity settings.
	- Fix spelling errors.
	- Fix initialisation in remote.c

10 September 2018: Wouter
	- 1.8.1 in svn trunk. (changes from 4,5,.. sep apply).
	- iana port update.

5 September 2018: Wouter
	- Fix spelling error in header, from getdns commit by Andreas Gelmini.

4 September 2018: Ralph
	- More explicitly mention the type of ratelimit when applying
	  ip-ratelimit.

4 September 2018: Wouter
	- Tag for 1.8.0rc1 release, became 1.8.0 release on 10 Sep 2018.

31 August 2018: Wouter
	- Disable minimal-responses in subnet unit tests.

30 August 2018: Wouter
	- Fix that a local-zone with a local-zone-type that is transparent
	  in a view with view-first, makes queries check for answers from the
	  local-zones defined outside of views.

28 August 2018: Ralph
	- Disable minimal-responses in ipsecmod unit tests.
	- Added serve-expired-ttl and serve-expired-ttl-reset options.

27 August 2018: Wouter
	- Set defaults to yes for a number of options to increase speed and
	  resilience of the server.  The so-reuseport, harden-below-nxdomain,
	  and minimal-responses options are enabled by default.  They used
	  to be disabled by default, waiting to make sure they worked.  They
	  are enabled by default now, and can be disabled explicitly by
	  setting them to "no" in the unbound.conf config file.  The reuseport
	  and minimal options increases speed of the server, and should be
	  otherwise harmless.  The harden-below-nxdomain option works well
	  together with the recently default enabled qname minimisation, this
	  causes more fetches to use information from the cache.
	- next release is called 1.8.0.
	- Fix lintflags for lint on FreeBSD.

22 August 2018: George
	- #4140: Expose repinfo (comm_reply) to the inplace_callbacks. This
	  gives access to reply information for the client's communication
	  point when the callback is called before the mesh state (modules).
	  Changes to C and Python's inplace_callback signatures were also
	  necessary.

21 August 2018: Wouter
	- log-local-actions: yes option for unbound.conf that logs all the
	  local zone actions, a patch from Saksham Manchanda (Secure64).
	- #4146: num.query.subnet and num.query.subnet_cache counters.
	- Fix only misc failure from log-servfail when val-log-level is not
	  enabled.

17 August 2018: Ralph
	- Fix classification for QTYPE=CNAME queries when QNAME minimisation is
 	  enabled.

17 August 2018: Wouter
	- Set libunbound to increase current, because the libunbound change
	  to the event callback function signature.  That needs programs,
	  that use it, to recompile against the new header definition.
	- print servfail info to log as error.
	- added more servfail printout statements, to the iterator.
	- log-servfail: yes prints log lines that say why queries are
	  returning SERVFAIL to clients.

16 August 2018: Wouter
	- Fix warning on compile without threads.
	- Fix contrib/fastrpz.patch.

15 August 2018: Wouter
	- Fix segfault in auth-zone read and reorder of RRSIGs.

14 August 2018: Wouter
	- Fix that printout of error for cycle targets is a verbosity 4
	  printout and does not wrongly print it is a memory error.
	- Upgraded crosscompile script to include libunbound DLL in the
	  zipfile.

10 August 2018: Wouter
	- Fix #4144: dns64 module caches wrong (negative) information.

9 August 2018: Wouter
	- unbound-checkconf checks if modules exist and prints if they are
	  not compiled in the name of the wrong module.
	- document --enable-subnet in doc/README.
	- Patch for stub-no-cache and forward-no-cache options that disable
	  caching for the contents of that stub or forward, for when you
	  want immediate changes visible, from Bjoern A. Zeeb.

7 August 2018: Ralph
	- Make capsforid fallback QNAME minimisation aware.

7 August 2018: Wouter
	- Fix #4142: unbound.service.in: improvements and fixes.
	  Add unit dependency ordering (based on systemd-resolved).
	  Add 'CAP_SYS_RESOURCE' to 'CapabilityBoundingSet' (fixes warnings
	  about missing privileges during startup). Add 'AF_INET6' to
	  'RestrictAddressFamilies' (without it IPV6 can't work). From
	  Guido Shanahan.
	- Patch to implement tcp-connection-limit from Jim Hague (Sinodun).
	  This limits the number of simultaneous TCP client connections
	  from a nominated netblock.
	- make depend, yacc, lex, doc, headers.  And log the limit exceeded
	  message only on high verbosity, so as to not spam the logs when
	  it is busy.

6 August 2018: Wouter
	- Fix for #4136: Fix to unconditionally call destroy in daemon.c.

3 August 2018: George
	- Expose if a query (or a subquery) was ratelimited (not src IP
	  ratelimiting) to libunbound under 'ub_result.was_ratelimited'.
	  This also introduces a change to 'ub_event_callback_type' in
	  libunbound/unbound-event.h.
	- Tidy pylib tests.

3 August 2018: Wouter
	- Revert previous change for #4136: because it introduces build
	  problems.
	- New fix for #4136: This one ignores lex without without
	  yylex_destroy.

1 August 2018: Wouter
	- Fix to remove systemd sockaddr function check, that is not
	  always present.  Make socket activation more lenient.  But not
	  different when socket activation is not used.
	- iana port list update.

31 July 2018: Wouter
	- Patches from Jim Hague (Sinodun) for EDNS KeepAlive.
	- Sort out test runs when the build directory isn't the project
	  root directory.
	- Add config tcp-idle-timeout (default 30s). This applies to
	  client connections only; the timeout on TCP connections upstream
	  is unaffected.
	- Error if EDNS Keepalive received over UDP.
	- Add edns-tcp-keepalive and edns-tcp-keepalive timeout options
	  and implement option in client responses.
	- Correct and expand manual page entries for keepalive and idle timeout.
	- Implement progressive backoff of TCP idle/keepalive timeout.
	- Fix 'make depend' to work when build dir is not project root.
	- Add delay parameter to streamtcp, -d secs.
	  To be used when testing idle timeout.
	- From Wouter: make depend, the dependencies in the patches did not
	  apply cleanly.  Also remade yacc and lex.
	- Fix mesh.c incompatible pointer pass.
	- Please doxygen so it passes.
	- Fix #4139: Fix unbound-host leaks memory on ANY.

30 July 2018: Wouter
	- Fix #4136: insufficiency from mismatch of FLEX capability between
	  released tarball and build host.

27 July 2018: Wouter
	- Fix man page, say that chroot is enabled by default.

26 July 2018: Wouter
	- Fix #4135: 64-bit Windows Installer Creates Entries Under The
	  Wrong Registry Key, reported by Brian White.

23 July 2018: Wouter
	- Fix use-systemd readiness signalling, only when use-systemd is yes
	  and not in signal handler.

20 July 2018: Wouter
	- Fix #4130: print text describing -dd and unbound-checkconf on
	  config file read error at startup, the errors may have been moved
	  away by the startup process.
	- Fix #4131: for solaris, error YY_CURRENT_BUFFER undeclared.

19 July 2018: Wouter
	- Fix #4129 unbound-control error message with wrong cert permissions
	  is too cryptic.

17 July 2018: Wouter
	- Fix #4127 unbound -h does not list -p help.
	- Print error if SSL name verification configured but not available
	  in the ssl library.
	- Fix that ratelimit and ip-ratelimit are applied after reload of
	  changed config file.
	- Resize ratelimit and ip-ratelimit caches if changed on reload.

16 July 2018: Wouter
	- Fix qname minimisation NXDOMAIN validation lookup failures causing
	  error_supers assertion fails.
	- Squelch can't bind socket errors with Permission denied unless
	  verbosity is 4 or higher, for UDP outgoing sockets.

12 July 2018: Wouter
	- Fix to improve systemd socket activation code file descriptor
	  assignment.
	- Fix for 4126 that the #define for UNKNOWN_SERVER_NICENESS can be more
	  easily changed to adjust default rtt assumptions.

10 July 2018: Wouter
	- Note in documentation that the cert name match code needs
	  OpenSSL 1.1.0 or later to be enabled.

6 July 2018: Wouter
	- Fix documentation ambiguity for tls-win-cert in tls-upstream and
	  forward-tls-upstream docs.
	- iana port update.
	- Note RFC8162 support.  SMIMEA record type can be read in by the
	  zone record parser.
	- Fix round robin for failed addresses with prefer-ip6: yes

4 July 2018: Wouter
	- Fix #4112: Fix that unbound-anchor -f /etc/resolv.conf will not pass
	  if DNSSEC is not enabled.  New option -R allows fallback from
	  resolv.conf to direct queries.

3 July 2018: Wouter
	- Better documentation for unblock-lan-zones and insecure-lan-zones
	  config statements.
	- Fix permission denied printed for auth zone probe random port nrs.

2 July 2018: Wouter
	- Fix checking for libhiredis printout in configure output.
	- Fix typo on man page in ip-address description.
	- Update libunbound/python/examples/dnssec_test.py example code to
	  also set the 20326 trust anchor for the root in the example code.

29 June 2018: Wouter
	- dns64-ignore-aaaa: config option to list domain names for which the
	  existing AAAA is ignored and dns64 processing is used on the A
	  record.

28 June 2018: Wouter
	- num.queries.tls counter for queries over TLS.
	- log port number with err_addr logs.

27 June 2018: Wouter
	- #4109: Fix that package config depends on python unconditionally.
	- Patch, do not export python from pkg-config, from Petr Menšík.

26 June 2018: Wouter
	- Partial fix for permission denied on IPv6 address on FreeBSD.
	- Fix that auth-zone master reply with current SOA serial does not
	  stop scan of masters for an updated zone.
	- Fix that auth-zone does not start the wait timer without checking
	  if the wait timer has already been started.

21 June 2018: Wouter
	- #4108: systemd reload hang fix.
	- Fix usage printout for unbound-host, hostname has to be last
	  argument on BSDs and Windows.

19 June 2018: Wouter
	- Fix for unbound-control on Windows and set TCP socket parameters
	  more closely.
	  This fix is part of 1.7.3.
	- Windows example service.conf edited with more windows specific
	  configuration.
	- Fix windows unbound-control no cert bad file descriptor error.
	  This fix is part of 1.7.3.

18 June 2018: Wouter
	- Fix that control-use-cert: no works for 127.0.0.1 to disable certs.
	  This fix is part of 1.7.3rc2.
	- Fix unbound-checkconf for control-use-cert.
	  This fix is part of 1.7.3.

15 June 2018: Wouter
	- tag for 1.7.3rc1.
	- trunk has 1.7.4.
	- unbound-control auth_zone_reload _zone_ option rereads the zonefile.
	- unbound-control auth_zone_transfer _zone_ option starts the probe
	  sequence for a master to transfer the zone from and transfers when
	  a new zone version is available.

14 June 2018: Wouter
	- #4103: Fix that auth-zone does not insist on SOA record first in
	  file for url downloads.
	- Fix that first control-interface determines if TLS is used.  Warn
	  when IP address interfaces are used without TLS.
	- Fix nettle compile.

12 June 2018: Ralph
	- Don't count CNAME response types received during qname minimisation as
	  query restart.

12 June 2018: Wouter
	- #4102 for NSD, but for Unbound.  Named unix pipes do not use
	  certificate and key files, access can be restricted with file and
	  directory permissions.  The option control-use-cert is no longer
	  used, and ignored if found in unbound.conf.
	- Rename tls-additional-ports to tls-additional-port, because every
	  line adds one port.
	- Fix buffer size warning in unit test.
	- remade dependencies in the Makefile.

6 June 2018: Wouter
	- Patch to fix openwrt for mac os build darwin detection in configure.

5 June 2018: Wouter
	- Fix crash if ratelimit taken into use with unbound-control
	  instead of with unbound.conf.

4 June 2018: Wouter
	- Fix deadlock caused by incoming notify for auth-zone.
	- tag for 1.7.2rc1, became 1.7.2 release on 11 June 2018,
	  trunk is 1.7.3 in development from this point.
	- #4100: Fix stub reprime when it becomes useless.

1 June 2018: Wouter
	- Rename additional-tls-port to tls-additional-ports.
	  The older name is accepted for backwards compatibility.

30 May 2018: Wouter
	- Patch from Syzdek: Add ability to ignore RD bit and treat all
	  requests as if the RD bit is set.

29 May 2018: Wouter
	- in compat/arc4random call getentropy_urandom when getentropy fails
	  with ENOSYS.
	- Fix that fallback for windows port.

28 May 2018: Wouter
	- Fix windows tcp and tls spin on events.
	- Add routine from getdns to add windows cert store to the SSL_CTX.
	- tls-win-cert option that adds the system certificate store for
	  authenticating DNS-over-TLS connections.  It can be used instead
	  of the tls-cert-bundle option, or with it to add certificates.

25 May 2018: Wouter
	- For TCP and TLS connections that don't establish, perform address
	  update in infra cache, so future selections can exclude them.
	- Fix that tcp sticky events are removed for closed fd on windows.
	- Fix close events for tcp only.

24 May 2018: Wouter
	- Fix that libunbound can do DNS-over-TLS, when configured.
	- Fix that windows unbound service can use DNS-over-TLS.
	- unbound-host initializes ssl (for potential DNS-over-TLS usage
	  inside libunbound), when ssl upstream or a cert-bundle is configured.

23 May 2018: Wouter
	- Use accept4 to speed up incoming TCP (and TLS) connections,
	  available on Linux, FreeBSD and OpenBSD.

17 May 2018: Ralph
	- Qname minimisation default changed to yes.

15 May 2018: Wouter
	- Fix low-rtt-pct to low-rtt-permil, as it is parts in one thousand.

11 May 2018: Wouter
	- Fix contrib/libunbound.pc for libssl libcrypto references,
	  from https://bugs.freebsd.org/bugzilla/show_bug.cgi?id=226914

7 May 2018: Wouter
	- Fix windows to not have sticky TLS events for TCP.
	- Fix read of DNS over TLS length and data in one read call.
	- Fix mesh state assertion failure due to callback removal.

3 May 2018: Wouter
	- Fix that configure --with-libhiredis also turns on cachedb.
	- Fix gcc 8 buffer warning in testcode.
	- Fix function type cast warning in libunbound context callback type.

2 May 2018: Wouter
	- Fix fail to reject dead peers in forward-zone, with ssl-upstream.

1 May 2018: Wouter
	- Fix that unbound-control reload frees the rrset keys and returns
	  the memory pages to the system.

30 April 2018: Wouter
	- Fix spelling error in man page and note defaults as no instead of
	  off.

26 April 2018: Wouter
	- Fix for crash in daemon_cleanup with dnstap during reload,
	  from Saksham Manchanda.
	- Also that for dnscrypt.
	- tag for 1.7.1rc1 release.  Became 1.7.1 release on 3 May, trunk
	  is from here 1.7.2 in development.

25 April 2018: Ralph
	- Fix memory leak when caching wildcard records for aggressive NSEC use

24 April 2018: Wouter
	- Fix contrib/fastrpz.patch for this release.
	- Fix auth https for libev.

24 April 2018: Ralph
	- Added root-key-sentinel support

23 April 2018: Wouter
	- makedist uses bz2 for expat code, instead of tar.gz.
	- Fix #4092: libunbound: use-caps-for-id lacks colon in
	  config_set_option.
	- auth zone http download stores exact copy of downloaded file,
	  including comments in the file.
	- Fix sldns parse failure for CDS alternate delete syntax empty hex.
	- Attempt for auth zone fix; add of callback in mesh gets from
	  callback does not skip callback of result.
	- Fix cname classification with qname minimisation enabled.
	- list_auth_zones unbound-control command.

20 April 2018: Wouter
	- man page documentation for dns-over-tls forward-addr '#' notation.
	- removed free from failed parse case.
	- Fix #4091: Fix that reload of auth-zone does not merge the zonefile
	  with the previous contents.
	- Delete auth zone when removed from config.

19 April 2018: Wouter
	- Can set tls authentication with forward-addr: IP#tls.auth.name
	  And put the public cert bundle in tls-cert-bundle: "ca-bundle.pem".
	  such as forward-addr: 9.9.9.9@853#dns.quad9.net or
	  1.1.1.1@853#cloudflare-dns.com
	- Fix #658: unbound using TLS in a forwarding configuration does not
	  verify the server's certificate (RFC 8310 support).
	- For addr with #authname and no @port notation, the default is 853.

18 April 2018: Wouter
	- Fix auth-zone retry timer to be on schedule with retry timeout,
	  with backoff.  Also time a refresh at the zone expiry.

17 April 2018: Wouter
	- auth zone notify work.
	- allow-notify: config statement for auth-zones.
	- unit test for allow-notify

16 April 2018: Wouter
	- Fix auth zone target lookup iterator.
	- auth zone notify with prefix
	- auth zone notify work.

13 April 2018: Wouter
	- Fix for max include depth for authzones.
	- Fix memory free on fail for $INCLUDE in authzone.
	- Fix that an internal error to look up the wrong rr type for
	  auth zone gets stopped, before trying to send there.
	- auth zone notify work.

10 April 2018: Ralph
	- num.query.aggressive.NOERROR and num.query.aggressive.NXDOMAIN
	  statistics counters.

10 April 2018: Wouter
	- documentation for low-rtt and low-rtt-pct.
	- auth zone notify work.

9 April 2018: Wouter
	- Fix that flush_zone sets prefetch ttl expired, so that with
	  serve-expired enabled it'll start prefetching those entries.
	- num.query.authzone.up and num.query.authzone.down statistics counters.
	- Fix downstream auth zone, only fallback when auth zone fails to
	  answer and fallback is enabled.
	- Accept both option names with and without colon for get_option
	  and set_option.
	- low-rtt and low-rtt-pct in unbound.conf enable the server selection
	  of fast servers for some percentage of the time.

5 April 2018: Wouter
	- Combine write of tcp length and tcp query for dns over tls.
	- nitpick fixes in example.conf.
	- Fix above stub queries for type NS and useless delegation point.
	- Fix unbound-control over pipe with openssl 1.1.1, the TLSv1.3
	  tls_choose_sigalg routine does not allow the ciphers for the pipe,
	  so use TLSv1.2.
	- ED448 support.

3 April 2018: Wouter
	- Fix #4043: make test fails due to v6 presentation issue in macOS.
	- Fix unable to resolve after new WLAN connection, due to auth-zone
	  failing with a forwarder set.  Now, auth-zone is only used for
	  answers (not referrals) when a forwarder is set.

29 March 2018: Ralph
	- Check "result" in dup_all(), by Florian Obser.

23 March 2018: Ralph
	- Fix unbound-control get_option aggressive-nsec

21 March 2018: Ralph
	- Do not use cached NSEC records to generate negative answers for
	  domains under DNSSEC Negative Trust Anchors.

19 March 2018: Wouter
	- iana port update.

16 March 2018: Wouter
	- corrected a minor typo in the changelog.
	- move htobe64/be64toh portability code to cachedb.c.

15 March 2018: Wouter
	- Add --with-libhiredis, unbound support for a new cachedb backend
	  that uses a Redis server as the storage.  This implementation
	  depends on the hiredis client library (https://redislabs.com/lp/hiredis/).
	  And unbound should be built with both --enable-cachedb and
	  --with-libhiredis[=PATH] (where $PATH/include/hiredis/hiredis.h
	  should exist).  Patch from Jinmei Tatuya (Infoblox).
	- Fix #3817: core dump happens in libunbound delete, when queued
	  servfail hits deleted message queue.
	- Create additional tls service interfaces by opening them on other
	  portnumbers and listing the portnumbers as additional-tls-port: nr.

13 March 2018: Wouter
	- Fix typo in documentation.
	- Fix #3736: Fix 0 TTL domains stuck on SERVFAIL unless manually
	  flushed with serve-expired on.

12 March 2018: Wouter
	- Added documentation for aggressive-nsec: yes.
	- tag 1.7.0rc3.  That became the 1.7.0 release on 15 Mar, trunk
	  now has 1.7.1 in development.
	- Fix #3727: Protocol name is TLS, options have been renamed but
	  documentation is not consistent.
	- Check IXFR start serial.

9 March 2018: Wouter
	- Fix #3598: Fix swig build issue on rhel6 based system.
	  configure --disable-swig-version-check stops the swig version check.

8 March 2018: Wouter
	- tag 1.7.0rc2.

7 March 2018: Wouter
	- Fixed contrib/fastrpz.patch, even though this already applied
	  cleanly for me, now also for others.
	- patch to log creates keytag queries, from A. Schulze.
	- patch suggested by Debian lintian: allow to -> allow one to, from 
	  A. Schulze.
	- Attempt to remove warning about trailing whitespace.

6 March 2018: Wouter
	- Reverted fix for #3512, this may not be the best way forward;
	  although it could be changed at a later time, to stay similar to
	  other implementations.
	- svn trunk contains 1.7.0, this is the number for the next release.
	- Fix for windows compile.
	- tag 1.7.0rc1.

5 March 2018: Wouter
	- Fix to check define of DSA for when openssl is without deprecated.
	- iana port update.
	- Fix #3582: Squelch address already in use log when reuseaddr option
	  causes same port to be used twice for tcp connections.

27 February 2018: Wouter
	- Fixup contrib/fastrpz.patch so that it applies.
	- Fix compile without threads, and remove unused variable.
	- Fix compile with staticexe and python module.
	- Fix nettle compile.

22 February 2018: Ralph
	- Save wildcard RRset from answer with original owner for use in
 	  aggressive NSEC.

21 February 2018: Wouter
	- Fix #3512: unbound incorrectly reports SERVFAIL for CAA query
	  when there is a CNAME loop.
	- Fix validation for CNAME loops.  When it detects a cname loop,
	  by finding the cname, cname in the existing list, it returns
	  the partial result with the validation result up to then.
	- more robust cachedump rrset routine.

19 February 2018: Wouter
	- Fix #3505: Documentation for default local zones references
	  wrong RFC.
	- Fix #3494: local-zone noview can be used to break out of the view
	  to the global local zone contents, for queries for that zone.
	- Fix for more maintainable code in localzone.

16 February 2018: Wouter
	- Fixes for clang static analyzer, the missing ; in
	  edns-subnet/addrtree.c after the assert made clang analyzer
	  produce a failure to analyze it.

13 February 2018: Ralph
	- Aggressive NSEC tests

13 February 2018: Wouter
	- tls-cert-bundle option in unbound.conf enables TLS authentication.
	- iana port update.

12 February 2018: Wouter
	- Unit test for auth zone https url download.

12 February 2018: Ralph
	- Added tests with wildcard expanded NSEC records (CVE-2017-15105 test)
	- Processed aggressive NSEC code review remarks Wouter

8 February 2018: Ralph
	- Aggressive use of NSEC implementation. Use cached NSEC records to
	  generate NXDOMAIN, NODATA and positive wildcard answers.

8 February 2018: Wouter
	- iana port update.
	- auth zone url config.

5 February 2018: Wouter
	- Fix #3451: dnstap not building when you have a separate build dir.
	  And removed protoc warning, set dnstap.proto syntax to proto2.
	- auth-zone provides a way to configure RFC7706 from unbound.conf,
	  eg. with auth-zone: name: "." for-downstream: no for-upstream: yes
	  fallback-enabled: yes and masters or a zonefile with data.

2 February 2018: Wouter
	- Fix unfreed locks in log and arc4random at exit of unbound.
	- unit test with valgrind
	- Fix lock race condition in dns cache dname synthesis.
	- lock subnet new item before insertion to please checklocks,
	  no modification of critical regions outside of lock region.

1 February 2018: Wouter
	- fix unaligned structure making a false positive in checklock
	  unitialised memory.

29 January 2018: Ralph
	- Use NSEC with longest ce to prove wildcard absence.
	- Only use *.ce to prove wildcard absence, no longer names.

25 January 2018: Wouter
	- ltrace.conf file for libunbound in contrib.

23 January 2018: Wouter
	- Fix that unbound-checkconf -f flag works with auto-trust-anchor-file
	  for startup scripts to get the full pathname(s) of anchor file(s).
	- Print fatal errors about remote control setup before log init,
	  so that it is printed to console.

22 January 2018: Wouter
	- Accept tls-upstream in unbound.conf, the ssl-upstream keyword is
	  also recognized and means the same.  Also for tls-port,
	  tls-service-key, tls-service-pem, stub-tls-upstream and
	  forward-tls-upstream.
	- Fix #3397: Fix that cachedb could return a partial CNAME chain.
	- Fix #3397: Fix that when the cache contains an unsigned DNAME in
	  the middle of a cname chain, a result without the DNAME could
	  be returned.

19 January 2018: Wouter
	- tag 1.6.8 for release with CVE fix.
	- trunk has 1.6.9 with fix and previous commits.
	- patch for CVE-2017-15105: vulnerability in the processing of
	  wildcard synthesized NSEC records.
	- iana port update.
	- make depend: code dependencies updated in Makefile.

4 January 2018: Ralph
	- Copy query and correctly set flags on REFUSED answers when cache
	  snooping is not allowed.

3 January 2018: Ralph
	- Fix queries being leaked above stub when refetching glue.

2 January 2017: Wouter
	- Fix that DS queries with referral replies are answered straight
	  away, without a repeat query picking the DS from cache.
	  The correct reply should have been an answer, the reply is fixed
	  by the scrubber to have the answer in the answer section.
	- Remove clang optimizer disable,
	  Fix that expiration date checks don't fail with clang -O2.

15 December 2017: Wouter
	- Fix timestamp failure because of clang optimizer failure, by
	  disabling -O2 when the compiler --version is clang.
	- iana port update.
	- Also disable -flto for clang, to make incep-expi signature check
	  work.

12 December 2017: Ralph
	- Fix qname-minimisation documentation (A QTYPE, not NS)

12 December 2017: Wouter
	- authzone work, transfer connect.

7 December 2017: Ralph
	- Check whether --with-libunbound-only is set when using --with-nettle
	  or --with-nss.

4 December 2017: Wouter 
	- Fix link failure on OmniOS.

1 December 2017: Wouter 
	- auth zone work.

30 November 2017: Wouter 
	- Fix #3299 - forward CNAME daisy chain is not working

14 November 2017: Wouter 
	- Fix #2882: Unbound behaviour changes (wrong) when domain-insecure is
	  set for stub zone.  It no longer searches for DNSSEC information.
	- auth xfer work on probe timer and lookup.

13 November 2017: Wouter 
	- Fix #2801: Install libunbound.pc.
	- Fix qname minimisation to send AAAA queries at zonecut like type A.
	- reverted AAAA change.

7 November 2017: Wouter 
	- Fix #2492: Documentation libunbound.

3 November 2017: Wouter 
	- Fix #2362: TLS1.3/openssl-1.1.1 not working.
	- Fix #2034 - Autoconf and -flto.
	- Fix #2141 - for libsodium detect lack of entropy in chroot, print
	  a message and exit.

2 November 2017: Wouter 
	- Fix #1913: ub_ctx_config is under circumstances thread-safe.
	- make ip-transparent option work on OpenBSD.

31 October 2017: Wouter 
	- Document that errno is left informative on libunbound config read
	  fail.
	- lexer output.
	- iana port update.

25 October 2017: Ralph
	- Fixed libunbound manual typo.
	- Fix #1949: [dnscrypt] make provider name mismatch more obvious.
	- Fix #2031: Double included headers

24 October 2017: Ralph
	- Update B root ipv4 address.

19 October 2017: Wouter 
	- authzone work, probe timer setup.

18 October 2017: Wouter 
	- lint for recent authzone commit.

17 October 2017: Wouter 
	- Fix #1749: With harden-referral-path: performance drops, due to
	  circular dependency in NS and DS lookups.
	- [dnscrypt] prevent dnscrypt-secret-key, dnscrypt-provider-cert
	  duplicates
	- [dnscrypt] introduce dnscrypt-provider-cert-rotated option,
	  from Manu Bretelle.
	This option allows handling multiple cert/key pairs while only
	distributing some of them.
	In order to reliably match a client magic with a given key without
	strong assumption as to how those were generated, we need both key and
	cert. Likewise, in order to know which ES version should be used.
	On the other hand, when rotating a cert, it can be desirable to only
	serve the new cert but still be able to handle clients that are still
	using the old certs's public key.
	The `dnscrypt-provider-cert-rotated` allow to instruct unbound to not
	publish the cert as part of the DNS's provider_name's TXT answer.
	- Better documentation for cache-max-negative-ttl.
	- Work on local root zone code.

10 October 2017: Wouter 
	- tag 1.6.7
	- trunk has version 1.6.8.

6 October 2017: Wouter 
	- Fix spelling in unbound-control man page.

5 October 2017: Wouter 
	- Fix trust-anchor-signaling works in libunbound.
	- Fix some more crpls in testdata for different signaling default.
	- tag 1.6.7rc1

5 October 2017: Ralph 
	- Set trust-anchor-signaling default to yes
	- Use RCODE from A query on DNS64 synthesized answer.

2 October 2017: Wouter
	- Fix param unused warning for windows exportsymbol compile.

25 September 2017: Ralph
	- Fix #1450: Generate again patch contrib/aaaa-filter-iterator.patch
	   (by Danilo G. Baio).

21 September 2017: Ralph
	- Log name of looping module

19 September 2017: Wouter
	- use a cachedb answer even if it's "expired" when serve-expired is yes
	  (patch from Jinmei Tatuya).
	- trigger refetching of the answer in that case (this will bypass
	  cachedb lookup)
	- allow storing a 0-TTL answer from cachedb in the in-memory message
	  cache when serve-expired is yes
	- Fix DNSCACHE_STORE_ZEROTTL to be bigger than 0xffff.

18 September 2017: Ralph
	- Fix #1400: allowing use of global cache on ECS-forwarding unless
	  always-forward.

18 September 2017: Wouter
	- tag 1.6.6 (is 1.6.6rc2)
	- Fix that looping modules always stop the query, and don't pass
	  control.
	- Fix #1435: Please allow UDP to be disabled separately upstream and
	  downstream.
	- Fix #1440: [dnscrypt] client nonce cache.

15 September 2017: Wouter
	- Fix unbound-host to report error for DNSSEC state of failed lookups.
	- Spelling fixes, from Josh Soref.

13 September 2017: Wouter
	- tag 1.6.6rc2, became 1.6.6 on 18 sep.  trunk 1.6.7 in development.

12 September 2017: Wouter
	- Add dns64 for client-subnet in unbound-checkconf.

4 September 2017: Ralph
	- Fix #1412: QNAME minimisation strict mode not honored
	- Fix #1434: Fix windows openssl 1.1.0 linking.

4 September 2017: Wouter
	- tag 1.6.6rc1
	- makedist fix for windows binaries, with openssl 1.1.0 windres fix,
	  and expat 2.2.4 install target fix.

1 September 2017: Wouter
	- Recommend 1472 buffer size in unbound.conf

31 August 2017: Wouter
	- Fix #1424: cachedb:testframe is not thread safe.
	- For #1417: escape ; in dnscrypt tests.
	- but reverted that, tests fails with that escape.
	- Fix #1417: [dnscrypt] shared secret cache counters, and works when
	  dnscrypt is not enabled.  And cache size configuration option.
	- make depend
	- Fix #1418: [ip ratelimit] initialize slabhash using
	  ip-ratelimit-slabs.

30 August 2017: Wouter
	- updated contrib/fastrpz.patch to apply with configparser changes.
	- Fix 1416: qname-minimisation breaks TLSA lookups with CNAMEs.

29 August 2017: Wouter
	- Fix #1414: fix segfault on parse failure and log_replies.
	- zero qinfo in handle_request, this zeroes local_alias and also the
	  qname member.
	- new keys and certs for dnscrypt tests.
	- fixup WKS test on buildhost without servicebyname.

28 August 2017: Wouter
	- Fix #1415: patch to free dnscrypt environment on reload.
	- iana portlist update
	- Fix #1415: [dnscrypt] shared secret cache, patch from
	  Manu Bretelle.
	- Small fixes for the shared secret cache patch.
	- Fix WKS records on kvm autobuild host, with default protobyname
	  entries for udp and tcp.

23 August 2017: Wouter
	- Fix #1407: Add ECS options check to unbound-checkconf.
	- make depend
	- Fix to reclaim tcp handler when it is closed due to dnscrypt buffer
	  allocation failure.

22 August 2017: Wouter
	- Fix install of trust anchor when two anchors are present, makes both
	  valid. Checks hash of DS but not signature of new key. This fixes
	  the root.key file if created when unbound is installed between
	  sep11 and oct11 2017.
	- tag 1.6.5 with pointrelease 1.6.5 (1.6.4 plus 5011 fix).
	- trunk version 1.6.6 in development.
	- Fix issue on macOX 10.10 where TCP fast open is detected but not
	  implemented causing TCP to fail. The fix allows fallback to regular
	  TCP in this case and is also more robust for cases where connectx()
	  fails for some reason.
	- Fix #1402: squelch invalid argument error for fd_set_block on windows.

10 August 2017: Wouter
	- Patch to show DNSCrypt status in help output, from Carsten
	  Strotmann.

8 August 2017: Wouter
	- Fix #1398: make cachedb secret configurable.
	- Remove spaces from Makefile.

7 August 2017: Wouter
	- Fix #1397: Recursive DS lookups for AS112 zones names should recurse.

3 August 2017: Ralph
	- Remove unused iter_env member (ip6arpa_dname)
	- Do not reset rrset.bogus stats when called using stats_noreset.
	- Added stats for queries that have been ratelimited by domain
	  recursion.
	- Do not add rrset_bogus and query ratelimiting stats per thread, these
	  module stats are global.

3 August 2017: Wouter
	- Fix #1394: mix of serve-expired and response-ip could cause a crash.

24 July 2017: Wouter
	- upgrade aclocal(pkg.m4 0.29.1), config.guess(2016-10-02),
	  config.sub(2016-09-05).
	- annotate case statement fallthrough for gcc 7.1.1.
	- flex output from flex 2.6.1.
	- snprintf of thread number does not warn about truncated string.
	- squelch TCP fast open error on FreeBSD when kernel has it disabled,
	  unless verbosity is high.
	- remove warning from windows compile.
	- Fix compile with libnettle
	- Fix DSA configure switch (--disable dsa) for libnettle and libnss.
	- Fix #1365: Add Ed25519 support using libnettle.
	- iana portlist update

17 July 2017: Wouter
	- Fix #1350: make cachedb backend configurable (from JINMEI Tatuya).
	- Fix #1349: allow suppression of pidfiles (from Daniel Kahn Gillmor).
	  With the -p option unbound does not create a pidfile.

11 July 2017: Wouter
	- Fix #1344: RFC6761-reserved domains: test. and invalid.
	- Redirect all localhost names to localhost address for RFC6761.

6 July 2017: Wouter
	- Fix tests to use .tdir (from Manu Bretelle) instead of .tpkg.
	- Fix svn hooks for tdir (selected if testcode/mini_tdir.sh exists)..

4 July 2017: Wouter
	- Fix 1332: Bump verbosity of failed chown'ing of the control socket.

3 July 2017: Wouter
	- Fix for unbound-checkconf, check ipsecmod-hook if ipsecmod is turned
	  on.
	- Fix #1331: libunbound segfault in threaded mode when context is
	  deleted.
	- Fix pythonmod link line option flag.
	- Fix openssl 1.1.0 load of ssl error strings from ssl init.

29 June 2017: Wouter
	- Fix python example0 return module wait instead of error for pass.
	- iana portlist update
	- enhancement for hardened-tls for DNS over TLS.  Removed duplicated
	  security settings.

27 June 2017: Wouter
	- Tag 1.6.4 is created with the 1.6.4rc2 contents.
	- Trunk contains 1.6.5, with changes from 26, 27 june.
	- Remove signed unsigned warning from authzone.
	- Fix that infra cache host hash does not change after reconfig.

26 June 2017: Wouter
	- (for 1.6.5)
	  Better fixup of dnscrypt_cert_chacha test for different escapes.
	- First fix for zero b64 and hex text zone format in sldns.
	- unbound-control dump_infra prints port number for address if not 53.

23 June 2017: Wouter
	- (for 1.6.5): fixup of dnscrypt_cert_chacha test (from Manu Bretelle).

22 June 2017: Wouter
	- Tag 1.6.4rc2

22 June 2017: Ralph
	- Added fastrpz patch to contrib

21 June 2017: Wouter
	- Fix #1316: heap read buffer overflow in parse_edns_options.

20 June 2017: Wouter
	- Fix warning in pythonmod under clang compiler.
	- Tag 1.6.4rc1
	- Fix lintian typo.

16 June 2017: Ralph
	- Fix #1277: disable domain ratelimit by setting value to 0.

16 June 2017: Wouter
	- Fix #1301: memory leak in respip and tests.
	- Free callback in edns-subnetmod on exit and restart.
	- Fix memory leak in sldns_buffer_new_frm_data.
	- Fix memory leak in dnscrypt config read.
	- Fix dnscrypt chacha cert support ifdefs.
	- Fix dnscrypt chacha cert unit test escapes in grep.
	- Remove asynclook tests that cause test and purifier problems.
	- Fix to unlock view in view test.

15 June 2017: Wouter
	- Fix stub zone queries leaking to the internet for
	  harden-referral-path ns checks.
	- Fix query for refetch_glue of stub leaking to internet.

13 June 2017: Wouter
	- Fix #1279: Memory leak on reload when python module is enabled.
	- Fix #1280: Unbound fails assert when response from authoritative
	  contains malformed qname.  When 0x20 caps-for-id is enabled, when
	  assertions are not enabled the malformed qname is handled correctly.
	- 1.6.3 tag created, with only #1280 fix, trunk is 1.6.4 development.
	- More fixes in depth for buffer checks in 0x20 qname checks.

12 June 2017: Wouter
	- Fix #1278: Incomplete wildcard proof.

8 June 2017: Ralph
	- Added domain name based ECS whitelist.

8 June 2017: Wouter
	- Detect chacha for dnscrypt at configure time.
	- dnscrypt unit tests with chacha.

7 June 2017: Wouter
	- Fix that unbound-control can set val_clean_additional and val_permissive_mode.
	- Add dnscrypt XChaCha20 tests.

6 June 2017: Wouter
	- Add an explicit type cast for TCP FASTOPEN fix.
	- renumbering B-Root's IPv6 address to 2001:500:200::b.
	- Fix #1275: cached data in cachedb is never used.
	- Fix #1276: [dnscrypt] add XChaCha20-Poly1305 cipher.

1 June 2017: Ralph
	- Fix #1274: automatically trim chroot path from dnscrypt key/cert paths
	  (from Manu Bretelle).

1 June 2017: Wouter
	- Fix fastopen EPIPE fallthrough to perform connect.

31 May 2017: Ralph
	- Also use global local-zones when there is a matching view that does
	  not have any local-zone specified.

31 May 2017: Wouter
	- Fix #1273: cachedb.c doesn't compile with -Wextra.
	- If MSG_FASTOPEN gives EPIPE fallthrough to try normal tcp write.

30 May 2017: Ralph
	- Fix #1269: inconsistent use of built-in local zones with views.
	- Add defaults for new local-zone trees added to views using
	  unbound-control.

30 May 2017: Wouter
	- Support for openssl EVP_DigestVerify.
	- Support for the ED25519 algorithm with openssl (from openssl 1.1.1).

29 May 2017: Wouter
	- Fix assertion for low buffer size and big edns payload when worker
	  overrides udpsize.

26 May 2017: Ralph
	- Added redirect-bogus.patch to contrib directory.

26 May 2017: Wouter
	- Fix #1270: unitauth.c doesn't compile with higher warning level
	  and optimization
	- exec_prefix is by default equal to prefix.
	- printout localzone for duplicate local-zone warnings.

24 May 2017: Wouter
	- authzone cname chain, no rrset duplicates, wildcard doesn't change
	  rrsets added for cname chain.

23 May 2017: Wouter
	- first services/authzone check in, it compiles and reads and writes
	  zonefiles.
	- iana portlist update

22 May 2017: Wouter
	- Fix #1268: SIGSEGV after log_reopen.

18 May 2017: Wouter
	- Fix #1265 to use /bin/kill.
	- Fix #1267: Libunbound validator/val_secalgo.c uses obsolete APIs,
	  and compatibility with BoringSSL.

17 May 2017: Wouter
	- Fix #1265: contrib/unbound.service contains hardcoded path.

17 May 2017: George
	- Use qstate's region for IPSECKEY rrset (ipsecmod).

16 May 2017: George
	- Implemented opportunistic IPsec support module (ipsecmod).
	- Some whitespace fixup.

16 May 2017: Wouter
	- updated dependencies in the makefile.
	- document trust-anchor-signaling in example config file.
	- updated configure, dependencies and flex output.
	- better module memory lookup, fix of unbound-control shm names for
	  module memory printout of statistics.
	- Fix type AVC sldns rrdef.

12 May 2017: Wouter
	- Adjust servfail by iterator to not store in cache when serve-expired
	  is enabled, to avoid overwriting useful information there.
	- Fix queries for nameservers under a stub leaking to the internet.

9 May 2017: Ralph
	- Add 'c' to getopt() in testbound.
	- iana portlist update

8 May 2017: Wouter
	- Fix tcp-mss failure printout text.
	- Set SO_REUSEADDR on outgoing tcp connections to fix the bind before
	  connect limited tcp connections.  With the option tcp connections
	  can share the same source port (for different destinations).

2 May 2017: Ralph
	- Added mesh_add_sub to add detached mesh entries.
	- Use mesh_add_sub for key tag signaling query.

2 May 2017: Wouter
	- Added test for leak of stub information.
	- Fix sldns wire2str printout of RR type CAA tags.
	- Fix sldns int16_data parse.
	- Fix sldns parse and printout of TSIG RRs.
	- sldns SMIMEA and AVC definitions, same as getdns definitions.

1 May 2017: Wouter
	- Fix #1259: "--disable-ecdsa" argument overwritten 
	  by "#ifdef SHA256_DIGEST_LENGTH@daemon/remote.c".
	- iana portlist update
	- Fix #1258: Windows 10 X64 unbound 1.6.2 service will not start.
	  and fix that 64bit getting installed in C:\Program Files (x86).

26 April 2017: Ralph
	- Implemented trust anchor signaling using key tag query.

26 April 2017: Wouter
	- Based on #1257: check parse limit before t increment in sldns RR
	  string parse routine.

24 April 2017: Wouter
	- unbound-checkconf -o allows query of dnstap config variables.
	  Also unbound-control get_option.  Also for dnscrypt.
	- trunk contains 1.6.3 version number (changes from 1.6.2 back from
	  when the 1.6.2rc1 tag has been created).

21 April 2017: Ralph
	- Fix #1254: clarify ratelimit-{for,below}-domain (from Manu Bretelle).
	- iana portlist update
	
18 April 2017: Ralph
	- Fix #1252: more indentation inconsistencies.
	- Fix #1253: unused variable in edns-subnet/addrtree.c:getbit().

13 April 2017: Ralph
	- Added ECS unit test (from Manu Bretelle).
	- ECS documentation fix (from Manu Bretelle).

13 April 2017: Wouter
	- Fix #1250: inconsistent indentation in services/listen_dnsport.c.
	- tag for 1.6.2rc1
	- (for 1.6.3:) unbound.h exports the shm stats structures.  They use
	  type long long and no ifdefs, and ub_ before the typenames.

12 April 2017: Wouter
	- subnet mem value is available in shm, also when not enabled,
	  to make the struct easier to memmap by other applications,
	  independent of the configuration of unbound.

12 April 2017: Ralph
	- Fix #1247: unbound does not shorten source prefix length when
	  forwarding ECS.
	- Properly check for allocation failure in local_data_find_tag_datas.
	- Fix #1249: unbound doesn't return FORMERR to bogus ECS.
	- Set SHM ECS memory usage to 0 when module not loaded.

11 April 2017: Ralph
	- Display ECS module memory usage.

10 April 2017: Wouter
	- harden-algo-downgrade: no also makes unbound more lenient about
	  digest algorithms in DS records.

10 April 2017: Ralph
	- Remove ECS option after REFUSED answer.
	- Fix small memory leak in edns_opt_copy_alloc.
	- Respip dereference after NULL check.
	- Zero initialize addrtree allocation.
	- Use correct identifier for SHM destroy.

7 April 2017: George
	- Fix pythonmod for cb changes.
	- Some whitespace fixup.

7 April 2017: Ralph
	- Unlock view in respip unit test

6 April 2017: Ralph
	- Generalise inplace callback (de)registration
	- (de)register inplace callbacks for module id
	- No unbound-control set_option for ECS options
	- Deprecated client-subnet-opcode config option
	- Introduced client-subnet-always-forward config option
	- Changed max-client-subnet-ipv6 default to 56 (as in RFC)
	- Removed extern ECS config options
	- module_restart_next now calls clear on all following modules
	- Also create ECS module qstate on module_event_pass event
	- remove malloc from inplace_cb_register

6 April 2017: Wouter
	- Small fixup for documentation.
	- iana portlist update
	- Fix respip for braces when locks arent used.
	- Fix pythonmod for cb changes.

4 April 2017: Wouter
	- Fix #1244: document that use of chroot requires trust anchor file to
	  be under chroot.
	- iana portlist update

3 April 2017: Ralph
	- Do not add current time twice to TTL before ECS cache store.
	- Do not touch rrset cache after ECS cache message generation.
	- Use LDNS_EDNS_CLIENT_SUBNET as default ECS opcode.

3 April 2017: Wouter
	- Fix #1217: Add metrics to unbound-control interface showing
	  crypted, cert request, plaintext and malformed queries (from
	  Manu Bretelle).
	- iana portlist update

27 March 2017: Wouter
	- Remove (now unused) event2 include from dnscrypt code.

24 March 2017: George
	- Fix to prevent non-referal query from being cached as referal when the
	  no_cache_store flag was set.

23 March 2017: Wouter
	- Fix #1239: configure fails to find python distutils if python
	  prints warning.

22 March 2017: Wouter
	- Fix #1238: segmentation fault when adding through the remote
	  interface a per-view local zone to a view with no previous
	  (configured) local zones.
	- Fix #1229: Systemd service sandboxing, options in wrong sections.

21 March 2017: Ralph
	- Merge EDNS Client subnet implementation from feature branch into main
	  branch, using new EDNS processing framework. 

21 March 2017: Wouter
	- Fix doxygen for dnscrypt files.

20 March 2017: Wouter
	- #1217. DNSCrypt support, with --enable-dnscrypt, libsodium and then
	  enabled in the config file from Manu Bretelle.
	- make depend, autoconf, remove warnings about statement before var.
	- lru_demote and lruhash_insert_or_retrieve functions for getdns.
	- fixup for lruhash (whitespace and header file comment).
	- dnscrypt tests.

17 March 2017: Wouter
	- Patch for view functionality for local-data-ptr from Björn Ketelaars.
	- Fix #1237 - Wrong resolving in chain, for norec queries that get
	  SERVFAIL returned.

16 March 2017: Wouter
	- Fix that SHM is not inited if not enabled.
	- Add trustanchor.unbound CH TXT that gets a response with a number
	  of TXT RRs with a string like "example.com. 2345 1234" with
	  the trust anchors and their keytags.
	- Fix that looped DNAMEs do not cause unbound to spend effort.
	- trustanchor tags are sorted.  reusable routine to fetch taglist.

13 March 2017: Wouter
	- testbound understands Deckard MATCH rcode question answer commands.
	- Fix #1235: Fix too long DNAME expansion produces SERVFAIL instead
	  of YXDOMAIN + query loop, reported by Petr Spacek.

10 March 2017: Wouter
	- Fix #1234: shortening DNAME loop produces duplicate DNAME records
	  in ANSWER section.

9 March 2017: Wouter
	- --disable-sha1 disables SHA1 support in RRSIG, so from DNSKEY and
	  DS records.  NSEC3 is not disabled.
	- fake-sha1 test option; print warning if used.  To make unit tests.
	- unbound-control list local zone and data commands listed in the
	  help output.

8 March 2017: Wouter
	- make depend for build dependencies.
	- swig version 2.0.1 required.
	- fix enum conversion warnings

7 March 2017: Wouter
	- Fix #1230: swig version 2.0.0 is required for pythonmod, with
	  1.3.40 it crashes when running repeatly unbound-control reload.
	- Response actions based on IP address from Jinmei Tatuya (Infoblox).

6 March 2017: Wouter
	- Fix #1229: Systemd service sandboxing in contrib/unbound.service.
	- iana portlist update

28 February 2017: Ralph
	- Fix testpkts.c, check if DO bit is set, not only if there is an OPT
	  record.

28 February 2017: Wouter
	- For #1227: if we have sha256, set the cipher list to have no
	  known vulns.

27 February 2017: Wouter
	- Fix #1227: Fix that Unbound control allows weak ciphersuits.
	- Fix #1226: provide official 32bit binary for windows.

24 February 2017: Wouter
	- include sys/time.h for new shm code on NetBSD.

23 February 2017: Wouter
	- Fix doc/CNAME-basedRedirectionDesignNotes.pdf zone static to
	  redirect.
	- Patch from Luiz Fernando Softov for Stats Shared Memory.
	- unbound-control stats_shm command prints stats using shared memory,
	  which uses less cpu.
	- make depend, autoconf, doxygen and lint fixed up.

22 February 2017: Wouter
	- Fix #1224: Fix that defaults should not fall back to "Program Files
	  (x86) if Unbound is 64bit by default on windows.

21 February 2017: Wouter
	- iana portlist update

16 February 2017: Wouter
	- sldns updated for vfixed and buffer resize indication from getdns.

15 February 2017: Wouter
	- sldns has ED25519 and ED448 algorithm number and name for display.

14 February 2017: Wouter
	- tag 1.6.1rc3. -- which became 1.6.1 on 21feb, trunk has 1.6.2

13 February 2017: Wouter
	- Fix autoconf of systemd check for lack of pkg-config.

10 February 2017: Wouter
	- Fix pythonmod for typedef changes.
	- Fix dnstap for warning of set but not used.
	- tag 1.6.1rc2.

9 February 2017: Wouter
	- tag 1.6.1rc1.

8 February 2017: Wouter
	- Fix for type name change and fix warning on windows compile.

7 February 2017: Wouter
	- Include root trust anchor id 20326 in unbound-anchor.

6 February 2017: Wouter
	- Fix compile on solaris of the fix to use $host detect.

4 February 2017: Wouter
	- fix root_anchor test for updated icannbundle.pem lower certificates.

26 January 2017: Wouter
	- Fix 1211: Fix can't enable interface-automatic if no IPv6 with
	  more helpful error message.

20 January 2017: Wouter
	- Increase MAX_MODULE to 16.

19 January 2017: Wouter
	- Fix to Rename ub_callback_t to ub_callback_type, because POSIX
	  reserves _t typedefs.
	- Fix to rename internally used types from _t to _type, because _t
	  type names are reserved by POSIX.
	- iana portlist update

12 January 2017: Wouter
	- Fix to also block meta types 128 through to 248 with formerr. 
	- Fix #1206: Some view-related commands are missing from 'unbound-control -h'

9 January 2017: Wouter
	- Fix #1202: Fix code comment that packed_rrset_data is not always
	  'packed'.

6 January 2017: Wouter
	- Fix #1201: Fix missing unlock in answer_from_cache error condition.

5 January 2017: Wouter
	- Fix to return formerr for queries for meta-types, to avoid
	  packet amplification if this meta-type is sent on to upstream.
	- Fix #1184: Log DNS replies. This includes the same logging
	  information that DNS queries and response code and response size,
	  patch from Larissa Feng.
	- Fix #1187: Source IP rate limiting, patch from Larissa Feng.

3 January 2017: Wouter
	- configure --enable-systemd and lets unbound use systemd sockets if
	  you enable use-systemd: yes in unbound.conf.
	  Also there are contrib/unbound.socket and contrib/unbound.service:
	  systemd files for unbound, install them in /usr/lib/systemd/system.
	  Contributed by Sami Kerola and Pavel Odintsov.
	- Fix reload chdir failure when also chrooted to that directory.

2 January 2017: Wouter
	- Fix #1194: Cross build fails when $host isn't `uname` for getentropy.

23 December 2016: Ralph
	- Fix #1190: Do not echo back EDNS options in local-zone error response.
	- iana portlist update

21 December 2016: Ralph
	- Fix #1188: Unresolved symbol 'fake_dsa' in libunbound.so when built
	  with Nettle

19 December 2016: Ralph
	- Fix #1191: remove comment about view deletion.

15 December 2016: Wouter
	- iana portlist update
	- 64bit is default for windows builds.
	- Fix inet_ntop and inet_pton warnings in windows compile.

14 December 2016: Wouter
	- Fix #1178: attempt to fix setup error at end, pop result values
	  at end of install.

13 December 2016: Wouter
	- Fix #1182: Fix Resource leak (socket), at startup.
	- Fix unbound-control and ipv6 only.

9 December 2016: Wouter
	- Fix #1176: stack size too small for Alpine Linux.

8 December 2016: Wouter
	- Fix downcast warnings from visual studio in sldns code.
	- tag 1.6.0rc1 which became 1.6.0 on 15 dec, and trunk is 1.6.1.

7 December 2016: Ralph
	- Add DSA support for OpenSSL 1.1.0
	- Fix remote control without cert for LibreSSL

6 December 2016: George
	- Added generic EDNS code for registering known EDNS option codes,
	  bypassing the cache response stage and uniquifying mesh states. Four EDNS
	  option lists were added to module_qstate (module_qstate.edns_opts_*) to
	  store EDNS options from/to front/back side.
	- Added two flags to module_qstate (no_cache_lookup, no_cache_store) that
	  control the modules' cache interactions.
	- Added code for registering inplace callback functions. The registered
	  functions can be called just before replying with local data or Chaos,
	  replying from cache, replying with SERVFAIL, replying with a resolved
	  query, sending a query to a nameserver. The functions can inspect the
	  available data and maybe change response/query related data (i.e. append
	  EDNS options).
	- Updated Python module for the above.
	- Updated Python documentation.

5 December 2016: Ralph
	- Fix #1173: differ local-zone type deny from unset
	  tag_actions element.

5 December 2016: Wouter
	- Fix #1170: document that 'inform' local-zone uses local-data.

1 December 2016: Ralph
	- hyphen as minus fix, by Andreas Schulze

30 November 2016: Ralph
	- Added local-zones and local-data bulk addition and removal
	  functionality in unbound-control (local_zones, local_zones_remove,
	  local_datas and local_datas_remove).
	- iana portlist update

29 November 2016: Wouter
	- version 1.6.0 is in the development branch.
	- braces in view.c around lock statements.

28 November 2016: Wouter
	- new install-sh.

25 November 2016: Wouter
	- Fix that with openssl 1.1 control-use-cert: no uses less cpu, by
	  using no encryption over the unix socket.

22 Novenber 2016: Ralph
	- Make access-control-tag-data RDATA absolute. This makes the RDATA
	  origin consistent between local-data and access-control-tag-data.
	- Fix NSEC ENT wildcard check. Matching wildcard does not have to be a
	  subdomain of the NSEC owner.
	- QNAME minimisation uses QTYPE=A, therefore always check cache for
	  this type in harden-below-nxdomain functionality.
	- Added unit test for QNAME minimisation + harden below nxdomain
	  synergy.

22 November 2016: Wouter
	- iana portlist update.
	- Fix unit tests for DS hash processing for fake-dsa test option.
	- patch from Dag-Erling Smorgrav that removes code that relies
	  on sbrk().

21 November 2016: Wouter
	- Fix #1158: reference RFC 8020 "NXDOMAIN: There Really Is Nothing
	  Underneath" for the harden-below-nxdomain option.

10 November 2016: Ralph
	- Fix #1155: test status code of unbound-control in 04-checkconf,
	  not the status code from the tee command.

4 November 2016: Ralph
	- Added stub-ssl-upstream and forward-ssl-upstream options.

4 November 2016: Wouter
	- configure detects ssl security level API function in the autoconf
	  manner.  Every function on its own, so that other libraries (eg.
	  LibreSSL) can develop their API without hindrance.
	- Fix #1154: segfault when reading config with duplicate zones.
	- Note that for harden-below-nxdomain the nxdomain must be secure,
	  this means nsec3 with optout is insufficient.

3 November 2016: Ralph
	- Set OpenSSL security level to 0 when using aNULL ciphers.

3 November 2016: Wouter
	- .gitattributes line for githubs code language display.
	- log-identity: config option to set sys log identity, patch from
	  "Robin H. Johnson" <robbat2@gentoo.org>

2 November 2016: Wouter
	- iana portlist update.

31 October 2016: Wouter
	- Fix failure to build on arm64 with no sbrk.
	- iana portlist update.

28 October 2016: Wouter
	- Patch for server.num.zero_ttl stats for count of expired replies,
	  from Pavel Odintsov.

26 October 2016: Wouter
	- Fix unit tests for openssl 1.1, with no DSA, by faking DSA, enabled
	  with the undocumented switch 'fake-dsa'.  It logs a warning.

25 October 2016: Wouter
	- Fix #1134: unbound-control set_option -- val-override-date: -1 works
	  immediately to ignore datetime, or back to 0 to enable it again.
	  The -- is to ignore the '-1' as an option flag.

24 October 2016: Wouter
	- serve-expired config option: serve expired responses with TTL 0.
	- g.root-servers.net has AAAA address.

21 October 2016: Wouter
	- Ported tests for local_cname unit test to testbound framework.

20 October 2016: Wouter
	- suppress compile warning in lex files.
	- init lzt variable, for older gcc compiler warnings.
	- fix --enable-dsa to work, instead of copying ecdsa enable.
	- Fix DNSSEC validation of query type ANY with DNAME answers.
	- Fixup query_info local_alias init.

19 October 2016: Wouter
	- Fix #1130: whitespace in example.conf.in more consistent.

18 October 2016: Wouter
	- Patch that resolves CNAMEs entered in local-data conf statements that
	  point to data on the internet, from Jinmei Tatuya (Infoblox).
	- Removed patch comments from acllist.c and msgencode.c
	- Added documentation doc/CNAME-basedRedirectionDesignNotes.pdf,
	  from Jinmei Tatuya (Infoblox).
	- Fix #1125: unbound could reuse an answer packet incorrectly for
	  clients with different EDNS parameters, from Jinmei Tatuya.
	- Fix #1118: libunbound.pc sets strange Libs, Libs.private values.
	- Added Requires line to libunbound.pc
	- Please doxygen by modifying mesh.h

17 October 2016: Wouter
	- Re-fix #839 from view commit overwrite.
	- Fixup const void cast warning.

12 October 2016: Ralph
	- Free view config elements.

11 October 2016: Ralph
	- Added qname-minimisation-strict config option.
	- iana portlist update.
	- fix memoryleak logfile when in debug mode.

5 October 2016: Ralph
	- Added views functionality.
	- Fix #1117: spelling errors, from Robert Edmonds.

30 September 2016: Wouter
	- Fix Nits for 1.5.10 reported by Dag-Erling Smorgrav.

29 September 2016: Wouter
	- Fix #838: 1.5.10 cannot be built on Solaris, undefined PATH_MAX.
	- Fix #839: Memory grows unexpectedly with large RPZ files.
	- Fix #840: infinite loop in unbound_munin_ plugin on unowned lockfile.
	- Fix #841: big local-zone's make it consume large amounts of memory.

27 September 2016: Wouter
	- tag for 1.5.10 release
	- trunk contains 1.5.11 in development.
	- Fix dnstap relaying "random" messages instead of resolver/forwarder
	  responses, from Nikolay Edigaryev.
	- Fix #836: unbound could echo back EDNS options in an error response.

20 September 2016: Wouter
	- iana portlist update.
	- Fix #835: fix --disable-dsa with nettle verify.
	- tag for 1.5.10rc1 release.

15 September 2016: Wouter
	- Fix 883: error for duplicate local zone entry.
	- Test for openssl init_crypto and init_ssl functions.

15 September 2016: Ralph
	- fix potential memory leak in daemon/remote.c and nullpointer
	  dereference in validator/autotrust.
	- iana portlist update.

13 September 2016: Wouter
	- Silenced flex-generated sign-unsigned warning print with gcc
	  diagnostic pragma.
	- Fix for new splint on FreeBSD.  Fix cast for sockaddr_un.sun_len.

9 September 2016: Wouter
	- Fix #831: workaround for spurious fread_chk warning against petal.c

5 September 2016: Ralph
	- Take configured minimum TTL into consideration when reducing TTL
	  to original TTL from RRSIG.

5 September 2016: Wouter
	- Fix #829: doc of sldns_wire2str_rdata_buf() return value has an
	  off-by-one typo, from Jinmei Tatuya (Infoblox).
	- Fix incomplete prototypes reported by Dag-Erling Smørgrav.
	- Fix #828: missing type in access-control-tag-action redirect results
	  in NXDOMAIN.

2 September 2016: Wouter
	- Fix compile with openssl 1.1.0 with api=1.1.0.

1 September 2016: Wouter
	- RFC 7958 is now out, updated docs for unbound-anchor.
	- Fix for compile without warnings with openssl 1.1.0.
	- Fix #826: Fix refuse_non_local could result in a broken response.
	- iana portlist update.

29 August 2016: Wouter
	- Fix #777: OpenSSL 1.1.0 compatibility, patch from Sebastian A.
	  Siewior.
	- Add default root hints for IPv6 E.ROOT-SERVERS.NET, 2001:500:a8::e.

25 August 2016: Ralph
	- Clarify local-zone-override entry in unbound.conf.5 
	
25 August 2016: Wouter
	- 64bit build option for makedist windows compile, -w64.

24 August 2016: Ralph
	- Fix #820: set sldns_str2wire_rr_buf() dual meaning len parameter
	  in each iteration in find_tag_datas().
	- unbound.conf.5 entries for define-tag, access-control-tag,
	  access-control-tag-action, access-control-tag-data, local-zone-tag,
	  and local-zone-override.
	  
23 August 2016: Wouter
	- Fix #804: unbound stops responding after outage.  Fixes queries
	  that attempt to wait for an empty list of subqueries.
	- Fix #804: lower num_target_queries for iterator also for failed
	  lookups.

8 August 2016: Wouter
	- Note that OPENPGPKEY type is RFC 7929.

4 August 2016: Wouter
	- Fix #807: workaround for possible some "unused" function parameters
	  in test code, from Jinmei Tatuya.

3 August 2016: Wouter
	- use sendmsg instead of sendto for TFO.

28 July 2016: Wouter
	- Fix #806: wrong comment removed.

26 July 2016: Wouter
	- nicer ratelimit-below-domain explanation.

22 July 2016: Wouter
	- Fix #801: missing error condition handling in
	  daemon_create_workers().
	- Fix #802: workaround for function parameters that are "unused"
	  without log_assert.
	- Fix #803: confusing (and incorrect) code comment in daemon_cleanup().

20 July 2016: Wouter
	- Fix typo in unbound.conf.

18 July 2016: Wouter
	- Fix #798: Client-side TCP fast open fails (Linux).

14 July 2016: Wouter
	- TCP Fast open patch from Sara Dickinson.
	- Fixed unbound.doxygen for 1.8.11.

7 July 2016: Wouter
	- access-control-tag-data implemented. verbose(4) prints tag debug.

5 July 2016: Wouter
	- Fix dynamic link of anchor-update.exe on windows.
	- Fix detect of mingw for MXE package build.
	- Fixes for 64bit windows compile.
	- Fix #788 for nettle 3.0: Failed to build with Nettle >= 3.0 and
	  --with-libunbound-only --with-nettle.

4 July 2016: Wouter
	- For #787: prefer-ip6 option for unbound.conf prefers to send
	  upstream queries to ipv6 servers.
	- Fix #787: outgoing-interface netblock/64 ipv6 option to use linux
	  freebind to use 64bits of entropy for every query with random local
	  part.

30 June 2016: Wouter
	- Document always_transparent, always_refuse, always_nxdomain types.

29 June 2016: Wouter
	- Fix static compile on windows missing gdi32.

28 June 2016: Wouter
	- Create a pkg-config file for libunbound in contrib.

27 June 2016: Wouter
	- Fix #784: Build configure assumess that having getpwnam means there
	  is endpwent function available.
	- Updated repository with newer flex and bison output.

24 June 2016: Ralph
	- Possibility to specify local-zone type for an acl/tag pair
	- Possibility to specify (override) local-zone type for a source address
	  block
16 June 2016: Ralph
	- Decrease dp attempts at each QNAME minimisation iteration

16 June 2016: Wouter
	- Fix tcp timeouts in tv.usec.

15 June 2016: Wouter
	- TCP_TIMEOUT is specified in milliseconds.
	- If more than half of tcp connections are in use, a shorter timeout
	  is used (200 msec, vs 2 minutes) to pressure tcp for new connects.

14 June 2016: Ralph
	- QNAME minimisation unit test for dropped QTYPE=A queries.

14 June 2016: Wouter
	- Fix 775: unbound-host and unbound-anchor crash on windows, ignore
	  null delete for wsaevent.
	- Fix spelling in freebind option man page text.
	- Fix windows link of ssl with crypt32.
	- Fix 779: Union casting is non-portable.
	- Fix 780: MAP_ANON not defined in HP-UX 11.31.
	- Fix 781: prealloc() is an HP-UX system library call.

13 June 2016: Ralph
	- Use QTYPE=A for QNAME minimisation.
	- Keep track of number of time-outs when performing QNAME minimisation.
	  Stop minimising when number of time-outs for a QNAME/QTYPE pair is
	  more than three.

13 June 2016: Wouter
	- Fix #778: unbound 1.5.9: -h segfault (null deref).
	- Fix directory: fix for unbound-checkconf, it restores cwd.

10 June 2016: Wouter
	- And delete service.conf.shipped on uninstall.
	- In unbound.conf directory: dir immediately changes to that directory,
	  so that include: file below that is relative to that directory.
	  With chroot, make the directory an absolute path inside chroot.
	- keep debug symbols in windows build.
	- do not delete service.conf on windows uninstall.
	- document directory immediate fix and allow EXECUTABLE syntax in it
	  on windows.

9 June 2016: Wouter
	- Trunk is called 1.5.10 (with previous fixes already in there to 2
	  june).
	- Revert fix for NetworkService account on windows due to breakage
	  it causes.
	- Fix that windows install will not overwrite existing service.conf
	  file (and ignore gui config choices if it exists).

7 June 2016: Ralph
	- Lookup localzones by taglist from acl.
	- Possibility to lookup local_zone, regardless the taglist.
	- Added local_zone/taglist/acl unit test.

7 June 2016: Wouter
	- Fix #773: Non-standard Python location build failure with pyunbound.
	- Improve threadsafety for openssl 0.9.8 ecdsa dnssec signatures.

6 June 2016: Wouter
	- Better help text from -h (from Ray Griffith).
	- access-control-tag config directive.
	- local-zone-override config directive.
	- access-control-tag-action and access-control-tag-data config
	  directives.
	- free acl-tags, acltag-action and acltag-data config lists during
	  initialisation to free up memory for more entries.

3 June 2016: Wouter
	- Fix to not ignore return value of chown() in daemon startup.

2 June 2016: Wouter
	- Fix libubound for edns optlist feature.
	- Fix distinction between free and CRYPTO_free in dsa and ecdsa alloc.
	- Fix #752: retry resource temporarily unavailable on control pipe.
	- un-document localzone tags.
	- tag for release 1.5.9rc1.
	  And this also became release 1.5.9.
	- Fix (for 1.5.10): Fix unbound-anchor.exe file location defaults to
	  Program Files with (x86) appended.
	- re-documented localzone tags in example.conf.

31 May 2016: Wouter
	- Fix windows service to be created run with limited rights, as a
	  network service account, from Mario Turschmann.
	- compat strsep implementation.
	- generic edns option parse and store code.
	- and also generic edns options for upstream messages (and replies).
	  after parse use edns_opt_find(edns.opt_list, LDNS_EDNS_NSID),
	  to insert use edns_opt_append(edns, region, code, len, bindata) on
	  the opt_list passed to send_query, or in edns_opt_inplace_reply.

30 May 2016: Wouter
	- Fix time in case answer comes from cache in ub_resolve_event().
	- Attempted fix for #765: _unboundmodule missing for python3.

27 May 2016: Wouter
	- Fix #770: Small subgroup attack on DH used in unix pipe on localhost
	  if unbound control uses a unix local named pipe.
	- Document write permission to directory of trust anchor needed.
	- Fix #768:  Unbound Service Sometimes Can Not Shutdown
	  Completely, WER Report Shown Up.  Close handle before closing WSA.

26 May 2016: Wouter
	- Updated patch from Charles Walker.

24 May 2016: Wouter
	- disable-dnssec-lame-check config option from Charles Walker.
	- remove memory leak from lame-check patch.
	- iana portlist update.

23 May 2016: Wouter
	- Fix #767:  Reference to an expired Internet-Draft in
	  harden-below-nxdomain documentation.

20 May 2016: Ralph
	- No QNAME minimisation fall-back for NXDOMAIN answers from DNSSEC 
	  signed zones.
	- iana portlist update.

19 May 2016: Wouter
	- Fix #766: dns64 should synthesize results on timeout/errors.

18 May 2016: Wouter
	- Fix #761: DNSSEC LAME false positive resolving nic.club.

17 May 2016: Wouter
	- trunk updated with output of flex 2.6.0.

6 May 2016: Wouter
	- Fix memory leak in out-of-memory conditions of local zone add.

29 April 2016: Wouter
	- Fix sldns with static checking fixes copied from getdns.

28 April 2016: Wouter
	- Fix #759: 0x20 capsforid no longer checks type PTR, for
	  compatibility with cisco dns guard.  This lowers false positives.

18 April 2016: Wouter
	- Fix some malformed responses to edns queries get fallback to nonedns.

15 April 2016: Wouter
	- cachedb module event handling design.

14 April 2016: Wouter
	- cachedb module framework (empty).
	- iana portlist update.

12 April 2016: Wouter
	- Fix #753: document dump_requestlist is for first thread.

24 March 2016: Wouter
	- Document permit-small-holddown for 5011 debug.
	- Fix #749: unbound-checkconf gets SIGSEGV when use against a
	  malformatted conf file.

23 March 2016: Wouter
	- OpenSSL 1.1.0 portability, --disable-dsa configure option.

21 March 2016: Wouter
	- Fix compile of getentropy_linux for SLES11 servicepack 4.
	- Fix dnstap-log-resolver-response-messages, from Nikolay Edigaryev.
	- Fix test for openssl to use HMAC_Update for 1.1.0.
	- acx_nlnetlabs.m4 to v33, with HMAC_Update.
	- acx_nlnetlabs.m4 to v34, with -ldl -pthread test for libcrypto.
	- ERR_remove_state deprecated since openssl 1.0.0.
	- OPENSSL_config is deprecated, removing.

18 March 2016: Ralph
	- Validate QNAME minimised NXDOMAIN responses.
	- If QNAME minimisation is enabled, do cache lookup for QTYPE NS in
	  harden-below-nxdomain.

17 March 2016: Ralph
	- Limit number of QNAME minimisation iterations.

17 March 2016: Wouter
	- Fix #746: Fix unbound sets CD bit on all forwards.
	  If no trust anchors, it'll not set CD bit when forwarding to another
	  server.  If a trust anchor, no CD bit on the first attempt to a
	  forwarder, but CD bit thereafter on repeated attempts to get DNSSEC.
	- iana portlist update.

16 March 2016: Wouter
	- Fix ip-transparent for ipv6 on FreeBSD, thanks to Nick Hibma.
	- Fix ip-transparent for tcp on freebsd.

15 March 2016: Wouter
	- ip_freebind: yesno option in unbound.conf sets IP_FREEBIND for
	  binding to an IP address while the interface or address is down.

14 March 2016: Wouter
	- Fix warnings in ifdef corner case, older or unknown libevent.
	- Fix compile for ub_event code with older libev.

11 March 2016: Wouter
	- Remove warning about unused parameter in event_pluggable.c.
	- Fix libev usage of dispatch return value.
	- No side effects in tolower() call, in case it is a macro.
	- For test put free in pluggable api in parenthesis.

10 March 2016: Wouter
	- Fixup backend2str for libev.

09 March 2016: Willem
	- User defined pluggable event API for libunbound
	- Fixup of compile fix for pluggable event API from P.Y. Adi
	  Prasaja.

09 March 2016: Wouter
	- Updated configure and ltmain.sh.
	- Updated L root IPv6 address.

07 March 2016: Wouter
	- Fix #747: assert in outnet_serviced_query_stop.
	- iana ports fetched via https.
	- iana portlist update.

03 March 2016: Wouter
	- configure tests for the weak attribute support by the compiler.

02 March 2016: Wouter
	- 1.5.8 release tag
	- trunk contains 1.5.9 in development.
	- iana portlist update.
	- Fix #745: unbound.py - idn2dname throws UnicodeError when idnname
	  contains trailing dot.

24 February 2016: Wouter
	- Fix OpenBSD asynclook lock free that gets used later (fix test code).
	- Fix that NSEC3 negative cache is used when there is no salt.

23 February 2016: Wouter
	- ub_ctx_set_stub() function for libunbound to config stub zones.
	- sorted ubsyms.def file with exported libunbound functions.

19 February 2016: Wouter
	- Print understandable debug log when unusable DS record is seen.
	- load gost algorithm if digest is seen before key algorithm.
	- iana portlist update.

17 February 2016: Wouter
	- Fix that "make install" fails due to "text file busy" error.

16 February 2016: Wouter
	- Set IPPROTO_IP6 for ipv6 sockets otherwise invalid argument error.

15 February 2016: Wouter
	- ip-transparent option for FreeBSD with IP_BINDANY socket option.
	- wait for sendto to drain socket buffers when they are full.

9 February 2016: Wouter
	- Test for type OPENPGPKEY.
	- insecure-lan-zones: yesno config option, patch from Dag-Erling
	  Smørgrav.

8 February 2016: Wouter
	- Fix patch typo in prevuous commit for 734 from Adi Prasaja.
	- RR Type CSYNC support RFC 7477, in debug printout and config input.
	- RR Type OPENPGPKEY support (draft-ietf-dane-openpgpkey-07).

29 January 2016: Wouter
	- Neater cmdline_verbose increment patch from Edgar Pettijohn.

27 January 2016: Wouter
	- Made netbsd sendmsg test nonfatal, in case of false positives.
	- Fix #741: log message for dnstap socket connection is more clear.

26 January 2016: Wouter
	- Fix #734: chown the pidfile if it resides inside the chroot.
	- Use arc4random instead of random in tests (because it is
	  available, possibly as compat, anyway).
	- Fix cmsg alignment for argument to sendmsg on NetBSD.
	- Fix that unbound complains about unimplemented IP_PKTINFO for
	  sendmsg on NetBSD (for interface-automatic).

25 January 2016: Wouter
	- Fix #738: Swig should not be invoked with CPPFLAGS.

19 January 2016: Wouter
	- Squelch 'cannot assign requested address' log messages unless
	  verbosity is high, it was spammed after network down.

14 January 2016: Wouter
	- Fix to simplify empty string checking from Michael McConville.
	- iana portlist update.

12 January 2016: Wouter
	- Fix #734: Do not log an error when the PID file cannot be chown'ed.
	  Patch from Simon Deziel.

11 January 2016: Wouter
	- Fix test if -pthreads unused to use better grep for portability.

06 January 2016: Wouter
	- Fix mingw crosscompile for recent mingw.
	- Update aclocal, autoconf output with new versions (1.15, 2.4.6).

05 January 2016: Wouter
	- #731: tcp-mss, outgoing-tcp-mss options for unbound.conf, patch
	  from Daisuke Higashi.
	- Support RFC7686: handle ".onion" Special-Use Domain. It is blocked
	  by default, and can be unblocked with "nodefault" localzone config.

04 January 2016: Wouter
	- Define DEFAULT_SOURCE together with BSD_SOURCE when that is defined,
	  for Linux glibc 2.20.
	- Fixup contrib/aaaa-filter-iterator.patch for moved contents in the
	  source code, so it applies cleanly again.  Removed unused variable
	  warnings.

15 December 2015: Ralph
	- Fix #729: omit use of escape sequences in echo since they are not 
	  portable (unbound-control-setup).

11 December 2015: Wouter
	- remove NULL-checks before free, patch from Michael McConville.
	- updated ax_pthread.m4 to version 21 with clang support, this
	  removes a warning from compilation.
	- OSX portability, detect if sbrk is deprecated.
	- OSX clang, stop -pthread unused during link stage warnings.
	- OSX clang new flto check.

10 December 2015: Wouter
	- 1.5.7 release
	- trunk has 1.5.8 in development.

8 December 2015: Wouter
	- Fixup 724 for unbound-control.

7 December 2015: Ralph
	- Do not minimise forwarded requests.

4 December 2015: Wouter
	- Removed unneeded whitespace from example.conf.

3 December 2015: Ralph
	- (after rc1 tag)
	- Committed fix to qname minimisation and unit test case for it.
	
3 December 2015: Wouter
	- iana portlist update.
	- 1.5.7rc1 prerelease tag.

2 December 2015: Wouter
	- Fixup 724: Fix PCA prompt for unbound-service-install.exe.
	  re-enable stdout printout.
	- For 724: Add Changelog to windows binary dist.

1 December 2015: Ralph
	- Qname minimisation review fixes

1 December 2015: Wouter
	- Fixup 724 fix for fname_after_chroot() calls.
	- Remove stdout printout for unbound-service-install.exe
	- .gitignore for git users.

30 November 2015: Ralph
	- Implemented qname minimisation

30 November 2015: Wouter
	- Fix for #724: conf syntax to read files from run dir (on Windows).

25 November 2015: Wouter
	- Fix for #720, fix unbound-control-setup windows batch file.

24 November 2015: Wouter
	- Fix #720: add windows scripts to zip bundle.
	- iana portlist update.

20 November 2015: Wouter
	- Added assert on rrset cache correctness.
	- Fix that malformed EDNS query gets a response without malformed EDNS.

18 November 2015: Wouter
	- newer acx_nlnetlabs.m4.
	- spelling fixes from Igor Sobrado Delgado.

17 November 2015: Wouter
	- Fix #594. libunbound: optionally use libnettle for crypto.
	  Contributed by Luca Bruno.  Added --with-nettle for use with
	  --with-libunbound-only.
	- refactor nsec3 hash implementation to be more library-portable.
	- iana portlist update.
	- Fixup DER encoded DSA signatures for libnettle.

16 November 2015: Wouter
	- Fix for lenient accept of reverse order DNAME and CNAME.

6 November 2015: Wouter
	- Change example.conf: ftp.internic.net to https://www.internic.net

5 November 2015: Wouter
	- ACX_SSL_CHECKS no longer adds -ldl needlessly.

3 November 2015: Wouter
	- Fix #718: Fix unbound-control-setup with support for env
	  without HEREDOC bash support.

29 October 2015: Wouter
	- patch from Doug Hogan for SSL_OP_NO_SSLvx options.
	- Fix #716: nodata proof with empty non-terminals and wildcards.

28 October 2015: Wouter
	- Fix checklock testcode for linux threads on exit.

27 October 2015: Wouter
	- isblank() compat implementation.
	- detect libexpat without xml_StopParser function.
	- portability fixes.
	- portability, replace snprintf if return value broken.

23 October 2015: Wouter
	- Fix #714: Document config to block private-address for IPv4
	  mapped IPv6 addresses.

22 October 2015: Wouter
	- Fix #712: unbound-anchor appears to not fsync root.key.

20 October 2015: Wouter
	- 1.5.6 release.
	- trunk tracks development of 1.5.7.

15 October 2015: Wouter
	- Fix segfault in the dns64 module in the formaterror error path.
	- Fix sldns_wire2str_rdata_scan for malformed RRs.
	- tag for 1.5.6rc1 release.

14 October 2015: Wouter
	- ANY responses include DNAME records if present, as per Evan Hunt's
	  remark in dnsop.
	- Fix manpage to suggest using SIGTERM to terminate the server.

9 October 2015: Wouter
	- Default for ssl-port is port 853, the temporary port assignment
	  for secure domain name system traffic.
	  If you used to rely on the older default of port 443, you have
	  to put a clause in unbound.conf for that.  The new value is likely
	  going to be the standardised port number for this traffic.
	- iana portlist update.

6 October 2015: Wouter
	- 1.5.5 release.
	- trunk tracks the development of 1.5.6.

28 September 2015: Wouter
	- MAX_TARGET_COUNT increased to 64, to fix up sporadic resolution
	  failures.
	- tag for 1.5.5rc1 release.
	- makedist.sh: pgp sig echo commands.

25 September 2015: Wouter
	- Fix unbound-control flush that does not succeed in removing data.

22 September 2015: Wouter
	- Fix config globbed include chroot treatment, this fixes reload of
	  globs (patch from Dag-Erling Smørgrav).
	- iana portlist update.
	- Fix #702: New IPs for for h.root-servers.net.
	- Remove confusion comment from canonical_compare() function.
	- Fix #705: ub_ctx_set_fwd() return value mishandled on windows.
	- testbound selftest also works in non-debug mode.
	- Fix minor error in unbound.conf.5.in
	- Fix unbound.conf(5) access-control description for precedence
	  and default.

31 August 2015: Wouter
	- changed windows setup compression to be more transparent.

28 August 2015: Wouter
	- Fix #697: Get PY_MAJOR_VERSION failure at configure for python
	  2.4 to 2.6.
	- Feature #699: --enable-pie option to that builds PIE binary.
	- Feature #700: --enable-relro-now option that enables full read-only
	  relocation.

24 August 2015: Wouter
	- Fix deadlock for local data add and zone add when unbound-control
	  list_local_data printout is interrupted.
	- iana portlist update.
	- Change default of harden-algo-downgrade to off.  This is lenient
	  for algorithm rollover.

13 August 2015: Wouter
	- 5011 implementation does not insist on all algorithms, when
	  harden-algo-downgrade is turned off.
	- Reap the child process that libunbound spawns.

11 August 2015: Wouter
	- Fix #694: configure script does not detect LibreSSL 2.2.2

4 August 2015: Wouter
	- Document that local-zone nodefault matches exactly and transparent
	  can be used to release a subzone.

3 August 2015: Wouter
	- Document in the manual more text about configuring locally served
	  zones.
	- Fix 5011 anchor update timer after reload.
	- Fix mktime in unbound-anchor not using UTC.

30 July 2015: Wouter
	- please afl-gcc (llvm) for uninitialised variable warning.
	- Added permit-small-holddown config to debug fast 5011 rollover.

24 July 2015: Wouter
	- Fix #690: Reload fails when so-reuseport is yes after changing
	  num-threads.
	- iana portlist update.

21 July 2015: Wouter
	- Fix configure to detect SSL_CTX_set_ecdh_auto.
	- iana portlist update.

20 July 2015: Wouter
	- Enable ECDHE for servers.  Where available, use
	  SSL_CTX_set_ecdh_auto() for TLS-wrapped server configurations to
	  enable ECDHE.  Otherwise, manually offer curve p256.
	  Client connections should automatically use ECDHE when available.
	  (thanks Daniel Kahn Gillmor)

18 July 2015: Willem
	- Allow certificate chain files to allow for intermediate certificates.
	  (thanks Daniel Kahn Gillmor)

13 July 2015: Wouter
	- makedist produces sha1 and sha256 files for created binaries too.

9 July 2015: Wouter
	- 1.5.4 release tag
	- trunk has 1.5.5 in development.
	- Fix #681: Setting forwarders with unbound-control forward
	  implicitly turns on forward-first.

29 June 2015: Wouter
	- iana portlist update.
	- Fix alloc with log for allocation size checks.

26 June 2015: Wouter
	- Fix #677 Fix DNAME responses from cache that failed internal chain
	  test.
	- iana portlist update.

22 June 2015: Wouter
	- Fix #677 Fix CNAME corresponding to a DNAME was checked incorrectly
	  and was therefore always synthesized (thanks to Valentin Dietrich).

4 June 2015: Wouter
	- RFC 7553 RR type URI support, is now enabled by default.

2 June 2015: Wouter
	- Fix #674: Do not free pointers given by getenv.

29 May 2015: Wouter
	- Fix that unparseable error responses are ratelimited.
	- SOA negative TTL is capped at minimumttl in its rdata section.
	- cache-max-negative-ttl config option, default 3600.

26 May 2015: Wouter
	- Document that ratelimit works with unbound-control set_option.

21 May 2015: Wouter
	- iana portlist update.
	- documentation proposes ratelimit of 1000 (closer to what upstream
	  servers expect from us).

20 May 2015: Wouter
	- DLV is going to be decommissioned.  Advice to stop using it, and
	  put text in the example configuration and man page to that effect.

10 May 2015: Wouter
	- Change syntax of particular validator error to be easier for
	  machine parse, swap rrset and ip adres info so it looks like:
	  validation failure <www.example.nl. TXT IN>: signature crypto
	  failed from 2001:DB8:7:bba4::53 for <*.example.nl. NSEC IN>

1 May 2015: Wouter
	- caps-whitelist in unbound.conf allows whitelist of loadbalancers
	  that cannot work with caps-for-id or its fallback.

30 April 2015: Wouter
	- Unit test for type ANY synthesis.

22 April 2015: Wouter
	- Removed contrib/unbound_unixsock.diff, because it has been
	  integrated, use control-interface: /path in unbound.conf.
	- iana portlist update.

17 April 2015: Wouter
	- Synthesize ANY responses from cache.  Does not search exhaustively,
	  but MX,A,AAAA,SOA,NS also CNAME.
	- Fix leaked dns64prefix configuration string.

16 April 2015: Wouter
	- Add local-zone type inform_deny, that logs query and drops answer.
	- Ratelimit does not apply to prefetched queries, and ratelimit-factor
	  is default 10.  Repeated normal queries get resolved and with
	  prefetch stay in the cache.
	- Fix bug#664: libunbound python3 related fixes (from Tomas Hozza)
	  Use print_function also for Python2.
	  libunbound examples: produce sorted output.
	  libunbound-Python: libldns is not used anymore.
	  Fix issue with Python 3 mapping of FILE* using file_py3.i from ldns.

10 April 2015: Wouter
	- unbound-control ratelimit_list lists high rate domains.
	- ratelimit feature, ratelimit: 100, or some sensible qps, can be
	  used to turn it on.  It ratelimits recursion effort per zone.
	  For particular names you can configure exceptions in unbound.conf.
	- Fix that get_option for cache-sizes does not print double newline.
	- Fix#663: ssl handshake fails when using unix socket because dh size
	  is too small.

8 April 2015: Wouter
	- Fix crash in dnstap: Do not try to log TCP responses after timeout.

7 April 2015: Wouter
	- Libunbound skips dos-line-endings from etc/hosts.
	- Unbound exits with a fatal error when the auto-trust-anchor-file
	  fails to be writable.  This is seconds after startup.  You can
	  load a readonly auto-trust-anchor-file with trust-anchor-file.
	  The file has to be writable to notice the trust anchor change,
	  without it, a trust anchor change will be unnoticed and the system
	  will then become inoperable.
	- unbound-control list_insecure command shows the negative trust
	  anchors currently configured, patch from Jelte Jansen.

2 April 2015: Wouter
	- Fix #660: Fix interface-automatic broken in the presence of
	  asymmetric routing.

26 March 2015: Wouter
	- remote.c probedelay line is easier to read.
	- rename ldns subdirectory to sldns to avoid name collision.

25 March 2015: Wouter
	- Fix #657:  libunbound(3) recommends deprecated
	  CRYPTO_set_id_callback.
	- If unknown trust anchor algorithm, and libressl is used, error
	  message encourages upgrade of the libressl package.

23 March 2015: Wouter
	- Fix segfault on user not found at startup (from Maciej Soltysiak).

20 March 2015: Wouter
	- Fixed to add integer overflow checks on allocation (defense in depth).

19 March 2015: Wouter
	- Add ip-transparent config option for bind to non-local addresses.

17 March 2015: Wouter
	- Use reallocarray for integer overflow protection, patch submitted
	  by Loganaden Velvindron.

16 March 2015: Wouter
	- Fixup compile on cygwin, more portable openssl thread id.

12 March 2015: Wouter
	- Updated default keylength in unbound-control-setup to 3k.

10 March 2015: Wouter
	- Fix lintian warning in unbound-checkconf man page (from Andreas
	  Schulze).
	- print svnroot when building windows dist.
	- iana portlist update.
	- Fix warning on sign compare in getentropy_linux.

9 March 2015: Wouter
	- Fix #644: harden-algo-downgrade option, if turned off, fixes the
	  reported excessive validation failure when multiple algorithms
	  are present.  It allows the weakest algorithm to validate the zone.
	- iana portlist update.

5 March 2015: Wouter
	- contrib/unbound_smf22.tar.gz: Solaris SMF installation/removal
	  scripts.  Contributed by Yuri Voinov.
	- Document that incoming-num-tcp increase is good for large servers.
	- stats reports tcp usage, of incoming-num-tcp buffers.

4 March 2015: Wouter
	- Patch from Brad Smith that syncs compat/getentropy_linux with
	  OpenBSD's version (2015-03-04).
	- 0x20 fallback improved: servfail responses do not count as missing
	  comparisons (except if all responses are errors),
	  inability to find nameservers does not fail equality comparisons,
	  many nameservers does not try to compare more than max-sent-count,
	  parse failures start 0x20 fallback procedure.
	- store caps_response with best response in case downgrade response
	  happens to be the last one.
	- Document windows 8 tests.

3 March 2015: Wouter
	- tag 1.5.3rc1
	[ This became 1.5.3 on 10 March, trunk is 1.5.4 in development ]

2 March 2015: Wouter
	- iana portlist update.

20 February 2015: Wouter
	- Use the getrandom syscall introduced in Linux 3.17 (from Heiner
	  Kallweit).
	- Fix #645 Portability to Solaris 10, use AF_LOCAL.
	- Fix #646 Portability to Solaris, -lrt for getentropy_solaris.
	- Fix #647 crash in 1.5.2 because pwd.db no longer accessible after
	  reload.

19 February 2015: Wouter
	- 1.5.2 release tag.
	- svn trunk contains 1.5.3 under development.

13 February 2015: Wouter
	- Fix #643: doc/example.conf.in: unnecessary whitespace.

12 February 2015: Wouter
	- tag 1.5.2rc1

11 February 2015: Wouter
	- iana portlist update.

10 February 2015: Wouter
	- Fix scrubber with harden-glue turned off to reject NS (and other
	  not-address) records.

9 February 2015: Wouter
	- Fix validation failure in case upstream forwarder (ISC BIND) does
	  not have the same trust anchors and decides to insert unsigned NS
	  record in authority section.

2 February 2015: Wouter
	- infra-cache-min-rtt patch from Florian Riehm, for expected long
	  uplink roundtrip times.

30 January 2015: Wouter
	- Fix 0x20 capsforid fallback to omit gratuitous NS and additional
	  section changes.
	- Portability fix for Solaris ('sun' is not usable for a variable).

29 January 2015: Wouter
	- Fix pyunbound byte string representation for python3.

26 January 2015: Wouter
	- Fix unintended use of gcc extension for incomplete enum types,
	  compile with pedantic c99 compliance (from Daniel Dickman).

23 January 2015: Wouter
	- windows port fixes, no AF_LOCAL, no chown, no chmod(grp).

16 January 2015: Wouter
	- unit test for local unix connection.  Documentation and log_addr
	  does not inspect port for AF_LOCAL.
	- unbound-checkconf -f prints chroot with pidfile path.

13 January 2015: Wouter
	- iana portlist update.

12 January 2015: Wouter
	- Cast sun_len sizeof to socklen_t.
	- Fix pyunbound ord call, portable for python 2 and 3.

7 January 2015: Wouter
	- Fix warnings in pythonmod changes.

6 January 2015: Wouter
	- iana portlist update.
	- patch for remote control over local sockets, from Dag-Erling
	  Smorgrav, Ilya Bakulin.  Use control-interface: /path/sock and
	  control-use-cert: no.
	- Fixup that patch and uid lookup (only for daemon).
	- coded the default of control-use-cert, to yes.

5 January 2015: Wouter
	- getauxval test for ppc64 linux compatibility.
	- make strip works for unbound-host and unbound-anchor.
	- patch from Stephane Lapie that adds to the python API, that
	  exposes struct delegpt, and adds the find_delegation function.
	- print query name when max target count is exceeded.
	- patch from Stuart Henderson that fixes DESTDIR in
	  unbound-control-setup for installs where config is not in
	  the prefix location.
	- Fix #634: fix fail to start on Linux LTS 3.14.X, ignores missing
	  IP_MTU_DISCOVER OMIT option (fix from Remi Gacogne).
	- Updated contrib warmup.cmd/sh to support two modes - load
	  from pre-defined list of domains or (with filename as argument)
	  load from user-specified list of domains, and updated contrib
	  unbound_cache.sh/cmd to support loading/save/reload cache to/from
	  default path or (with secondary argument) arbitrary path/filename,
	  from Yuri Voinov.
	- Patch from Philip Paeps to contrib/unbound_munin_ that uses
	  type ABSOLUTE.  Allows munin.conf: [idleserver.example.net]
	  unbound_munin_hits.graph_period minute

9 December 2014: Wouter
	- svn trunk has 1.5.2 in development.
	- config.guess and config.sub update from libtoolize.
	- local-zone: example.com inform makes unbound log a message with
	  client IP for queries in that zone.  Eg. for finding infected hosts.

8 December 2014: Wouter
	- Fix CVE-2014-8602: denial of service by making resolver chase
	  endless series of delegations.

1 December 2014: Wouter
	- Fix bug#632: unbound fails to build on AArch64, protects
	  getentropy compat code from calling sysctl if it is has been removed.

29 November 2014: Wouter
	- Add include to getentropy_linux.c, hopefully fixing debian build.

28 November 2014: Wouter
	- Fix makefile for build from noexec source tree.

26 November 2014: Wouter
	- Fix libunbound undefined symbol errors for main.
	  Referencing main does not seem to be possible for libunbound.

24 November 2014: Wouter
	- Fix log at high verbosity and memory allocation failure.
	- iana portlist update.

21 November 2014: Wouter
	- Fix crash on multiple thread random usage on systems without
	  arc4random.

20 November 2014: Wouter
	- fix compat/getentropy_win.c check if CryptGenRandom works and no
	  immediate exit on windows.

19 November 2014: Wouter
	- Fix cdflag dns64 processing.

18 November 2014: Wouter
	- Fix that CD flag disables DNS64 processing, returning the DNSSEC
	  signed AAAA denial.
	- iana portlist update.

17 November 2014: Wouter
	- Fix #627: SSL_CTX_load_verify_locations return code not properly
	  checked.

14 November 2014: Wouter
	- parser with bison 2.7

13 November 2014: Wouter
	- Patch from Stephane Lapie for ASAHI Net that implements aaaa-filter,
	added to contrib/aaaa-filter-iterator.patch.

12 November 2014: Wouter
	- trunk has 1.5.1 in development.
	- Patch from Robert Edmonds to build pyunbound python module
	  differently.  No versioninfo, with -shared and without $(LIBS).
	- Patch from Robert Edmonds fixes hyphens in unbound-anchor man page.
	- Removed 'increased limit open files' log message that is written
	  to console.  It is only written on verbosity 4 and higher.
	  This keeps system bootup console cleaner.
	- Patch from James Raftery, always print stats for rcodes 0..5.

11 November 2014: Wouter
	- iana portlist update.
	- Fix bug where forward or stub addresses with same address but
	  different port number were not tried.
	- version number in svn trunk is 1.5.0
	- tag 1.5.0rc1
	- review fix from Ralph.

7 November 2014: Wouter
	- dnstap fixes by Robert Edmonds:
		dnstap/dnstap.m4: cosmetic fixes
		dnstap/: Remove compiled protoc-c output files
		dnstap/dnstap.m4: Error out if required libraries are not found
		dnstap: Fix ProtobufCBufferSimple usage that is incorrect as of
			protobuf-c 1.0.0
		dnstap/: Adapt to API changes in latest libfstrm (>= 0.2.0)

4 November 2014: Wouter
	- Add ub_ctx_add_ta_autr function to add a RFC5011 automatically
	  tracked trust anchor to libunbound.
	- Redefine internal minievent symbols to unique symbols that helps
	  linking on platforms where the linker leaks names across modules.

27 October 2014: Wouter
	- Disabled use of SSLv3 in remote-control and ssl-upstream.
	- iana portlist update.

16 October 2014: Wouter
	- Documented dns64 configuration in unbound.conf man page.

13 October 2014: Wouter
	- Fix #617: in ldns in unbound, lowercase WKS services.
	- Fix ctype invocation casts.

10 October 2014: Wouter
	- Fix unbound-checkconf check for module config with dns64 module.
	- Fix unbound capsforid fallback, it ignores TTLs in comparison.

6 October 2014: Wouter
	- Fix #614: man page variable substitution bug.
6 October 2014: Willem
	- Whitespaces after $ORIGIN are not part of the origin dname (ldns).
	- $TTL's value starts at position 5 (ldns).

1 October 2014: Wouter
	- fix #613: Allow tab ws in var length last rdfs (in ldns str2wire).

29 September 2014: Wouter
	- Fix #612: create service with service.conf in present directory and
	  auto load it.
	- Fix for mingw compile openssl ranlib.

25 September 2014: Wouter
	- updated configure and aclocal with newer autoconf 1.13.

22 September 2014: Wouter
	- Fix swig and python examples for Python 3.x.
	- Fix for mingw compile with openssl-1.0.1i.

19 September 2014: Wouter
	- improve python configuration detection to build on Fedora 22.

18 September 2014: Wouter
	- patches to also build with Python 3.x (from Pavel Simerda).

16 September 2014: Wouter
	- Fix tcp timer waiting list removal code.
	- iana portlist update.
	- Updated the TCP_BACLOG from 5 to 256, so that the tcp accept queue
	  is longer and more tcp connections can be handled.

15 September 2014: Wouter
	- Fix unit test for CDS typecode.

5 September 2014: Wouter
	- type CDS and CDNSKEY types in sldns.

25 August 2014: Wouter
	- Fixup checklock code for log lock and its mutual initialization
	  dependency.
	- iana portlist update.
	- Removed necessity for pkg-config from the dnstap.m4, new are
	  the --with-libfstrm and --with-protobuf-c configure options.

19 August 2014: Wouter
	- Update unbound manpage with more explanation (from Florian Obser).

18 August 2014: Wouter
	- Fix #603: unbound-checkconf -o <option> should skip verification
	  checks.
	- iana portlist update.
	- Fixup doc/unbound.doxygen to remove obsolete 1.8.7 settings.

5 August 2014: Wouter
	- dnstap support, with a patch from Farsight Security, written by
	  Robert Edmonds. The --enable-dnstap needs libfstrm and protobuf-c.
	  It is BSD licensed (see dnstap/dnstap.c).
	  Building with --enable-dnstap needs pkg-config with this patch.
	- Noted dnstap in doc/README and doc/CREDITS.
	- Changes to the dnstap patch.
	  - lint fixes.
	  - dnstap/dnstap_config.h should not have been added to the repo,
	    because is it generated.

1 August 2014: Wouter
	- Patch add msg, rrset, infra and key cache sizes to stats command
	  from Maciej Soltysiak.
	- iana portlist update.

31 July 2014: Wouter
	- DNS64 from Viagenie (BSD Licensed), written by Simon Perrault.
	  Initial commit of the patch from the FreeBSD base (with its fixes).
	  This adds a module (for module-config in unbound.conf) dns64 that
	  performs DNS64 processing, see README.DNS64.
	- Changes from DNS64:
	  strcpy changed to memmove.
	  arraybound check fixed from prefix_net/8/4 to prefix_net/8+4.
	  allocation of result consistently in the correct region.
	  time_t is now used for ttl in unbound (since the patch's version).
	- testdata/dns64_lookup.rpl for unit test for dns64 functionality.

29 July 2014: Wouter
	- Patch from Dag-Erling Smorgrav that implements feature, unbound -dd
	  does not fork in the background and also logs to stderr.

21 July 2014: Wouter
	- Fix endian.h include for OpenBSD.

16 July 2014: Wouter
	- And Fix#596: Bail out of unbound-control dump_infra when ssl
	  write fails.

15 July 2014: Wouter
	- Fix #596: Bail out of unbound-control list_local_zones when ssl
	  write fails.
	- iana portlist update.

13 July 2014: Wouter
	- Configure tests if main can be linked to from getentropy compat.

12 July 2014: Wouter
	- Fix getentropy compat code, function refs were not portable.
	- Fix to check openssl version number only for OpenSSL.
	- LibreSSL provides compat items, check for that in configure.
	- Fix bug in fix for log locks that caused deadlock in signal handler.
	- update compat/getentropy and arc4random to the most recent ones from OpenBSD.

11 July 2014: Matthijs
	- fake-rfc2553 patch (thanks Benjamin Baier).

11 July 2014: Wouter
	- arc4random in compat/ and getentropy, explicit_bzero, chacha for
	  dependencies, from OpenBSD.  arc4_lock and sha512 in compat.
	  This makes arc4random available on all platforms, except when
	  compiled with LIBNSS (it uses libNSS crypto random).
	- fix strptime implicit declaration error on OpenBSD.
	- arc4random, getentropy and explicit_bzero compat for Windows.

4 July 2014: Wouter
	- Fix #593: segfault or crash upon rotating logfile.

3 July 2014: Wouter
	- DLV tests added.
	- signit tool fixup for compile with libldns library.
	- iana portlist updated.

27 June 2014: Wouter
	- so-reuseport is available on BSDs(such as FreeBSD 10) and OS/X.

26 June 2014: Wouter
	- unbound-control status reports if so-reuseport was successful.
	- iana portlist updated.

24 June 2014: Wouter
	- Fix caps-for-id fallback, and added fallback attempt when servers
	  drop 0x20 perturbed queries.
	- Fixup testsetup for VM tests (run testcode/run_vm.sh).

17 June 2014: Wouter
	- iana portlist updated.

3 June 2014: Wouter
	- Add AAAA for B root server to default root hints.

2 June 2014: Wouter
	- Remove unused define from iterator.h

30 May 2014: Wouter
	- Fixup sldns_enum_edns_option typedef definition.

28 May 2014: Wouter
	- Code cleanup patch from Dag-Erling Smorgrav, with compiler issue
	  fixes from FreeBSD's copy of Unbound, he notes:
	  Generate unbound-control-setup.sh at build time so it respects
	  prefix and sysconfdir from the configure script.  Also fix the
	  umask to match the comment, and the comment to match the umask.
	  Add const and static where needed.  Use unions instead of
	  playing pointer poker.  Move declarations that are needed in
	  multiple source files into a shared header.  Move sldns_bgetc()
	  from parse.c to buffer.c where it belongs.  Introduce a new
	  header file, worker.h, which declares the callbacks that
	  all workers must define.  Remove those declarations from
	  libworker.h.	Include the correct headers in the correct places.
	  Fix a few dummy callbacks that don't match their prototype.
	  Fix some casts.  Hide the sbrk madness behind #ifdef HAVE_SBRK.
	  Remove a useless printf which breaks reproducible builds.
	  Get rid of CONFIGURE_{TARGET,DATE,BUILD_WITH} now that they're
	  no longer used.  Add unbound-control-setup.sh to the list of
	  generated files.  The prototype for libworker_event_done_cb()
	  needs to be moved from libunbound/libworker.h to
	  libunbound/worker.h.
	- Fixup out-of-directory compile with unbound-control-setup.sh.in.
	- make depend.

23 May 2014: Wouter
	- unbound-host -D enabled dnssec and reads root trust anchor from
	  the default root key file that was compiled in.

20 May 2014: Wouter
	- Feature, unblock-lan-zones: yesno that you can use to make unbound
	  perform 10.0.0.0/8 and other reverse lookups normally, for use if
	  unbound is running service for localhost on localhost.

16 May 2014: Wouter
	- Updated create_unbound_ad_servers and unbound_cache scripts from
	  Yuri Voinov in the source/contrib directory. Added
	  warmup.cmd (and .sh): warm up the DNS cache with your MRU domains.

9 May 2014: Wouter
	- Implement draft-ietf-dnsop-rfc6598-rfc6303-01.
	- iana portlist updated.

8 May 2014: Wouter
	- Contrib windows scripts from Yuri Voinov added to src/contrib:
	  create_unbound_ad_servers.cmd: enters anti-ad server lists.
	  unbound_cache.cmd: saves and loads the cache.
	- Added unbound-control-setup.cmd from Yuri Voinov to the windows
	  unbound distribution set.  It requires openssl installed in %PATH%.

6 May 2014: Wouter
	- Change MAX_SENT_COUNT from 16 to 32 to resolve some cases easier.

5 May 2014: Wouter
	- More #567: remove : from output of stub and forward lists, this is
	  easier to parse.

29 April 2014: Wouter
	- iana portlist updated.
	- Add unbound-control flush_negative that flushed nxdomains, nodata,
	  and errors from the cache.  For dnssec-trigger and NetworkManager,
	  fixes cases where network changes have localdata that was already
	  negatively cached from the previous network.

23 April 2014: Wouter
	- Patch from Jeremie Courreges-Anglas to use arc4random_uniform
	  if available on the OS, it gets entropy from the OS.

15 April 2014: Wouter
	- Fix compile with libevent2 on FreeBSD.

11 April 2014: Wouter
	- Fix #502: explain that do-ip6 disable does not stop AAAA lookups,
	  but it stops the use of the ipv6 transport layer for DNS traffic.
	- iana portlist updated.

10 April 2014: Wouter
	- iana portlist updated.
	- Patch from Hannes Frederic Sowa for Linux 3.15 fragmentation
	  option for DNS fragmentation defense.
	- Document that dump_requestlist only prints queries from thread 0.
	- unbound-control stats prints num.query.tcpout with number of TCP
	  outgoing queries made in the previous statistics interval.
	- Fix #567: unbound lists if forward zone is secure or insecure with
	  +i annotation in output of list_forwards, also for list_stubs
	  (for NetworkManager integration.)
	- Fix #554: use unsigned long to print 64bit statistics counters on
	  64bit systems.
	- Fix #558: failed prefetch lookup does not remove cached response
	  but delays next prefetch (in lieu of caching a SERVFAIL).
	- Fix #545: improved logging, the ip address of the error is printed
	  on the same log-line as the error.

8 April 2014: Wouter
	- Fix #574: make test fails on Ubuntu 14.04.  Disabled remote-control
	  in testbound scripts.
	- iana portlist updated.

7 April 2014: Wouter
	- C.ROOT-SERVERS.NET has an IPv6 address, and we updated the root
	  hints (patch from Anand Buddhdev).
	- Fix #572: Fix unit test failure for systems with different
	  /etc/services.

28 March 2014: Wouter
	- Fix #569: do_tcp is do-tcp in unbound.conf man page.

25 March 2014: Wouter
	- Patch from Stuart Henderson to build unbound-host man from .1.in.

24 March 2014: Wouter
	- Fix print filename of encompassing config file on read failure.

12 March 2014: Wouter
	- tag 1.4.22
	- trunk has 1.4.23 in development.

10 March 2014: Wouter
	- Fix bug#561: contrib/cacti plugin did not report SERVFAIL rcodes
	  because of spelling.  Patch from Chris Coates.

27 February 2014: Wouter
	- tag 1.4.22rc1

21 February 2014: Wouter
	- iana portlist updated.

20 February 2014: Matthijs
	- Be lenient when a NSEC NameError response with RCODE=NXDOMAIN is
	  received. This is okay according 4035, but not after revising
	  existence in 4592.  NSEC empty non-terminals exist and thus the
	  RCODE should have been NOERROR. If this occurs, and the RRsets
	  are secure, we set the RCODE to NOERROR and the security status
	  of the response is also considered secure.

14 February 2014: Wouter
	- Works on Minix (3.2.1).

11 February 2014: Wouter
	- Fix parse of #553(NSD) string in sldns, quotes without spaces.

7 February 2014: Wouter
	- iana portlist updated.
	- add body to ifstatement if locks disabled.
	- add TXT string"string" test case to unit test.
	- Fix #551: License change "Regents" to "Copyright holder", matching
	  the BSD license on opensource.org.

6 February 2014: Wouter
	- sldns has type HIP.
	- code documentation on the module interface.

5 February 2014: Wouter
	- Fix sldns parse tests on osx.

3 February 2014: Wouter
	- Detect libevent2 install automatically by configure.
	- Fixup link with lib/event2 subdir.
	- Fix parse in sldns of quoted parenthesized text strings.

31 January 2014: Wouter
	- unit test for ldns wire to str and back with zones, root, nlnetlabs
	  and types.sidnlabs.
	- Fix for hex to string in unknown, atma and nsap.
	- fixup nss compile (no ldns in it).
	- fixup warning in unitldns
	- fixup WKS and rdata type service to print unsigned because strings
	  are not portable; they cannot be read (for sure) on other computers.
	- fixup type EUI48 and EUI64, type APL and type IPSECKEY in string
	  parse sldns.

30 January 2014: Wouter
	- delay-close does not act if there are udp-wait queries, so that
	  it does not make a socketdrain DoS easier.

28 January 2014: Wouter
	- iana portlist updated.
	- iana portlist test updated so it does not touch the source
	  if there are no changes.
	- delay-close: msec option that delays closing ports for which
	  the UDP reply has timed out.  Keeps the port open, only accepts
	  the correct reply.  This correct reply is not used, but the port
	  is open so that no port-denied ICMPs are generated.

27 January 2014: Wouter
	- reuseport is attempted, then fallback to without on failure.

24 January 2014: Wouter
	- Change unbound-event.h to use void* buffer, length idiom.
	- iana portlist updated.
	- unbound-event.h is installed if you configure --enable-event-api.
	- speed up unbound (reports say it could be up to 10%), by reducing
	  lock contention on localzones.lock.  It is changed to an rwlock.
	- so-reuseport: yesno option to distribute queries evenly over
	  threads on Linux (Thanks Robert Edmonds).
	- made lint clean.

21 January 2014: Wouter
	- Fix #547: no trustanchor written if filesystem full, fclose checked.

17 January 2014: Wouter
	- Fix isprint() portability in sldns, uses unsigned int.
	- iana portlist updated.

16 January 2014: Wouter
	- fix #544: Fixed +i causes segfault when running with module conf
	  "iterator".
	- Windows port, adjust %lld to %I64d, and warning in win_event.c.

14 January 2014: Wouter
	- iana portlist updated.

5 Dec 2013: Wouter
	- Fix bug in cachedump that uses sldns.
	- update pythonmod for ldns_ to sldns_ name change.

3 Dec 2013: Wouter
	- Fix sldns to use sldns_ prefix for all ldns_ variables.
	- Fix windows compile to compile with sldns.

30 Nov 2013: Wouter
	- Fix sldns to make globals use sldns_ prefix.  This fixes
	  linking with libldns that uses global variables ldns_ .

13 Nov 2013: Wouter
	- Fix bug#537: compile python plugin without ldns library.

12 Nov 2013: Wouter
	- Fix bug#536: acl_deny_non_local and refuse_non_local added.

5 Nov 2013: Wouter
	- Patch from Neel Goyal to fix async id assignment if callback
	  is called by libunbound in the mesh attach.
	- Accept ip-address: as an alternative for interface: for
	  consistency with nsd.conf syntax.

4 Nov 2013: Wouter
	- Patch from Neel Goyal to fix callback in libunbound.

3 Nov 2013: Wouter
	- if configured --with-libunbound-only fix make install.

31 Oct 2013: Wouter
	- Fix #531: Set SO_REUSEADDR so that the wildcard interface and a 
	  more specific interface port 53 can be used at the same time, and
	  one of the daemons is unbound.
	- iana portlist update.
	- separate ldns into core ldns inside ldns/ subdirectory.  No more
	  --with-ldns is needed and unbound does not rely on libldns.
	- portability fixes for new USE_SLDNS ldns subdir codebase.

22 Oct 2013: Wouter
	- Patch from Neel Goyal: Add an API call to set an event base on an
	  existing ub_ctx.  This basically just destroys the current worker and
	  sets the event base to the current.  And fix a deadlock in
	  ub_resolve_event – the cfglock is held when libworker_create is
	  called.  This ends up trying to acquire the lock again in
	  context_obtain_alloc in the call chain.
	- Fix #528: if very high logging (4 or more) segfault on allow_snoop.

26 Sep 2013: Wouter
	- unbound-event.h is installed if configured --with-libevent.  It
	  contains low-level library calls, that use libevent's event_base
	  and an ldns_buffer for the wire return packet to perform async
	  resolution in the client's eventloop.

19 Sep 2013: Wouter
	- 1.4.21 tag created.
	- trunk has 1.4.22 number inside it.
	- iana portlist updated.
	- acx_nlnetlabs.m4 to 26; improve FLTO help text.

16 Sep 2013: Wouter
	- Fix#524: max-udp-size not effective to non-EDNS0 queries, from
	  Daisuke HIGASHI.

10 Sep 2013: Wouter
	- MIN_TTL and MAX_TTL also in time_t.
	- tag 1.4.21rc1 made again.

26 Aug 2013: Wouter
	- More fixes for bug#519: for the threaded case test if the bg
	  thread has been killed, on ub_ctx_delete, to avoid hangs.

22 Aug 2013: Wouter
	- more fixes that I overlooked.
	- review fixes from Willem.

21 Aug 2013: Wouter
	- Fix#520: Errors found by static analysis from Tomas Hozza(redhat).

20 Aug 2013: Wouter
	- Fix for 2038, with time_t instead of uint32_t.

19 Aug 2013: Wouter
	- Fix#519 ub_ctx_delete may hang in some scenarios (libunbound).

14 Aug 2013: Wouter
	- Fix uninit variable in fix#516.

8 Aug 2013: Wouter
	- Fix#516 dnssec lameness detection for answers that are improper.

30 Jun 2013: Wouter
	- tag 1.4.21rc1

29 Jun 2013: Wouter
	- Fix#512 memleak in testcode for testbound (if it fails).
	- Fix#512 NSS returned arrays out of setup function to be statics.

26 Jun 2013: Wouter
	- max include of 100.000 files (depth and globbed at one time).
	  This is to preserve system memory in bug cases, or endless cases.
	- iana portlist updated.

19 Jun 2013: Wouter
	- streamtcp man page, contributed by Tomas Hozza.
	- iana portlist updated.
	- libunbound documentation on how to avoid openssl race conditions.

25 Jun 2013: Wouter
	- Squelch sendto-permission denied errors when the network is
	  not connected, to avoid spamming syslog.
	- configure --disable-flto option (from Robert Edmonds).

18 Jun 2013: Wouter
	- Fix for const string literals in C++ for libunbound, from Karel
	  Slany.
	- iana portlist updated.

17 Jun 2013: Wouter
	- Fixup manpage syntax.

14 Jun 2013: Wouter
	- get_option and set_option support for log-time-ascii, python-script
	  val-sig-skew-min and val-sig-skew-max.  log-time-ascii takes effect
	  immediately.  The others are mostly useful for libunbound users.

13 Jun 2013: Wouter
	- get_option, set_option, unbound-checkconf -o and libunbound
	  getoption and setoption support cache-min-ttl and cache-max-ttl.

10 Jun 2013: Wouter
	- Fix#501: forward-first does not recurse, when forward name is ".".
	- iana portlist update.
	- Max include depth is unlimited.

27 May 2013: Wouter
	- Update acx_pthreads.m4 to ax_pthreads.4 (2013-03-29), and apply
	  patch to it to not fail when -Werror is also specified, from the
	  autoconf-archives.
	- iana portlist update.

21 May 2013: Wouter
	- Explain bogus and secure flags in libunbound more.

16 May 2013: Wouter
	- Fix#499 use-after-free in out-of-memory handling code (thanks Jake
	  Montgomery).
	- Fix#500 use on non-initialised values on socket bind failures.

15 May 2013: Wouter
	- Fix round-robin doesn't work with some Windows clients (from Ilya
	  Bakulin).

3 May 2013: Wouter
	- update acx_nlnetlabs.m4 to v23, sleep w32 fix.

26 April 2013: Wouter
	- add unbound-control insecure_add and insecure_remove for the
	  administration of negative trust anchors.

25 April 2013: Wouter
	- Implement max-udp-size config option, default 4096 (thanks
	  Daisuke Higashi).
	- Robust checks on dname validity from rdata for dname compare.
	- updated iana portlist.

19 April 2013: Wouter
	- Fixup snprintf return value usage, fixed libunbound_get_option.

18 April 2013: Wouter
	- fix bug #491: pick program name (0th argument) as syslog identity.
	- own implementation of compat/snprintf.c.

15 April 2013: Wouter
	- Fix so that for a configuration line of include: "*.conf" it is not
	  an error if there are no files matching the glob pattern.
	- unbound-anchor review: BIO_write can return 0 successfully if it
	  has successfully appended a zero length string.

11 April 2013: Wouter
	- Fix queries leaking up for stubs and forwards, if the configured
	  nameservers all fail to answer.

10 April 2013: Wouter
	- code improve for minimal responses, small speed increase.

9 April 2013: Wouter
	- updated iana portlist.
	- Fix crash in previous private address fixup of 22 March.

28 March 2013: Wouter
	- Make reverse zones easier by documenting the nodefault statements
	  commented-out in the example config file.

26 March 2013: Wouter
	- more fixes to lookup3.c endianness detection.

25 March 2013: Wouter
	- #492: Fix endianness detection, revert to older lookup3.c detection
	  and put new detect lines after previous tests, to avoid regressions
	  but allow new detections to succeed.
	  And add detection for machine/endian.h to it.

22 March 2013: Wouter
	- Fix resolve of names that use a mix of public and private addresses.
	- iana portlist update.
	- Fix makedist for new svn for -d option.
	- unbound.h header file has UNBOUND_VERSION_MAJOR define.
	- Fix windows RSRC version for long version numbers.

21 March 2013: Wouter
	- release 1.4.20
	- trunk has 1.4.21
	- committed libunbound version 4:1:2 for binary API updated in 1.4.20
	- install copy of unbound-control.8 man page for unbound-control-setup

14 March 2013: Wouter
	- iana portlist update.
	- tag 1.4.20rc1

12 March 2013: Wouter
	- Fixup makedist.sh for windows compile.

11 March 2013: Wouter
	- iana portlist update.
	- testcode/ldns-testpkts.c check for makedist is informational.

15 February 2013: Wouter
	- fix defines in lookup3 for bigendian bsd alpha

11 February 2013: Wouter
	- Fixup openssl_thread init code to only run if compiled with SSL.

7 February 2013: Wouter
	- detect endianness in lookup3 on BSD.
	- add libunbound.ttl at end of result structure, version bump for
	  libunbound and binary backwards compatible, but 1.4.19 is not
	  forward compatible with 1.4.20.
	- update iana port list.

30 January 2013: Wouter
	- includes and have_ssl fixes for nss.

29 January 2013: Wouter
	- printout name of zone with duplicate fwd and hint errors.

28 January 2013: Wouter
	- updated fwd_zero for newer nc. Updated common.sh for newer netstat.

17 January 2013: Wouter
	- unbound-anchors checks the emailAddress of the signer of the
	  root.xml file, default is dnssec@iana.org.  It also checks that
	  the signer has the correct key usage for a digital signature.
	- update iana port list.

3 January 2013: Wouter
	- Test that unbound-control checks client credentials.
	- Test that unbound can handle a CNAME at an intermediate node in
	  the chain of trust (where it seeks a DS record).
	- Check the commonName of the signer of the root.xml file in
	  unbound-anchor, default is dnssec@iana.org.

2 January 2013: Wouter
	- Fix openssl lock free on exit (reported by Robert Fleischman).
	- iana portlist updated.
	- Tested that unbound implements the RFC5155 Technical Errata id 3441.
	  Unbound already implements insecure classification of an empty
	  nonterminal in NSEC3 optout zone.

20 December 2012: Wouter
	- Fix unbound-anchor xml parse of entity declarations for safety.

19 December 2012: Wouter
	- iana portlist updated.

18 December 2012: Wouter
	- iana portlist updated.

14 December 2012: Wouter
	- Change of D.ROOT-SERVERS.NET A address in default root hints.

12 December 2012: Wouter
	- 1.4.19 release.
	- trunk has 1.4.20 under development.

5 December 2012: Wouter
	- note support for AAAA RR type RFC.

4 December 2012: Wouter
	- 1.4.19rc1 tag.

30 November 2012: Wouter
	- bug 481: fix python example0.
	- iana portlist updated.

27 November 2012: Wouter
	- iana portlist updated.

9 November 2012: Wouter
	- Fix unbound-control forward disables configured stubs below it.

7 November 2012: Wouter
	- Fixup ldns-testpkts, identical to ldns/examples.
	- iana portlist updated.

30 October 2012: Wouter
	- Fix bug #477: unbound-anchor segfaults if EDNS is blocked.

29 October 2012: Matthijs
	- Fix validation for responses with both CNAME and wildcard
	  expanded CNAME records in answer section.

8 October 2012: Wouter
	- update ldns-testpkts.c to ldns 1.6.14 version.
	- fix build of pythonmod in objdir, for unbound.py.
	- make clean and makerealclean remove generated python and docs.

5 October 2012: Wouter
	- fix build of pythonmod in objdir (thanks Jakob Schlyter).

3 October 2012: Wouter
	- fix text in unbound-anchor man page.

1 October 2012: Wouter
	- ignore trusted-keys globs that have no files (from Paul Wouters).

27 September 2012: Wouter
	- include: directive in config file accepts wildcards.  Patch from
	  Paul Wouters.  Suggested use: include: "/etc/unbound.d/conf.d/*"
	- unbound-control -q option is quiet, patch from Mariano Absatz.
	- iana portlist updated.
	- updated contrib/unbound.spec, patch from Valentin Bud.

21 September 2012: Wouter
	- chdir to / after chroot call (suggested by Camiel Dobbelaar).

17 September 2012: Wouter
	- patch_rsamd5_enable.diff: this patch enables RSAMD5 validation
	  otherwise it is treated as insecure.  The RSAMD5 algorithm is
	  deprecated (RFC6725).  The MD5 hash is considered weak for some
	  purposes, if you want to sign your zone, then RSASHA256 is an
	  uncontested hash.

30 August 2012: Wouter
	- RFC6725 deprecates RSAMD5: this DNSKEY algorithm is disabled.
	- iana portlist updated.

29 August 2012: Wouter
	- Nicer comments outgoing-port-avoid, thanks Stu (bug #465).

22 August 2012: Wouter
	- Fallback to 1472 and 1232, one fragment size without headers.

21 August 2012: Wouter
	- Fix timeouts so that when a server has been offline for a while
	  and is probed to see it works, it becomes fully available for
	  server selection again.

17 August 2012: Wouter
	- Add documentation to libunbound for default nonuse of resolv.conf.

2 August 2012: Wouter
	- trunk has 1.4.19 under development (fixes from 1 aug and 31 july
	are for 1.4.19).
	- iana portlist updated.

1 August 2012: Wouter
	- Fix openssl race condition, initializes openssl locks, reported
	  by Einar Lonn and Patrik Wallstrom.

31 July 2012: Wouter
	- Improved forward-first and stub-first documentation.
	- Fix that enables modules to register twice for the same
	  serviced_query, without race conditions or administration issues.
	  This should not happen with the current codebase, but it is robust.
	- Fix forward-first option where it sets the RD flag wrongly.
	- added manpage links for libunbound calls (Thanks Paul Wouters).

30 July 2012: Wouter
	- tag 1.4.18rc2 (became 1.4.18 release at 2 august 2012).

27 July 2012: Wouter
	- unbound-host works with libNSS
	- fix bogus nodata cname chain not reported as bogus by validator,
	  (Thanks Peter van Dijk).

26 July 2012: Wouter
	- iana portlist updated.
	- tag 1.4.18rc1.

25 July 2012: Wouter
	- review fix for libnss, check hash prefix allocation size.

23 July 2012: Wouter
	- fix missing break for GOST DS hash function.
	- implemented forward_first for the root.

20 July 2012: Wouter
	- Fix bug#452 and another assertion failure in mesh.c, makes
	  assertions in mesh.c resist duplicates.  Fixes DS NS search to
	  not generate duplicate sub queries.

19 July 2012: Willem
	- Fix bug#454: Remove ACX_CHECK_COMPILER_FLAG from configure.ac,
	  if CFLAGS is specified at configure time then '-g -O2' is not
	  appended to CFLAGS, so that the user can override them.

18 July 2012: Willem
	- Fix libunbound report of errors when in background mode.

11 July 2012: Willem
	- updated iana ports list.

9 July 2012: Willem
	- Add flush_bogus option for unbound-control

6 July 2012: Wouter
	- Fix validation of qtype DS queries that result in no data for
	  non-optout NSEC3 zones.

4 July 2012: Wouter
	- compile libunbound with libnss on Suse, passes regression tests.

3 July 2012: Wouter
	- FIPS_mode openssl does not use arc4random but RAND_pseudo_bytes.

2 July 2012: Wouter
	- updated iana ports list.

29 June 2012: Wouter
	- patch for unbound_munin_ script to handle arbitrary thread count by
	  Sven Ulland.

28 June 2012: Wouter
	- detect if openssl has FIPS_mode.
	- code review: return value of cache_store can be ignored for better
	  performance in out of memory conditions.
	- fix edns-buffer-size and msg-buffer-size manpage documentation.
	- updated iana ports list.

25 June 2012: Wouter
	- disable RSAMD5 if in FIPS mode (for openssl and for libnss).

22 June 2012: Wouter
	- implement DS records, NSEC3 and ECDSA for compile with libnss.

21 June 2012: Wouter
	- fix error handling of alloc failure during rrsig verification.
	- nss check for verification failure.
	- nss crypto works for RSA and DSA.

20 June 2012: Wouter
	- work on --with-nss build option (for now, --with-libunbound-only).

19 June 2012: Wouter
	- --with-libunbound-only build option, only builds the library and
	  not the daemon and other tools.

18 June 2012: Wouter
	- code review.

15 June 2012: Wouter
	- implement log-time-ascii on windows.
	- The key-cache bad key ttl is now 60 seconds.
	- updated iana ports list.
	- code review.

11 June 2012: Wouter
	- bug #452: fix crash on assert in mesh_state_attachment.

30 May 2012: Wouter
	- silence warning from swig-generated code (md set but not used in
	  swig initmodule, due to ifdefs in swig-generated code).

27 May 2012: Wouter
	- Fix debian-bugs-658021: Please enable hardened build flags.

25 May 2012: Wouter
	- updated iana ports list.

24 May 2012: Wouter
	- tag for 1.4.17 release.
	- trunk is 1.4.18 in development.

18 May 2012: Wouter
	- Review comments, removed duplicate memset to zero in delegpt.

16 May 2012: Wouter
	- Updated doc/FEATURES with RFCs that are implemented but not listed.
	- Protect if statements in val_anchor for compile without locks.
	- tag for 1.4.17rc1.

15 May 2012: Wouter
	- fix configure ECDSA support in ldns detection for windows compile.
	- fix possible uninitialised variable in windows pipe implementation.

9 May 2012: Wouter
	- Fix alignment problem in util/random on sparc64/freebsd.

8 May 2012: Wouter
	- Fix for accept spinning reported by OpenBSD.
	- iana portlist updated.

2 May 2012: Wouter
	- Fix validation of nodata for DS query in NSEC zones, reported by
	  Ondrej Mikle.

13 April 2012: Wouter
	- ECDSA support (RFC 6605) by default. Use --disable-ecdsa for older
	  openssl.

10 April 2012: Wouter
	- Applied patch from Daisuke HIGASHI for rrset-roundrobin and
	  minimal-responses features.
	- iana portlist updated.

5 April 2012: Wouter
	- fix bug #443: --with-chroot-dir not honoured by configure.
	- fix bug #444: setusercontext was called too late (thanks Bjorn
	  Ketelaars).

27 March 2012: Wouter
	- fix bug #442: Fix that Makefile depends on pythonmod headers
	  even using --without-pythonmodule.

22 March 2012: Wouter
	- contrib/validation-reporter follows rotated log file (patch from
	  Augie Schwer).

21 March 2012: Wouter
	- new approach to NS fetches for DS lookup that works with
	  cornercases, and is more robust and considers forwarders.

19 March 2012: Wouter
	- iana portlist updated.
	- fix to locate nameservers for DS lookup with NS fetches.

16 March 2012: Wouter
	- Patch for access to full DNS packet data in unbound python module
	  from Ondrej Mikle.

9 March 2012: Wouter
	- Applied line-buffer patch from Augie Schwer to validation.reporter.sh.

2 March 2012: Wouter
	- flush_infra cleans timeouted servers from the cache too.
	- removed warning from --enable-ecdsa.

1 March 2012: Wouter
	- forward-first option.  Tries without forward if a query fails.
	  Also stub-first option that is similar.

28 February 2012: Wouter
	- Fix from code review, if EINPROGRESS not defined chain if statement
	  differently.

27 February 2012: Wouter
	- Fix bug#434: on windows check registry for config file location
	  for unbound-control.exe, and unbound-checkconf.exe.

23 February 2012: Wouter
	- Fix to squelch 'network unreachable' errors from tcp connect in
	  logs, high verbosity will show them.

16 February 2012: Wouter
	- iter_hints is now thread-owned in module env, and thus threadsafe.
	- Fix prefetch and sticky NS, now the prefetch works.  It picks
	  nameservers that 'would be valid in the future', and if this makes
	  the NS timeout, it updates that NS by asking delegation from the
	  parent again.  If child NS has longer TTL, that TTL does not get
	  refreshed from the lookup to the child nameserver.

15 February 2012: Wouter
	- Fix forward-zone memory, uses malloc and frees original root dp.
	- iter hints (stubs) uses malloc inside for more dynamicity.
	- unbound-control forward_add, forward_remove, stub_add, stub_remove
	  can modify stubs and forwards for running unbound (on mobile computer)
	  they can also add and remove domain-insecure for the zone.

14 February 2012: Wouter
	- Fix sticky NS (ghost domain problem) if prefetch is yes.
	- iter forwards uses malloc inside for more dynamicity.

13 February 2012: Wouter
	- RT#2955. Fix for cygwin compilation. 
	- iana portlist updated.

10 February 2012: Wouter
	- Slightly smaller critical region in one case in infra cache.
	- Fix timeouts to keep track of query type, A, AAAA and other, if
	  another has caused timeout blacklist, different type can still probe.
	- unit test fix for nomem_cnametopos.rpl race condition.

9 February 2012: Wouter
	- Fix AHX_BROKEN_MEMCMP for autoheader mess up of #undef in config.h.

8 February 2012: Wouter
	- implement draft-ietf-dnsext-ecdsa-04; which is in IETF LC; This
	  implementation is experimental at this time and not recommended
	  for use on the public internet (the protocol numbers have not
	  been assigned).  Needs recent ldns with --enable-ecdsa.
	- fix memory leak in errorcase for DSA signatures.
	- iana portlist updated.
	- workaround for openssl 0.9.8 ecdsa sha2 and evp problem.

3 February 2012: Wouter
	- fix for windows, rename() is not posix compliant on windows.

2 February 2012: Wouter
	- 1.4.16 release tag.
	- svn trunk is 1.4.17 in development.
	- iana portlist updated.

1 February 2012: Wouter
	- Fix validation failures (like: validation failure xx: no NSEC3
	  closest encloser from yy for DS zz. while building chain of trust,
	  because of a bug in the TTL-fix in 1.4.15, it picked the wrong rdata
	  for an NSEC3.  Now it does not change rdata, and fixes TTL.

30 January 2012: Wouter
	- Fix version-number in libtool to be version-info so it produces
	  libunbound.so.2 like it should.

26 January 2012: Wouter
	- Tag 1.4.15 (same as 1.4.15rc1), for 1.4.15 release.
	- trunk 1.4.16; includes changes memset testcode, #424 openindiana,
	  and keyfile write fixup.
	- applied patch to support outgoing-interface with ub_ctx_set_option.

23 January 2012: Wouter
	- Fix memset in test code.

20 January 2012: Wouter
	- Fix bug #424: compile on OpenIndiana OS with gcc 4.6.2.

19 January 2012: Wouter
	- Fix to write key files completely to a temporary file, and if that
	  succeeds, replace the real key file.  So failures leave a useful file.

18 January 2012: Wouter
	- tag 1.4.15rc1 created
	- updated libunbound/ubsyms.def and remade tag 1.4.15rc1.

17 January 2012: Wouter
	- Fix bug where canonical_compare of RRSIG did not downcase the
	  signer-name.  This is mostly harmless because RRSIGs do not have
	  to be sorted in canonical order, usually.

12 January 2012: Wouter
	- bug#428: add ub_version() call to libunbound.  API version increase,
	  with (binary) backwards compatibility for the previous version.

10 January 2012: Wouter
	- Fix bug #425: unbound reports wrong TTL in reply, it reports a TTL
	  that would be permissible by the RFCs but it is not the TTL in the
	  cache.
	- iana portlist updated.
	- uninitialised variable in reprobe for rtt blocked domains fixed.
	- lintfix and new flex output.

2 January 2012: Wouter
	- Fix to randomize hash function, based on 28c3 congress, reported
	  by Peter van Dijk.

24 December 2011: Wouter
	- Fix for memory leak (about 20 bytes when a tcp or udp send operation
	  towards authority servers failed, takes about 50.000 such failures to
	  leak one Mb, such failures are also usually logged), reported by
	  Robert Fleischmann.
	- iana portlist updated.

19 December 2011: Wouter
	- Fix for VU#209659 CVE-2011-4528: Unbound denial of service
	  vulnerabilities from nonstandard redirection and denial of existence
	  http://www.unbound.net/downloads/CVE-2011-4528.txt
	- robust checks for next-closer NSEC3s.
	- tag 1.4.14 created.
	- trunk has 1.4.15 in development.

15 December 2011: Wouter
	- remove uninit warning from cachedump code.
	- Fix parse error on negative SOA RRSIGs if badly ordered in the packet.

13 December 2011: Wouter
	- iana portlist updated.
	- svn tag 1.4.14rc1
	- fix infra cache comparison.
	- Fix to constrain signer_name to be a parent of the lookupname.

5 December 2011: Wouter
	- Fix getaddrinfowithincludes on windows with fedora16 mingw32-gcc.
	- Fix warnings with gcc 4.6 in compat/inet_ntop.c.
	- Fix warning unused in compat/strptime.c.
	- Fix malloc detection and double definition.

2 December 2011: Wouter
	- configure generated with autoconf 2.68.

30 November 2011: Wouter
	- Fix for tcp-upstream and ssl-upstream for if a laptop sleeps, causes
	  SERVFAILs.  Also fixed for UDP (but less likely).

28 November 2011: Wouter
	- Fix quartile time estimate, it was too low, (thanks Jan Komissar).
	- iana ports updated.

11 November 2011: Wouter
	- Makefile compat with SunOS make, BSD make and GNU make.
	- iana ports updated.

10 November 2011: Wouter
	- Makefile changed for BSD make compatibility.

9 November 2011: Wouter
	- added unit test for SSL service and SSL-upstream.

8 November 2011: Wouter
	- can configure ssl service to one port number, and not on others.
	- fixup windows compile with ssl support.
	- Fix double free in unbound-host, reported by Steve Grubb.
	- iana portlist updated.

1 November 2011: Wouter
	- dns over ssl support as a client, ssl-upstream yes turns it on.
	  It performs an SSL transaction for every DNS query (250 msec).
	- documentation for new options: ssl-upstream, ssl-service-key and
	  ssl-service.pem.
	- iana portlist updated.
	- fix -flto detection on Lion for llvm-gcc.

31 October 2011: Wouter
	- dns over ssl support, ssl-service-pem and ssl-service-key files
	  can be given and then TCP queries are serviced wrapped in SSL.

27 October 2011: Wouter
	- lame-ttl and lame-size options no longer exist, it is integrated
	  with the host info.  They are ignored (with verbose warning) if
	  encountered to keep the config file backwards compatible.
	- fix iana-update for changing gzip compression of results.
	- fix export-all-symbols on OSX.

26 October 2011: Wouter
	- iana portlist updated.
	- Infra cache stores information about ping and lameness per IP, zone.
	  This fixes bug #416.
	- fix iana_update target for gzipped file on iana site.

24 October 2011: Wouter
	- Fix resolve of partners.extranet.microsoft.com with a fix for the
	  server selection for choosing out of a (particular) list of bad
	  choices. (bug#415)
	- Fix make_new_space function so that the incoming query is not
	  overwritten if a jostled out query causes a waiting query to be
	  resumed that then fails and sends an error message.  (Thanks to
	  Matthew Lee).

21 October 2011: Wouter
	- fix --enable-allsymbols, fptr wlist is disabled on windows with this 
	  option enabled because of memory layout exe vs dll.

19 October 2011: Wouter
	- fix unbound-anchor for broken strptime on OSX lion, detected
	  in configure.
	- Detect if GOST really works, openssl1.0 on OSX fails.
	- Implement ipv6%interface notation for scope_id usage.

17 October 2011: Wouter
	- better documentation for inform_super (Thanks Yang Zhe).

14 October 2011: Wouter
	- Fix for out-of-memory condition in libunbound (thanks
	  Robert Fleischman).

13 October 2011: Wouter
	- Fix --enable-allsymbols, it depended on link specifics of the
	  target platform, or fptr_wlist assertion failures could occur.

12 October 2011: Wouter
	- updated contrib/unbound_munin_ to family=auto so that it works with
	  munin-node-configure automatically (if installed as
	  /usr/local/share/munin/plugins/unbound_munin_ ).

27 September 2011: Wouter
	- unbound.exe -w windows option for start and stop service.

23 September 2011: Wouter
	- TCP-upstream calculates tcp-ping so server selection works if there
	  are alternatives.

20 September 2011: Wouter
	- Fix classification of NS set in answer section, where there is a
	  parent-child server, and the answer has the AA flag for dir.slb.com.
	  Thanks to Amanda Constant from Secure64.

16 September 2011: Wouter
	- fix bug #408: accept patch from Steve Snyder that comments out
	  unused functions in lookup3.c.
	- iana portlist updated.
	- fix EDNS1480 change memleak and TCP fallback.
	- fix various compiler warnings (reported by Paul Wouters).
	- max sent count.  EDNS1480 only for rtt < 5000.  No promiscuous
	  fetch if sentcount > 3, stop query if sentcount > 16.  Count is
	  reset when referral or CNAME happens.  This makes unbound better
	  at managing large NS sets, they are explored when there is continued
	  interest (in the form of queries).

15 September 2011: Wouter
	- release 1.4.13.
	- trunk contains 1.4.14 in development.
	- Unbound probes at EDNS1480 if there an EDNS0 timeout.

12 September 2011: Wouter
	- Reverted dns EDNS backoff fix, it did not help and needs
	  fragmentation fixes instead.
	- tag 1.4.13rc2

7 September 2011: Wouter
	- Fix operation in ipv6 only (do-ip4: no) mode.

6 September 2011: Wouter
	- fedora specfile updated.

5 September 2011: Wouter
	- tag 1.4.13rc1

2 September 2011: Wouter
	- iana portlist updated.

26 August 2011: Wouter
	- Fix num-threads 0 does not segfault, reported by Simon Deziel.
	- Fix validation failures due to EDNS backoff retries, the retry
	  for fetch of data has want_dnssec because the iter_indicate_dnssec
	  function returns true when validation failure retry happens, and
	  then the serviced query code does not fallback to noEDNS, even if
	  the cache says it has this.  This helps for DLV deployment when
	  the DNSSEC status is not known for sure before the lookup concludes.

24 August 2011: Wouter
	- Applied patch from Karel Slany that fixes a memory leak in the
	  unbound python module, in string conversions.

22 August 2011: Wouter
	- Fix validation of qtype ANY responses with CNAMEs (thanks Cathy
	  Zhang and Luo Ce).  Unbound responds with the RR types that are
	  available at the name for qtype ANY and validates those RR types.
	  It does not test for completeness (i.e. with NSEC or NSEC3 query),
	  and it does not follow the CNAME or DNAME to another name (with
	  even more data for the already large response).
	- Fix that internally, CNAMEs with NXDOMAIN have that as rcode.
	- Documented the options that work with control set_option command.
	- tcp-upstream yes/no option (works with set_option) for tunnels.

18 August 2011: Wouter
	- fix autoconf call in makedist crosscompile to RC or snapshot.

17 August 2011: Wouter
	- Fix validation of . DS query.
	- new xml format at IANA, new awk for iana_update.
	- iana portlist updated.

10 August 2011: Wouter
	- Fix python site-packages path to /usr/lib64.
	- updated patch from Tom.
	- fix memory and fd leak after out-of-memory condition.

9 August 2011: Wouter
	- patch from Tom Hendrikx fixes load of python modules.

8 August 2011: Wouter
	- make clean had ldns-src reference, removed.

1 August 2011: Wouter
	- Fix autoconf 2.68 warnings

14 July 2011: Wouter
	- Unbound implements RFC6303 (since version 1.4.7).
	- tag 1.4.12rc1 is released as 1.4.12 (without the other fixes in the
	  meantime, those are for 1.4.13).
	- iana portlist updated.

13 July 2011: Wouter
	- Quick fix for contrib/unbound.spec example, no ldns-builtin any more.

11 July 2011: Wouter
	- Fix wildcard expansion no-data reply under an optout NSEC3 zone is
	  validated as insecure, reported by Jia Li (lijia@cnnic.cn).

4 July 2011: Wouter
	- 1.4.12rc1 tag created.

1 July 2011: Wouter
	- version number in example config file.
	- fix that --enable-static-exe does not complain about it unknown.

30 June 2011: Wouter
	- tag relase 1.4.11, trunk is 1.4.12 development.
	- iana portlist updated.
	- fix bug#395: id bits of other query may leak out under conditions
	- fix replyaddr count wrong after jostled queries, which leads to
	  eventual starvation where the daemon has no replyaddrs left to use.
	- fix comment about rndc port, that referred to the old port number.
	- fix that the listening socket is not closed when too many remote
	  control connections are made at the same time.
	- removed ldns-src tarball inside the unbound tarball.

23 June 2011: Wouter
	- Changed -flto check to support clang compiler.
	- tag 1.4.11rc3 created.

17 June 2011: Wouter
	- tag 1.4.11rc1 created.
	- remove warning about signed/unsigned from flex (other flex version).
	- updated aclocal.m4 and libtool to match.
	- tag 1.4.11rc2 created.

16 June 2011: Wouter
	- log-queries: yesno option, default is no, prints querylog.
	- version is 1.4.11.

14 June 2011: Wouter
	- Use -flto compiler flag for link time optimization, if supported.
	- iana portlist updated.

12 June 2011: Wouter
	- IPv6 service address for d.root-servers.net (2001:500:2D::D).

10 June 2011: Wouter
	- unbound-control has version number in the header,
	  UBCT[version]_space_ is the header sent by the client now.
	- Unbound control port number is registered with IANA:
	  ub-dns-control  8953/tcp    unbound dns nameserver control
	  This is the new default for the control-port config setting.
	- statistics-interval prints the number of jostled queries to log.

30 May 2011: Wouter
	- Fix Makefile for U in environment, since wrong U is more common than
	  deansification necessity.
	- iana portlist updated.
	- updated ldns tarball to 1.6.10rc2 snapshot of today.

25 May 2011: Wouter
	- Fix assertion failure when unbound generates an empty error reply
	  in response to a query, CVE-2011-1922 VU#531342.
	- This fix is in tag 1.4.10.
	- defense in depth against the above bug, an error is printed to log
	  instead of an assertion failure.

10 May 2011: Wouter
	- bug#386: --enable-allsymbols option links all binaries to libunbound
	  and reduces install size significantly.
	- feature, ignore-cd-flag: yesno to provide dnssec to legacy servers.
	- iana portlist updated.
	- Fix TTL of SOA so negative TTL is separately cached from normal TTL.

14 April 2011: Wouter
	- configure created with newer autoconf 2.66.

12 April 2011: Wouter
	- bug#378: Fix that configure checks for ldns_get_random presence.

8 April 2011: Wouter
	- iana portlist updated.
	- queries with CD flag set cause DNSSEC validation, but the answer is
	  not withheld if it is bogus.  Thus, unbound will retry if it is bad
	  and curb the TTL if it is bad, thus protecting the cache for use by
	  downstream validators.
	- val-override-date: -1 ignores dates entirely, for NTP usage.

29 March 2011: Wouter
	- harden-below-nxdomain: changed so that it activates when the
	  cached nxdomain is dnssec secure.  This avoids backwards
	  incompatibility because those old servers do not have dnssec.

24 March 2011: Wouter
	- iana portlist updated.
	- release 1.4.9.
	- trunk is 1.5.0

17 March 2011: Wouter
	- bug#370: new unbound.spec for CentOS 5.x from Harold Jones.
	  Applied but did not do the --disable-gost.

10 March 2011: Wouter
	- tag 1.4.9 release candidate 1 created.

3 March 2011: Wouter
	- updated ldns to today.

1 March 2011: Wouter
	- Fix no ADflag for NXDOMAIN in NSEC3 optout. And wildcard in optout.
	- give config parse error for multiple names on a stub or forward zone.
	- updated ldns tarball to 1.6.9(todays snapshot).

24 February 2011: Wouter
	- bug #361: Fix, time.elapsed variable not reset with stats_noreset.

23 February 2011: Wouter
	- iana portlist updated.
	- common.sh to version 3.

18 February 2011: Wouter
	- common.sh in testdata updated to version 2.

15 February 2011: Wouter
	- Added explicit note on unbound-anchor usage:
	  Please note usage of unbound-anchor root anchor is at your own risk
	  and under the terms of our LICENSE (see that file in the source).

11 February 2011: Wouter
	- iana portlist updated.
	- tpkg updated with common.sh for common functionality.

7 February 2011: Wouter
	- Added regression test for addition of a .net DS to the root, and
	  cache effects with different TTL for glue and DNSKEY.
	- iana portlist updated.

28 January 2011: Wouter
	- Fix remove private address does not throw away entire response.

24 January 2011: Wouter
	- release 1.4.8

19 January 2011: Wouter
	- fix bug#349: no -L/usr for ldns.

18 January 2011: Wouter
	- ldns 1.6.8 tarball included.
	- release 1.4.8rc1.

17 January 2011: Wouter
	- add get and set option for harden-below-nxdomain feature.
	- iana portlist updated.

14 January 2011: Wouter
	- Fix so a changed NS RRset does not get moved name stuck on old
	  server, for type NS the TTL is not increased.

13 January 2011: Wouter
	- Fix prefetch so it does not get stuck on old server for moved names.

12 January 2011: Wouter
	- iana portlist updated.

11 January 2011: Wouter
	- Fix insecure CNAME sequence marked as secure, reported by Bert
	  Hubert.

10 January 2011: Wouter
	- faster lruhash get_mem routine.

4 January 2011: Wouter
	- bug#346: remove ITAR scripts from contrib, the service is discontinued, use the root.
	- iana portlist updated.

23 December 2010: Wouter
	- Fix in infra cache that could cause rto larger than TOP_TIMEOUT kept.

21 December 2010: Wouter
	- algorithm compromise protection using the algorithms signalled in
	  the DS record.  Also, trust anchors, DLV, and RFC5011 receive this,
	  and thus, if you have multiple algorithms in your trust-anchor-file
	  then it will now behave different than before.  Also, 5011 rollover
	  for algorithms needs to be double-signature until the old algorithm
	  is revoked.
	  It is not an option, because I see no use to turn the security off.
	- iana portlist updated.

17 December 2010: Wouter
	- squelch 'tcp connect: bla' in logfile, (set verbosity 2 to see them).
	- fix validation in this case: CNAME to nodata for co-hosted opt-in
	  NSEC3 insecure delegation, was bogus, fixed to be insecure.

16 December 2010: Wouter
	- Fix our 'BDS' license (typo reported by Xavier Belanger).

10 December 2010: Wouter
	- iana portlist updated.
	- review changes for unbound-anchor.

2 December 2010: Wouter
	- feature typetransparent localzone, does not block other RR types.

1 December 2010: Wouter
	- Fix bug#338: print address when socket creation fails.

30 November 2010: Wouter
	- Fix storage of EDNS failures in the infra cache.
	- iana portlist updated.

18 November 2010: Wouter
	- harden-below-nxdomain option, default off (because very old
	  software may be incompatible).  We could enable it by default in
	  the future.

17 November 2010: Wouter
	- implement draft-vixie-dnsext-resimprove-00, we stop on NXDOMAIN.
	- make test output nicer.

15 November 2010: Wouter
	- silence 'tcp connect: broken pipe' and 'net down' at low verbosity.
	- iana portlist updated.
	- so-sndbuf option for very busy servers, a bit like so-rcvbuf.

9 November 2010: Wouter
	- unbound-anchor compiles with openssl 0.9.7.

8 November 2010: Wouter
	- release tag 1.4.7.
	- trunk is version 1.4.8.
	- Be lenient and accept imgw.pl malformed packet (like BIND).

5 November 2010: Wouter
	- do not synthesize a CNAME message from cache for qtype DS.

4 November 2010: Wouter
	- Use central entropy to seed threads.

3 November 2010: Wouter
	- Change the rtt used to probe EDNS-timeout hosts to 1000 msec.

2 November 2010: Wouter
	- tag 1.4.7rc1.
	- code review.

1 November 2010: Wouter
	- GOST code enabled by default (RFC 5933).

27 October 2010: Wouter
	- Fix uninit value in dump_infra print.
	- Fix validation failure for parent and child on same server with an
	  insecure childzone and a CNAME from parent to child.
	- Configure detects libev-4.00.

26 October 2010: Wouter
	- dump_infra and flush_infra commands for unbound-control.
	- no timeout backoff if meanwhile a query succeeded.
	- Change of timeout code.  No more lost and backoff in blockage.
	  At 12sec timeout (and at least 2x lost before) one probe per IP
	  is allowed only.  At 120sec, the IP is blocked.  After 15min, a
	  120sec entry has a single retry packet.

25 October 2010: Wouter
	- Configure errors if ldns is not found.

22 October 2010: Wouter
	- Windows 7 fix for the installer.

21 October 2010: Wouter
	- Fix bug where fallback_tcp causes wrong roundtrip and edns
	  observation to be noted in cache.  Fix bug where EDNSprobe halted
	  exponential backoff if EDNS status unknown.
	- new unresponsive host method, exponentially increasing block backoff.
	- iana portlist updated.

20 October 2010: Wouter
	- interface automatic works for some people with ip6 disabled.
	  Therefore the error check is removed, so they can use the option.

19 October 2010: Wouter
	- Fix for request list growth, if a server has long timeout but the
	  lost counter is low, then its effective rtt is the one without
	  exponential backoff applied.  Because the backoff is not working.
	  The lost counter can then increase and the server is blacklisted,
	  or the lost counter does not increase and the server is working
	  for some queries.

18 October 2010: Wouter
	- iana portlist updated.

13 October 2010: Wouter
	- Fix TCP so it uses a random outgoing-interface.
	- unbound-anchor handles ADDPEND keystate.

11 October 2010: Wouter
	- Fix bug when DLV below a trust-anchor that uses NSEC3 optout where
	  the zone has a secure delegation hosted on the same server did not
	  verify as secure (it was insecure by mistake).
	- iana portlist updated.
	- ldns tarball updated (for reading cachedumps with bad RR data).

1 October 2010: Wouter
	- test for unbound-anchor. fix for reading certs.
	- Fix alloc_reg_release for longer uptime in out of memory conditions.

28 September 2010: Wouter
	- unbound-anchor working, it creates or updates a root.key file.
	  Use it before you start the validator (e.g. at system boot time).

27 September 2010: Wouter
	- iana portlist updated.

24 September 2010: Wouter
	- bug#329: in example.conf show correct ipv4 link-local 169.254/16.

23 September 2010: Wouter
	- unbound-anchor app, unbound requires libexpat (xml parser library).

22 September 2010: Wouter
	- compliance with draft-ietf-dnsop-default-local-zones-14, removed
	  reverse ipv6 orchid prefix from builtin list.
	- iana portlist updated.

17 September 2010: Wouter
	- DLV has downgrade protection again, because the RFC says so.
	- iana portlist updated.

16 September 2010: Wouter
	- Algorithm rollover operational reality intrudes, for trust-anchor,
	  5011-store, and DLV-anchor if one key matches it's good enough.
	- iana portlist updated.
	- Fix reported validation error in out of memory condition.

15 September 2010: Wouter
	- Abide RFC5155 section 9.2: no AD flag for replies with NSEC3 optout.

14 September 2010: Wouter
	- increased mesh-max-activation from 1000 to 3000 for crazy domains
	  like _tcp.slb.com with 262 servers.
	- iana portlist updated.

13 September 2010: Wouter
	- bug#327: Fix for cannot access stub zones until the root is primed.

9 September 2010: Wouter
	- unresponsive servers are not completely blacklisted (because of
	  firewalls), but also not probed all the time (because of the request
	  list size it generates).  The probe rate is 1%.
	- iana portlist updated.

20 August 2010: Wouter
	- openbsd-lint fixes: acl_list_get_mem used if debug-alloc enabled.
	  iterator get_mem includes priv_get_mem.  delegpt nodup removed.
	  listen_pushback, query_info_allocqname, write_socket, send_packet,
	  comm_point_set_cb_arg and listen_resume removed.

19 August 2010: Wouter
	- Fix bug#321: resolution of rs.ripe.net artifacts with 0x20.
	  Delegpt structures checked for duplicates always.
	  No more nameserver lookups generated when depth is full anyway.
	- example.conf notes how to do DNSSEC validation and track the root.
	- iana portlist updated.

18 August 2010: Wouter
	- Fix bug#322: configure does not respect CFLAGS on Solaris.
	  Pass CFLAGS="-xO4 -xtarget=generic" on the configure command line
	  if use sun-cc, but some systems need different flags.

16 August 2010: Wouter
	- Fix acx_nlnetlabs.m4 configure output for autoconf-2.66 AS_TR_CPP
	  changes, uses m4_bpatsubst now.
	- make test (or make check) should be more portable and run the unit 
	  test and testbound scripts. (make longtest has special requirements).

13 August 2010: Wouter
	- More pleasant remote control command parsing.
	- documentation added for return values reported by doxygen 1.7.1.
	- iana portlist updated.

9 August 2010: Wouter
	- Fix name of rrset printed that failed validation.

5 August 2010: Wouter
	- Return NXDOMAIN after chain of CNAMEs ends at name-not-found.

4 August 2010: Wouter
	- Fix validation in case a trust anchor enters into a zone with
	  unsupported algorithms.

3 August 2010: Wouter
	- updated ldns tarball with bugfixes.
	- release tag 1.4.6.
	- trunk becomes 1.4.7 develop.
	- iana portlist updated.

22 July 2010: Wouter
	- more error details on failed remote control connection.

15 July 2010: Wouter
	- rlimit adjustments for select and ulimit can happen at the same time.

14 July 2010: Wouter
	- Donation text added to README.
	- Fix integer underflow in prefetch ttl creation from cache.  This
	  fixes a potential negative prefetch ttl.

12 July 2010: Wouter
	- Changed the defaults for num-queries-per-thread/outgoing-range.
	  For builtin-select: 512/960, for libevent 1024/4096 and for
	  windows 24/48 (because of win api).  This makes the ratio this way
	  to improve resilience under heavy load.  For high performance, use
	  libevent and possibly higher numbers.

10 July 2010: Wouter
	- GOST enabled if SSL is recent and ldns has GOST enabled too.
	- ldns tarball updated.

9 July 2010: Wouter
	- iana portlist updated.
	- Fix validation of qtype DNSKEY when a key-cache entry exists but
	  no rr-cache entry is used (it expired or prefetch), it then goes
	  back up to the DS or trust-anchor to validate the DNSKEY.

7 July 2010: Wouter
	- Neat function prototypes, unshadowed local declarations.

6 July 2010: Wouter
	- failure to chown the pidfile is not fatal any more.
	- testbound uses UTC timezone.
	- ldns tarball updated (ports and works on Minix 3.1.7).  On Minix, add
	  /usr/gnu/bin to PATH, use ./configure AR=/usr/gnu/bin/gar and gmake.

5 July 2010: Wouter
	- log if a server is skipped because it is on the donotquery list,
	  at verbosity 4, to enable diagnosis why no queries to 127.0.0.1.
	- added feature to print configure date, target and options with -h.
	- added feature to print event backend system details with -h.
	- wdiff is not actually required by make test, updated requirements.

1 July 2010: Wouter
	- Fix RFC4035 compliance with 2.2 statement that the DNSKEY at apex
	  must be signed with all algorithms from the DS rrset at the parent.
	  This is now checked and becomes bogus if not.

28 June 2010: Wouter
	- Fix jostle list bug found by Vince (luoce@cnnic), it caused the qps
	  in overload situations to be about 5 qps for the class of shortly
	  serviced queries.
	  The capacity of the resolver is then about (numqueriesperthread / 2)
	  / (average time for such long queries) qps for long queries.
	  And about (numqueriesperthread / 2)/(jostletimeout in whole seconds)
	  qps for short queries, per thread.
	- Fix the max number of reply-address count to be applied for duplicate
	  queries, and not for new query list entries.  This raises the memory
	  usage to a max of (16+1)*numqueriesperthread reply addresses.

25 June 2010: Wouter
	- Fix handling of corner case reply from lame server, follows rfc2308.
	  It could lead to a nodata reply getting into the cache if the search
	  for a non-lame server turned up other misconfigured servers.
	- unbound.h has extern "C" statement for easier include in c++.

23 June 2010: Wouter
	- iana portlist updated.
	- makedist upgraded cross compile openssl option, like this: 
	  ./makedist.sh -s -wssl openssl-1.0.0a.tar.gz -w --enable-gost

22 June 2010: Wouter
	- Unbound reports libev or libevent correctly in logs in verbose mode.
	- Fix to unload gost dynamic library module for leak testing.

18 June 2010: Wouter
	- iana portlist updated.

17 June 2010: Wouter
	- Add AAAA to root hints for I.ROOT-SERVERS.NET.

16 June 2010: Wouter
	- Fix assertion failure reported by Kai Storbeck from XS4ALL, the
	  assertion was wrong.
	- updated ldns tarball.

15 June 2010: Wouter
	- tag 1.4.5 created.
	- trunk contains 1.4.6 in development.
	- Fix TCPreply on systems with no writev, if just 1 byte could be sent.
	- Fix to use one pointer less for iterator query state store_parent_NS.
	- makedist crosscompile to windows uses builtin ldns not host ldns.
	- Max referral count from 30 to 130, because 128 one character domains
	  is valid DNS.
	- added documentation for the histogram printout to syslog.

11 June 2010: Wouter
	- When retry to parent the retrycount is not wiped, so failed 
	  nameservers are not tried again.
	- iana portlist updated.

10 June 2010: Wouter
	- Fix bug where a long loop could be entered, now cycle detection
	  has a loop-counter and maximum search amount.

4 June 2010: Wouter
	- iana portlist updated.
	- 1.4.5rc1 tag created.

3 June 2010: Wouter
	- ldns tarball updated, 1.6.5.
	- review comments, split dependency cycle tracking for parentside
	  last resort lookups for A and AAAA so there are more lookup options.

2 June 2010: Wouter
	- Fix compile warning if compiled without threads.
	- updated ldns-tarball with current ldns svn (pre 1.6.5).
	- GOST disabled-by-default, the algorithm number is allocated but the
	  RFC is still has to pass AUTH48 at the IETF.

1 June 2010: Wouter
	- Ignore Z flag in incoming messages too.
	- Fix storage of negative parent glue if that last resort fails.
	- libtoolize 2.2.6b, autoconf 2.65 applied to configure.
	- new splint flags for newer splint install.

31 May 2010: Wouter
	- Fix AD flag handling, it could in some cases mistakenly copy the AD 
	  flag from upstream servers.
	- alloc_special_obtain out of memory is not a fatal error any more,
	  enabling unbound to continue longer in out of memory conditions.
	- parentside names are dispreferred but not said to be dnssec-lame.
	- parentside check for cached newname glue.
	- fix parentside and querytargets modulestate, for dump_requestlist.
	- unbound-control-setup makes keys -rw-r--- so not all users permitted.
	- fix parentside from cache to be marked dispreferred for bad names.

28 May 2010: Wouter
	- iana portlist updated.
	- parent-child disagreement approach altered.  Older fixes are
	  removed in place of a more exhaustive search for misconfigured data
	  available via the parent of a delegation.
	  This is designed to be throttled by cache entries, with TTL from the
	  parent if possible.  Additionally the loop-counter is used.
	  It also tests for NS RRset differences between parent and child.
	  The fetch of misconfigured data should be more reliable and thorough.
	  It should work reliably even with no or only partial data in cache.
	  Data received from the child (as always) is deemed more
	  authoritative than information received from the delegation parent.
	  The search for misconfigured data is not performed normally.

26 May 2010: Wouter
	- Contribution from Migiel de Vos (Surfnet): nagios patch for
	  unbound-host, in contrib/ (in the source tarball).  Makes
	  unbound-host suitable for monitoring dnssec(-chain) status.

21 May 2010: Wouter
	- EDNS timeout code will not fire if EDNS status already known.
	- EDNS failure not stored if EDNS status known to work.

19 May 2010: Wouter
	- Fix resolution for domains like safesvc.com.cn.  If the iterator
	  can not recurse further and it finds the delegation in a state
	  where it would otherwise have rejected it outhand if so received
	  from a cache lookup, then it can try to ask higherup (with loop
	  protection).
	- Fix comments in iter_utils:dp_is_useless.

18 May 2010: Wouter
	- Fix various compiler warnings from the clang llvm compiler.
	- iana portlist updated.

6 May 2010: Wouter
	- Fix bug#308: spelling error in variable name in parser and lexer.

4 May 2010: Wouter
	- Fix dnssec-missing detection that was turned off by server selection.
	- Conforms to draft-ietf-dnsop-default-local-zones-13.  Added default
	  reverse lookup blocks for IPv4 test nets 100.51.198.in-addr.arpa,
	  113.0.203.in-addr.arpa and Orchid prefix 0.1.1.0.0.2.ip6.arpa.

29 April 2010: Wouter
	- Fix for dnssec lameness detection to use the key cache.
	- infra cache entries that are expired are wiped clean.  Previously
	  it was possible to not expire host data (if accessed often).

28 April 2010: Wouter
	- ldns tarball updated and GOST support is detected and then enabled. 
	- iana portlist updated.
	- Fix detection of gost support in ldns (reported by Chris Smith).

27 April 2010: Wouter
	- unbound-control get_option domain-insecure shows config file items.
	- fix retry sequence if prime hints are recursion-lame.
	- autotrust anchor file can be initialized with a ZSK key as well.
	- harden-referral-path does not result in failures due to max-depth.
	  You can increase the max-depth by adding numbers (' 0') after the
	  target-fetch-policy, this increases the depth to which is checked.

26 April 2010: Wouter
	- Compile fix using Sun Studio 12 compiler on Solaris 5.9, use
	  CPPFLAGS during configure process.
	- if libev is installed on the base system (not libevent), detect
	  it from the event.h header file and link with -lev.
	- configlexer.lex gets config.h, and configyyrename.h added by make,
	  no more double include.
	- More strict scrubber (Thanks to George Barwood for the idea):
	  NS set must be pertinent to the query (qname subdomain nsname).
	- Fix bug#307: In 0x20 backoff fix fallback so the number of 
	  outstanding queries does not become -1 and block the request.
	  Fixed handling of recursion-lame in combination with 0x20 fallback.
	  Fix so RRsets are compared canonicalized and sorted if the immediate
	  comparison fails, this makes it work around round-robin sites.

23 April 2010: Wouter
	- Squelch log message: sendto failed permission denied for
	  255.255.255.255, it is visible in VERB_DETAIL (verbosity 2).
	- Fix to fetch data as last resort more tenaciously.  When cycle
	  targets cause the server selection to believe there are more options
	  when they really are not there, the server selection is reinitiated.
	- Fix fetch from blacklisted dnssec lame servers as last resort.  The
	  server's IP address is then given in validator errors as well.
	- Fix local-zone type redirect that did not use the query name for
	  the answer rrset.

22 April 2010: Wouter
	- tag 1.4.4.
	- trunk contains 1.4.5 in development.
	- Fix validation failure for qtype ANY caused by a RRSIG parse failure.
	  The validator error message was 'no signatures from ...'.

16 April 2010: Wouter
	- more portability defines for CMSG_SPACE, CMSG_ALIGN, CMSG_LEN.
	- tag 1.4.4rc1.

15 April 2010: Wouter
	- ECC-GOST algorithm number 12 that is assigned by IANA.  New test
	  example key and signatures for GOST.  GOST requires openssl-1.0.0.
	  GOST is still disabled by default.

9 April 2010: Wouter
	- Fix bug#305: pkt_dname_tolower could read beyond end of buffer or
	  get into an endless loop, if 0x20 was enabled, and buffers are small
	  or particular broken packets are received.
	- Fix chain of trust with CNAME at an intermediate step, for the DS
	  processing proof.

8 April 2010: Wouter
	- Fix validation of queries with wildcard names (*.example).

6 April 2010: Wouter
	- Fix EDNS probe for .de DNSSEC testbed failure, where the infra
	  cache timeout coincided with a server update, the current EDNS 
	  backoff is less sensitive, and does not cache the backoff unless 
	  the backoff actually works and the domain is not expecting DNSSEC.
	- GOST support with correct algorithm numbers.

1 April 2010: Wouter
	- iana portlist updated.

24 March 2010: Wouter
	- unbound control flushed items are not counted when flushed again.

23 March 2010: Wouter
	- iana portlist updated.

22 March 2010: Wouter
	- unbound-host disables use-syslog from config file so that the
	  config file for the main server can be used more easily.
	- fix bug#301: unbound-checkconf could not parse interface
	  '0.0.0.0@5353', even though unbound itself worked fine.

19 March 2010: Wouter
	- fix fwd_ancil test to pass if the socket options are not supported.

18 March 2010: Wouter
	- Fixed random numbers for port, interface and server selection.
	  Removed very small bias.
	- Refer to the listing in unbound-control man page in the extended
	  statistics entry in the unbound.conf man page.

16 March 2010: Wouter
	- Fix interface-automatic for OpenBSD: msg.controllen was too small,
	  also assertions on ancillary data buffer.
	- check for IP_SENDSRCADDR for interface-automatic or IP_PKTINFO.
	- for NSEC3 check if signatures are cached.

15 March 2010: Wouter
	- unit test for util/regional.c.

12 March 2010: Wouter
	- Reordered configure checks so fork and -lnsl -lsocket checks are
	  earlier, and thus later checks benefit from and do not hinder them.
	- iana portlist updated.
	- ldns tarball updated.
	- Fix python use when multithreaded.
	- Fix solaris python compile.
	- Include less in config.h and include per code file for ldns, ssl.

11 March 2010: Wouter
	- another memory allocation option: --enable-alloc-nonregional.
	  exposes the regional allocations to other memory purifiers.
	- fix for memory alignment in struct sock_list allocation.
	- Fix for MacPorts ldns without ssl default, unbound checks if ldns
	  has dnssec functionality and uses the builtin if not.
	- Fix daemonize on Solaris 10, it did not detach from terminal.
	- tag 1.4.3 created.
	- trunk is 1.4.4 in development.
	- spelling fix in validation error involving cnames.

10 March 2010: Wouter
	- --enable-alloc-lite works with test set.
	- portability in the testset: printf format conversions, prototypes.

9 March 2010: Wouter
	- tag 1.4.2 created.
	- trunk is 1.4.3 in development.
	- --enable-alloc-lite debug option.

8 March 2010: Wouter
	- iana portlist updated.

4 March 2010: Wouter
	- Fix crash in control channel code.

3 March 2010: Wouter
	- better casts in pipe code, brackets placed wrongly.
	- iana portlist updated.

1 March 2010: Wouter
	- make install depends on make all.
	- Fix 5011 auto-trust-anchor-file initial read to skip RRSIGs.
	- --enable-checking: enables assertions but does not look nonproduction.
	- nicer VERB_DETAIL (verbosity 2, unbound-host -d) output, with
	  nxdomain and nodata distinguished.
	- ldns tarball updated.
	- --disable-rpath fixed for libtool not found errors.
	- new fedora specfile from Fedora13 in contrib from Paul Wouters.

26 February 2010: Wouter
	- Fixup prototype for lexer cleanup in daemon code.
	- unbound-control list_stubs, list_forwards, list_local_zones and
	  list_local_data.

24 February 2010: Wouter
	- Fix scrubber bug that potentially let NS records through.  Reported
	  by Amanda Constant.
	- Also delete potential poison references from additional.
	- Fix: no classification of a forwarder as lame, throw away instead.

23 February 2010: Wouter
	- libunbound ub_ctx_get_option() added.
	- unbound-control set_option and get_option commands.
	- iana portlist updated.

18 February 2010: Wouter
	- A little more strict DS scrubbing.
	- No more blacklisting of unresponsive servers, a 2 minute timeout
	  is backed off to.
	- RD flag not enabled for dnssec-blacklisted tries, unless necessary.
	- pickup ldns compile fix, libdl for libcrypto.
	- log 'tcp connect: connection timed out' only in high verbosity.
	- unbound-control log_reopen command.
	- moved get_option code from unbound-checkconf to util/config_file.c

17 February 2010: Wouter
	- Disregard DNSKEY from authority section for chain of trust.
	  DS records that are irrelevant to a referral scrubbed.  Anti-poison.
	- iana portlist updated.

16 February 2010: Wouter
	- Check for 'no space left on device' (or other errors) when 
	  writing updated autotrust anchors and print errno to log.

15 February 2010: Wouter
	- Fixed the requery protection, the TTL was 0, it is now 900 seconds,
	  hardcoded.  We made the choice to send out more conservatively,
	  protecting against an aggregate effect more than protecting a
	  single user (from their own folly, perhaps in case of misconfig).

12 February 2010: Wouter
	- Re-query pattern changed on validation failure.  To protect troubled
	  authority servers, unbound caches a failure for the DNSKEY or DS
	  records for the entire zone, and only retries that 900 seconds later.
	  This implies that only a handful of packets are sent extra to the
	  authority if the zone fails.

11 February 2010: Wouter
	- ldns tarball update for long label length syntax error fix.
	- iana portlist updated.

9 February 2010: Wouter
	- Fixup in compat snprintf routine, %f 1.02 and %g support.
	- include math.h for testbound test compile portability.

2 February 2010: Wouter
	- Updated url of IANA itar, interim trust anchor repository, in script.

1 February 2010: Wouter
	- iana portlist updated.
	- configure test for memcmp portability.

27 January 2010: Wouter
	- removed warning on format string in validator error log statement.
	- iana portlist updated.

22 January 2010: Wouter
	- libtool finish the install of unbound python dynamic library.

21 January 2010: Wouter
	- acx_nlnetlabs.m4 synchronised with nsd's version.

20 January 2010: Wouter
	- Fixup lookup trouble for parent-child domains on the first query.

14 January 2010: Wouter
	- Fixup ldns detection to also check for header files.

13 January 2010: Wouter
	- prefetch-key option that performs DNSKEY queries earlier in the
	  validation process, and that could halve the latency on DNSSEC
	  queries.  It takes some extra processing (CPU, a cache is needed).

12 January 2010: Wouter
	- Fix unbound-checkconf for auto-trust-anchor-file present checks.

8 January 2010: Wouter
	- Fix for parent-child disagreement code which could have trouble
	  when (a) ipv6 was disabled and (b) the TTL for parent and child
	  were different.  There were two bugs, the parent-side information
	  is fixed to no longer block lookup of child side information and
	  the iterator is fixed to no longer attempt to get ipv6 when it is
	  not enabled and then give up in failure.
	- test and fixes to make prefetch actually store the answer in the
	  cache.  Considers some rrsets 'already expired' but does not allow
	  overwriting of rrsets considered more secure.

7 January 2010: Wouter
	- Fixup python documentation (thanks Leo Vandewoestijne).
	- Work on cache prefetch feature.
	- Stats for prefetch, in log print stats, unbound-control stats
	  and in unbound_munin plugin.

6 January 2010: Wouter
	- iana portlist updated.
	- bug#291: DNS wireformat max is 255. dname_valid allowed 256 length.
	- verbose output includes parent-side-address notion for lameness.
	- documented val-log-level: 2 setting in example.conf and man page.
	- change unbound-control-setup from 1024(sha1) to 1536(sha256).

1 January 2010: Wouter
	- iana portlist updated.

22 December 2009: Wouter
	- configure with newer libtool 2.2.6b.

17 December 2009: Wouter
	- review comments.
	- tag 1.4.1.
	- trunk to version 1.4.2.
	
15 December 2009: Wouter
	- Answer to qclass=ANY queries, with class IN contents.
	  Test that validation also works.
	- updated ldns snapshot tarball with latest fixes (parsing records).

11 December 2009: Wouter
	- on IPv4 UDP turn off DF flag.

10 December 2009: Wouter
	- requirements.txt updated with design choice explanations.
	- Reading fixes: fix to set unlame when child confirms parent glue,
	  and fix to avoid duplicate addresses in delegation point.
	- verify_rrsig routine checks expiration last.

9 December 2009: Wouter
	- Fix Bug#287(reopened): update of ldns tarball with fix for parse
	  errors generated for domain names like '.example.com'.
	- Fix SOA excluded from negative DS responses.  Reported by Hauke
	  Lampe.  The negative cache did not include proper SOA records for
	  negative qtype DS responses which makes BIND barf on it, such
	  responses are now only used internally.
	- Fix negative cache lookup of closestencloser check of DS type bit.

8 December 2009: Wouter
	- Fix for lookup of parent-child disagreement domains, where the
	  parent-side glue works but it does not provide proper NS, A or AAAA
	  for itself, fixing domains such as motorcaravanners.eu.
	- Feature: you can specify a port number in the interface: line, so
	  you can bind the same interface multiple times at different ports.

7 December 2009: Wouter
	- Bug#287: Fix segfault when unbound-control remove nonexistent local
	  data.  Added check to tests.

1 December 2009: Wouter
	- Fix crash with module-config "iterator".
	- Added unit test that has "iterator" module-config.

30 November 2009: Wouter
	- bug#284: fix parse of # without end-of-line at end-of-file.

26 November 2009: Wouter
	- updated ldns with release candidate for version 1.6.3.
	- tag for 1.4.0 release.
	- 1.4.1 version in trunk.
	- Fixup major libtool version to 2 because of why_bogus change.
	  It was 1:5:0 but should have been 2:0:0.

23 November 2009: Wouter
	- Patch from David Hubbard for libunbound manual page.
	- Fixup endless spinning in unbound-control stats reported by
	  Attila Nagy.  Probably caused by clock reversal.

20 November 2009: Wouter
	- contrib/split-itar.sh contributed by Tom Hendrikx.

19 November 2009: Wouter
	- better argument help for unbound-control.
	- iana portlist updated.

17 November 2009: Wouter
	- noted multiple entries for multiple domain names in example.conf.
	- iana portlist updated.

16 November 2009: Wouter
	- Fixed signer detection of CNAME responses without signatures.
	- Fix#282 libunbound memleak on error condition by Eric Sesterhenn.
	- Tests for CNAMEs to deeper trust anchors, secure and bogus.
	- svn tag 1.4.0rc1 made.

13 November 2009: Wouter
	- Fixed validation failure for CNAME to optout NSEC3 nodata answer.
	- unbound-host does not fail on type ANY.
	- Fixed wireparse failure to put RRSIGs together with data in some
	  long ANY mix cases, which fixes validation failures.

12 November 2009: Wouter
	- iana portlist updated.
	- fix manpage errors reported by debian lintian.
	- review comments.
	- fixup very long vallog2 level error strings.
	
11 November 2009: Wouter
	- ldns tarball updated (to 1.6.2).
	- review comments.

10 November 2009: Wouter
	- Thanks to Surfnet found bug in new dnssec-retry code that failed
	  to combine well when combined with DLV and a particular failure. 
	- Fixed unbound-control -h output about argument optionality.
	- review comments.

5 November 2009: Wouter
	- lint fixes and portability tests.
	- better error text for multiple domain keys in one autotrust file.

2 November 2009: Wouter
	- Fix bug where autotrust does not work when started with a DS.
	- Updated GOST unit tests for unofficial algorithm number 249
	  and DNSKEY-format changes in draft version -01.

29 October 2009: Wouter
	- iana portlist updated.
	- edns-buffer-size option, default 4096.
	- fixed do-udp: no.

28 October 2009: Wouter
	- removed abort on prealloc failure, error still printed but softfail.
	- iana portlist updated.
	- RFC 5702: RSASHA256 and RSASHA512 support enabled by default.
	- ldns tarball updated (which also enables rsasha256 support).

27 October 2009: Wouter
	- iana portlist updated.

8 October 2009: Wouter
	- please doxygen
	- add val-log-level print to corner case (nameserver.epost.bg).
	- more detail to errors from insecure delegation checks.
	- Fix double time subtraction in negative cache reported by 
	  Amanda Constant and Hugh Mahon.
	- Made new validator error string available from libunbound for
	  applications.  It is in result->why_bogus, a zero-terminated string.
	  unbound-host prints it by default if a result is bogus.
	  Also the errinf is public in module_qstate (for other modules).

7 October 2009: Wouter
	- retry for validation failure in DS and prime results. Less mem use.
	  unit test.  Provisioning in other tests for requeries.
	- retry for validation failure in DNSKEY in middle of chain of trust.
	  unit test.
	- retry for empty non terminals in chain of trust and unit test.
	- Fixed security bug where the signatures for NSEC3 records were not
	  checked when checking for absence of DS records.  This could have
	  enabled the substitution of an insecure delegation.
	- moved version number to 1.4.0 because of 1.3.4 release with only
	  the NSEC3 patch from the entry above.
	- val-log-level: 2 shows extended error information for validation
	  failures, but still one (longish) line per failure.  For example:
	  validation failure <example.com. DNSKEY IN>: signature expired from
	  192.0.2.4 for trust anchor example.com. while building chain of trust
	  validation failure <www.example.com. A IN>: no signatures from
	  192.0.2.6 for key example.com. while building chain of trust

6 October 2009: Wouter
	- Test set updated to provide additional ns lookup result.
	  The retry would attempt to fetch the data from other nameservers
	  for bogus data, and this needed to be provisioned in the tests.

5 October 2009: Wouter
	- first validation failure retry code.  Retries for data failures.
	  And unit test.

2 October 2009: Wouter
	- improve 5011 modularization.
	- fix unbound-host so -d can be given before -C.
	- iana portlist updated.

28 September 2009: Wouter
	- autotrust-anchor-file can read multiline input and $ORIGIN.
	- prevent integer overflow in holddown calculation. review fixes.
	- fixed race condition in trust point revocation. review fix.
	- review fixes to comments, removed unused code.

25 September 2009: Wouter
	- so-rcvbuf: 4m option added.  Set this on large busy servers to not
	  drop the occasional packet in spikes due to full socket buffers.
	  netstat -su keeps a counter of UDP dropped due to full buffers.
	- review of validator/autotrust.c, small fixes and comments.

23 September 2009: Wouter
	- 5011 query failed counts verification failures, not lookup failures.
	- 5011 probe failure handling fixup.
	- test unbound reading of original autotrust data.
	  The metadata per-key, such as key state (PENDING, MISSING, VALID) is
	  picked up, otherwise performs initial probe like usual.

22 September 2009: Wouter
	- autotrust test with algorithm rollover, new ordering of checks
	  assists in orderly rollover.
	- autotrust test with algorithm rollover to unknown algorithm.
	  checks if new keys are supported before adding them.
	- autotrust test with trust point revocation, becomes unsigned.
	- fix DNSSEC-missing-signature detection for minimal responses
	  for qtype DNSKEY (assumes DNSKEY occurs at zone apex).

18 September 2009: Wouter
	- autotrust tests, fix trustpoint timer deletion code.
	  fix count of valid anchors during missing remove.
	- autotrust: pick up REVOKE even if not signed with known other keys.

17 September 2009: Wouter
	- fix compile of unbound-host when --enable-alloc-checks.
	- Fix lookup problem reported by Koh-ichi Ito and Jaap Akkerhuis.
	- Manual page fixes reported by Tony Finch.

16 September 2009: Wouter
	- Fix memory leak reported by Tao Ma.
	- Fix memstats test tool for log-time-ascii log format.

15 September 2009: Wouter
	- iana portlist updated.

10 September 2009: Wouter
	- increased MAXSYSLOGLEN so .bg key can be printed in debug output.
	- use linebuffering for log-file: output, this can be significantly
	  faster than the previous fflush method and enable some class of
	  resolvers to use high verbosity (for short periods).
	  Not on windows, because line buffering does not work there.

9 September 2009: Wouter
	- Fix bug where DNSSEC-bogus messages were marked with too high TTL.
	  The RRsets would still expire at the normal time, but this would
	  keep messages bogus in the cache for too long.
	- regression test for that bug.
	- documented that load_cache is meant for debugging.

8 September 2009: Wouter
	- fixup printing errors when load_cache, they were printed to the
	  SSL connection which broke, now to the log.
	- new ldns - with fixed parse of large SOA values.

7 September 2009: Wouter
	- autotrust testbound scenarios.
	- autotrust fix that failure count is written to file.
	- autotrust fix that keys may become valid after add holddown time
	  alone, before the probe returns.

4 September 2009: Wouter
	- Changes to make unbound work with libevent-2.0.3 alpha. (in
	  configure detection due to new ssl dependency in libevent)
	- do not call sphinx for documentation when python is disabled.
	- remove EV_PERSIST from libevent timeout code to make the code
	  compatible with the libevent-2.0.  Works with older libevent too.
	- fix memory leak in python code.

3 September 2009: Wouter
	- Got a patch from Luca Bruno for libunbound support on windows to
	  pick up the system resolvconf nameservers and hosts there.
	- included ldns updated (enum warning fixed).
	- makefile fix for parallel makes.
	- Patch from Zdenek Vasicek and Attila Nagy for using the source IP
	  from python scripts.  See pythonmod/examples/resip.py.
	- doxygen comment fixes.

2 September 2009: Wouter
	- TRAFFIC keyword for testbound. Simplifies test generation.
	  ${range lower val upper} to check probe timeout values.
	- test with 5011-prepublish rollover and revocation.
	- fix revocation of RR for autotrust, stray exclamation mark.

1 September 2009: Wouter
	- testbound variable arithmetic.
	- autotrust probe time is randomised.
	- autotrust: the probe is active and does not fetch from cache.

31 August 2009: Wouter
	- testbound variable processing.

28 August 2009: Wouter
	- fixup unbound-control lookup to print forward and stub servers.

27 August 2009: Wouter
	- autotrust: mesh answer callback is empty.

26 August 2009: Wouter
	- autotrust probing.
	- iana portlist updated.

25 August 2009: Wouter
	- fixup memleak in trust anchor unsupported algorithm check.
	- iana portlist updated.
	- autotrust options: add-holddown, del-holddown, keep-missing.
	- autotrust store revoked status of trust points.
	- ctime_r compat definition.
	- detect yylex_destroy() in configure.
	- detect SSL_get_compression_methods declaration in configure.
	- fixup DS lookup at anchor point with unsigned parent.
	- fixup DLV lookup for DS queries to unsigned domains.

24 August 2009: Wouter
	- cleaner memory allocation on exit. autotrust test routines.
	- free all memory on program exit, fix for ssl and flex.

21 August 2009: Wouter
	- autotrust: debug routines. Read,write and conversions work.

20 August 2009: Wouter
	- autotrust: save and read trustpoint variables.

19 August 2009: Wouter
	- autotrust: state table updates.
	- iana portlist updated.

17 August 2009: Wouter
	- autotrust: process events.

17 August 2009: Wouter
	- Fix so that servers are only blacklisted if they fail to reply 
	  to 16 queries in a row and the timeout gets above 2 minutes.
	- autotrust work, split up DS verification of DNSKEYs.

14 August 2009: Wouter
	- unbound-control lookup prints out infra cache information, like RTT.
	- Fix bug in DLV lookup reported by Amanda from Secure64.
	  It could sometimes wrongly classify a domain as unsigned, which
	  does not give the AD bit on replies.

13 August 2009: Wouter
	- autotrust read anchor files. locked trust anchors.

12 August 2009: Wouter
	- autotrust import work.

11 August 2009: Wouter
	- Check for openssl compatible with gost if enabled.
	- updated unit test for GOST=211 code.
	  Nicer naming of test files.
	- iana portlist updated.

7 August 2009: Wouter
	- call OPENSSL_config() in unbound and unit test so that the
	  operator can use openssl.cnf for configuration options.
	- removed small memory leak from config file reader.

6 August 2009: Wouter
	- configure --enable-gost for GOST support, experimental
	  implementation of draft-dolmatov-dnsext-dnssec-gost-01.
	- iana portlist updated.
	- ldns tarball updated (with GOST support).

5 August 2009: Wouter
	- trunk moved to 1.3.4.

4 August 2009: Wouter
	- Added test that the examples from draft rsasha256-14 verify.
	- iana portlist updated.
	- tagged 1.3.3

3 August 2009: Wouter
	- nicer warning when algorithm not supported, tells you to upgrade.
	- iana portlist updated.

27 July 2009: Wouter
	- Updated unbound-cacti contribution from Dmitriy Demidov, with
	  the queue statistics displayed in its own graph.
	- iana portlist updated.

22 July 2009: Wouter
	- Fix bug found by Michael Tokarev where unbound would try to
	  prime the root servers even though forwarders are configured for
	  the root.
	- tagged 1.3.3rc1

21 July 2009: Wouter
	- Fix server selection, so that it waits for open target queries when
	  faced with lameness.

20 July 2009: Wouter
	- Ignore transient sendto errors, no route to host, and host, net down.
	- contrib/update-anchor.sh has -r option for root-hints.
	- feature val-log-level: 1 prints validation failures so you can
	  keep track of them during dnssec deployment.

16 July 2009: Wouter
	- fix replacement malloc code.  Used in crosscompile.
	- makedist -w creates crosscompiled setup.exe on fedora11.

15 July 2009: Wouter
	- dependencies for compat items, for crosscompile.
	- mingw32 crosscompile changes, dependencies and zipfile creation.
	  and with System.dll from the windows NSIS you can make setup.exe.
	- package libgcc_s_sjlj exception handler for NSISdl.dll.

14 July 2009: Wouter
	- updated ldns tarball for solaris x64 compile assistance.
	- no need to define RAND_MAX from config.h.
	- iana portlist updated.
	- configure changes and ldns update for mingw32 crosscompile.

13 July 2009: Wouter
	- Fix for crash at start on windows.
	- tag for release 1.3.2.
	- trunk has version 1.3.3.
	- Fix for ID bits on windows to use all 16. RAND_MAX was not
	  defined like you'd expect on mingw. Reported by Mees de Roo.

9 July 2009: Wouter
	- tag for release 1.3.1.
	- trunk has version 1.3.2.

7 July 2009: Wouter
	- iana portlist updated.

6 July 2009: Wouter
	- prettier error handling in SSL setup.
	- makedist.sh uname fix (same as ldns).
	- updated fedora spec file.

3 July 2009: Wouter
	- fixup linking when ldnsdir is "".

30 June 2009: Wouter
	- more lenient truncation checks.

29 June 2009: Wouter
	- ldns trunk r2959 imported as tarball, because of solaris cc compile
	  support for c99.  r2960 for better configure.
	- better wrongly_truncated check.
	- On Linux, fragment IPv6 datagrams to the IPv6 minimum MTU, to
	  avoid dropped packets at routers.

26 June 2009: Wouter
	- Fix EDNS fallback when EDNS works for short answers but long answers
	  are dropped.

22 June 2009: Wouter
	- fixup iter priv strict aliasing while preserving size of sockaddr.
	- iana portlist updated.  (one less port allocated, one more fraction
	  of a bit for security!)
	- updated fedora specfile in contrib from Paul Wouters.
	
19 June 2009: Wouter
	- Fixup strict aliasing warning in iter priv code.
	  and config_file code.
	- iana portlist updated.
	- harden-referral-path: handle cases where NS is in answer section.

18 June 2009: Wouter
	- Fix of message parse bug where (specifically) an NSEC and RRSIG
	  in the wrong order would be parsed, but put wrongly into internal
	  structures so that later validation would fail.
	- Extreme lenience for wrongly truncated replies where a positive
	  reply has an NS in the authority but no signatures.  They are
	  turned into minimal responses with only the (secure) answer.
	- autoconf 2.63 for configure.
	- python warnings suppress.  Keep python API away from header files.

17 June 2009: Wouter
	- CREDITS entry for cz.nic, sponsoring a 'summer of code' that was
	  used for the python code in unbound. (http://www.nic.cz/vip/ in cz).

16 June 2009: Wouter
	- Fixup opportunistic target query generation to it does not
	  generate queries that are known to fail.
	- Touchup on munin total memory report.
	- messages picked out of the cache by the iterator are checked
	  if their cname chain is still correct and if validation status
	  has to be reexamined.

15 June 2009: Wouter
	- iana portlist updated.

14 June 2009: Wouter
	- Fixed bug where cached responses would lose their security
	  status on second validation, which especially impacted dlv
	  lookups.  Reported by Hauke Lampe.

13 June 2009: Wouter
	- bug #254. removed random whitespace from example.conf.

12 June 2009: Wouter
	- Fixup potential wrong NSEC picked out of the cache.
	- If unfulfilled callbacks are deleted they are called with an error.
	- fptr wlist checks for mesh callbacks.
	- fwd above stub in configuration works.

11 June 2009: Wouter
	- Fix queries for type DS when forward or stub zones are there.
	  They are performed to higherup domains, and thus treated as if
	  going to higher zones when looking up the right forward or stub
	  server.  This makes a stub pointing to a local server that has
	  a local view of example.com signed with the same keys as are
	  publicly used work.  Reported by Johan Ihren.
	- Added build-unbound-localzone-from-hosts.pl to contrib, from
	  Dennis DeDonatis.  It converts /etc/hosts into config statements.
	- same thing fixed for forward-zone and DS, chain of trust from
	  public internet into the forward-zone works now.  Added unit test.

9 June 2009: Wouter
	- openssl key files are opened apache-style, when user is root and
	  before chrooting.  This makes permissions on remote-control key 
	  files easier to set up.  Fixes bug #251.
	- flush_type and flush_name remove msg cache entries.
	- codereview - dp copy bogus setting fix.

8 June 2009: Wouter
	- Removed RFC5011 REVOKE flag support. Partial 5011 support may cause
	  inadvertant behaviour.
	- 1.3.0 tarball for release created.
	- 1.3.1 development in svn trunk.
	- iana portlist updated.
	- fix lint from complaining on ldns/sha.h.
	- help compiler figure out aliasing in priv_rrset_bad() routine.
	- fail to configure with python if swig is not found.
	- unbound_munin_ in contrib uses ps to show rss if sbrk does not work.

3 June 2009: Wouter
	- fixup bad free() when wrongly encoded DSA signature is seen.
	  Reported by Paul Wouters.
	- review comments from Matthijs.

2 June 2009: Wouter
	- --enable-sha2 option. The draft rsasha256 changed its algorithm
	  numbers too often.  Therefore it is more prudent to disable the
	  RSASHA256 and RSASHA512 support by default.
	- ldns trunk included as new tarball.
	- recreated the 1.3.0 tag in svn. rc1 tarball generated at this point.

29 May 2009: Wouter
	- fixup doc bug in README reported by Matthew Dempsky.

28 May 2009: Wouter
	- update iana port list
	- update ldns lib tarball

27 May 2009: Wouter
	- detect lack of IPv6 support on XP (with a different error code).
	- Fixup a crash-on-exit which was triggered by a very long queue.
	  Unbound would try to re-use ports that came free, but this is
	  of course not really possible because everything is deleted.
	  Most easily triggered on XP (not Vista), maybe because of the
	  network stack encouraging large messages backlogs.
	- change in debug statements.
	- Fixed bug that could cause a crash if root prime failed when there
	  were message backlogs.

26 May 2009: Wouter
	- Thanks again to Brett Carr, found an assertion that was not true.
	  Assertion checked if recursion parent query still existed.

29 April 2009: Wouter
	- Thanks to Brett Carr, caught windows resource leak, use 
	  closesocket() and not close() on sockets or else the network stack
	  starts to leak handles.
	- Removed usage of windows Mutex because windows cannot handle enough
	  mutexes open.  Provide own mutex implementation using primitives.

28 April 2009: Wouter
	- created svn tag for 1.3.0.

27 April 2009: Wouter
	- optimised cname from cache.
	- ifdef windows functions in testbound.

23 April 2009: Wouter
	- fix for threadsafety in solaris thr_key_create() in tests.
	- iana portlist updated.
	- fix pylib test for Darwin.
	- fix pymod test for Darwin and a python threading bug in pymod init.
	- check python >= 2.4 in configure.
	- -ldl check for libcrypto 1.0.0beta.

21 April 2009: Wouter
	- fix for build outside sourcedir.
	- fix for configure script swig detection.

17 April 2009: Wouter
	- Fix reentrant in minievent handler for unix. Could have resulted
	  in spurious event callbacks.
	- timers do not take up a fd slot for winsock handler.
	- faster fix for winsock reentrant check.
	- fix rsasha512 unit test for new (interim) algorithm number.
	- fix test:ldns doesn't like DOS line endings in keyfiles on unix.
	- fix compile warning on ubuntu (configlexer fwrite return value).
	- move python include directives into CPPFLAGS instead of CFLAGS.

16 April 2009: Wouter
	- winsock event handler exit very quickly on signal, even if
	  under heavy load.
	- iana portlist updated.
	- fixup windows winsock handler reentrant problem.

14 April 2009: Wouter
	- bug #245: fix munin plugin, perform cleanup of stale lockfiles.
	- makedist.sh; better help text.
	- cache-min-ttl option and tests.
	- mingw detect error condition on TCP sockets (NOTCONN).

9 April 2009: Wouter
	- Fix for removal of RSASHA256_NSEC3 protonumber from ldns.
	- ldns tarball updated.
	- iana portlist update.
	- detect GOST support in openssl-1.0.0-beta1, and fix compile problem
	  because that openssl defines the name STRING for itself.

6 April 2009: Wouter
	- windows compile fix.
	- Detect FreeBSD jail without ipv6 addresses assigned.
	- python libunbound wrapper unit test.
	- installs the following files. Default is to not build them.
	  	from configure --with-pythonmodule:
	  /usr/lib/python2.x/site-packages/unboundmodule.py
	  	from configure --with-pyunbound:
	  /usr/lib/python2.x/site-packages/unbound.py
	  /usr/lib/python2.x/site-packages/_unbound.so*
	  The example python scripts (pythonmod/examples and
	  libunbound/python/examples) are not installed.
	- python invalidate routine respects packed rrset ids and locks.
	- clock skew checks in unbound, config statements.
	- nxdomain ttl considerations in requirements.txt

3 April 2009: Wouter
	- Fixed a bug that caused messages to be stored in the cache too 
	  long.  Hard to trigger, but NXDOMAINs for nameservers or CNAME
	  targets have been more vulnerable to the TTL miscalculation bug. 
	- documentation test fixed for python addition.

2 April 2009: Wouter
	- pyunbound (libunbound python plugin) compiles using libtool.
	- documentation for pythonmod and pyunbound is generated in doc/html.
	- iana portlist updated.
	- fixed bug in unbound-control flush_zone where it would not flush
	  every message in the target domain.  This especially impacted 
	  NXDOMAIN messages which could remain in the cache regardless.
	- python module test package.

1 April 2009: Wouter
	- suppress errors when trying to contact authority servers that gave
	  ipv6 AAAA records for their nameservers with ipv4 mapped contents.
	  Still tries to do so, could work when deployed in intranet.
	  Higher verbosity shows the error.
	- new libunbound calls documented.
	- pyunbound in libunbound/python. Removed compile warnings.
	  Makefile to make it.

30 March 2009: Wouter
	- Fixup LDFLAGS from libevent sourcedir compile configure restore.
	- Fixup so no non-absolute rpaths are added.
	- Fixup validation of RRSIG queries, they are let through.
	- read /dev/random before chroot
	- checkconf fix no python checks when no python module enabled.
	- fix configure, pthread first, so other libs do not change outcome.

27 March 2009: Wouter
	- nicer -h output. report linked libraries and modules.
	- prints modules in intuitive order (config file friendly).
	- python compiles easily on BSD.

26 March 2009: Wouter
	- ignore swig varargs warnings with gcc.
	- remove duplicate example.conf text from python example configs.
	- outofdir compile fix for python.
	- pyunbound works.
	- print modules compiled in on -h. manpage.

25 March 2009: Wouter
	- initial import of the python contribution from Zdenek Vasicek and
	  Marek Vavrusa.
	- pythonmod in Makefile; changes to remove warnings/errors for 1.3.0.

24 March 2009: Wouter
	- more neat configure.ac. Removed duplicate config.h includes.
	- neater config.h.in.
	- iana portlist updated.
	- fix util/configlexer.c and solaris -std=c99 flag.
	- fix postcommit aclocal errors.
	- spaces stripped. Makefile cleaner, /usr omitted from -I, -L, -R.
	- swap order of host detect and libtool generation.

23 March 2009: Wouter
	- added launchd plist example file for MacOSX to contrib.
	- deprecation test for daemon(3).
	- moved common configure actions to m4 include, prettier Makefile.

20 March 2009: Wouter
	- bug #239: module-config entries order is important. Documented.
	- build fix for test asynclook.

19 March 2009: Wouter
	- winrc/README.txt dos-format text file.
	- iana portlist updated.
	- use _beginthreadex() when available (performs stack alignment).
	- defaults for windows baked into configure.ac (used if on mingw).

18 March 2009: Wouter
	- Added tests, unknown algorithms become insecure. fallback works.
	- Fix for and test for unknown algorithms in a trust anchor
	  definition.  Trust anchors with no supported algos are ignored.
	  This means a (higher)DS or DLV entry for them could succeed, and
	  otherwise they are treated as insecure.
	- domain-insecure: "example.com" statement added. Sets domain
	  insecure regardless of chain of trust DSs or DLVs. The inverse
	  of a trust-anchor.

17 March 2009: Wouter
	- unit test for unsupported algorithm in anchor warning.
	- fixed so queries do not fail on opportunistic target queries.

16 March 2009: Wouter
	- fixup diff error printout in contrib/update-itar.sh.
	- added contrib/unbound_cacti for statistics support in cacti,
	  contributed by Dmitriy Demidov.

13 March 2009: Wouter
	- doxygen and lex/yacc on linux.
	- strip update-anchor on makedist -w.
	- fix testbound on windows.
	- default log to syslog for windows.
	- uninstaller can stop unbound - changed text on it to reflect that.
	- remove debugging from windows 'cron' actions.

12 March 2009: Wouter
	- log to App.logs on windows prints executable identity.
	- fixup tests.
	- munin plugin fix benign locking error printout.
	- anchor-update for windows, called every 24 hours; unbound reloads.

11 March 2009: Wouter
	- winsock event handler resets WSAevents after signalled.
	- winsock event handler tests if signals are really signalled.
	- install and service with log to file works on XP and Vista on 
	  default install location.
	- on windows logging to the Application logbook works (as a service).
	- fix RUN_DIR on windows compile setting in makedist.
	- windows registry has Software\Unbound\ConfigFile element.
	  If does not exist, the default is used. The -c switch overrides it.
	- fix makedist version cleanup function.

10 March 2009: Wouter
	- makedist -w strips out old rc.. and snapshot info from version.
	- setup.exe starts and stops unbound after install, before uninstall.
	- unbound-checkconf recognizes absolute pathnames on windows (C:...).

9 March 2009: Wouter
	- Nullsoft NSIS installer creation script.

5 March 2009: Wouter
	- fixup memory leak introduced on 18feb in mesh reentrant fix.

3 March 2009: Wouter
	- combined icon with 16x16(4) 32x32(4) 48x48(8) 64x64(8).
	- service works on xp/vista, no config necessary (using defaults).
	- windows registry settings.

2 March 2009: Wouter
	- fixup --export-symbols to be -export-symbls for libtool.
	  This should fix extraneous symbols exported from libunbound.
	  Thanks to Ondrej Sury and Robert Edmonds for finding it.
	- iana portlist updated.
	- document FAQ entry on stub/forward zones and default blocking.
	- fix asynclook test app for libunbound not exporting symbols.
	- service install and remove utils that work with vista UAC.
		
27 February 2009: Wouter
	- Fixup lexer, to not give warnings about fwrite. Appeared in
	  new lexer features.
	- makedistro functionality for mingw. Has RC support.
	- support spaces and backslashes in configured defaults paths.
	- register, deregister in service control manager.

25 February 2009: Wouter
	- windres usage for application resources.

24 February 2009: Wouter
	- isc moved their dlv key download location.
	- fixup warning on vista/mingw.
	- makedist -w for window zip distribution first version.

20 February 2009: Wouter
	- Fixup contrib/update-itar.sh, the exit codes 1 and 0 were swapped.
	  Nicer script layout.  Added url to site in -h output.

19 February 2009: Wouter
	- unbound-checkconf and unbound print warnings when trust anchors
	  have unsupported algorithms.
	- added contrib/update-itar.sh  This script is similar to
	  update-anchor.sh, and updates from the IANA ITAR repository.
	  You can provide your own PGP key and trust repo, or can use the
	  builtin.  The program uses wget and gpg to work.
	- iana portlist updated.
	- update-itar.sh: using ftp:// urls because https godaddy certificate
	  is not available everywhere and then gives fatal errors.  The 
	  security is provided by pgp signature.

18 February 2009: Wouter
	- more cycle detection. Also for target queries.
	- fixup bug where during deletion of the mesh queries the callbacks
	  that were reentrant caused assertion failures. Keep the mesh in 
	  a reentrant safe state.  Affects libunbound, reload of server,
	  on quit and flush_requestlist.
	- iana portlist updated.

13 February 2009: Wouter
	- forwarder information now per-thread duplicated.
	  This keeps it read only for speed, with no locking necessary.
	- forward command for unbound control to change forwarders to use
	  on the fly.
	- document that unbound-host reads no config file by default.
	- updated iana portlist.

12 February 2009: Wouter
	- call setusercontext if available (on BSD).
	- small refactor of stats clearing.
	- #227: flush_stats feature for unbound-control.
	- stats_noreset feature for unbound-control.
	- flush_requestlist feature for unbound-control.
	- libunbound version upped API (was changed 5 feb).
	- unbound-control status shows if root forwarding is in use.
	- slightly nicer memory management in iter-fwd code.

10 February 2009: Wouter
	- keys with rfc5011 REVOKE flag are skipped and not considered when
	  validating data.
	- iana portlist updated
	- #226: dump_requestlist feature for unbound-control.

6 February 2009: Wouter
	- contrib contains specfile for fedora 1.2.1 (from Paul Wouters).
	- iana portlist updated.
	- fixup EOL in include directive (reported by Paul Wouters).
	  You can no longer specify newlines in the names of included files.
	- config parser changed. Gives some syntax errors closer to where they 
	  occurred. Does not enforce a space after keyword anymore.
	  Does not allow literal newlines inside quoted strings anymore.
	- verbosity level 5 logs customer IP for new requestlist entries.
	- test fix, lexer and cancel test.
	- new option log-time-ascii: yes  if you enable it prints timestamps
	  in the log file as Feb 06 13:45:26 (like syslog does).
	- detect event_base_new in libevent-1.4.1 and later and use it.
	- #231 unbound-checkconf -o option prints that value from config file.
	  Useful for scripting in management scripts and the like.

5 February 2009: Wouter
	- ldns 1.5.0 rc as tarball included.
	- 1.3.0 development continues:
	  change in libunbound API: ub_cancel can return an error, that
	  the async_id did not exist, or that it was already delivered.
	  The result could have been delivered just before the cancel 
	  routine managed to acquire the lock, so a caller may get the
	  result at the same time they call cancel.  For this case, 
	  ub_cancel tries to return an error code.
	  Fixes race condition in ub_cancel() libunbound function.
	- MacOSX Leopard cleaner text output from configure.
	- initgroups(3) is called to drop secondary group permissions, if
	  applicable.
	- configure option --with-ldns-builtin forces the use of the 
	  inluded ldns package with the unbound source.  The -I include
	  is put before the others, so it avoids bad include files from
	  an older ldns install.
	- daemon(3) posix call is used when available.
	- testbound test for older fix added.

4 February 2009: Wouter
	- tag for release 1.2.1.
	- trunk setup for 1.3.0 development.

3 February 2009: Wouter
	- noted feature requests in doc/TODO.
	- printout more detailed errors on ssl certificate loading failures.
	- updated IANA portlist.

16 January 2009: Wouter
	- more quiet about ipv6 network failures, i.e. when ipv6 is not
	  available (network unreachable). Debug still printed on high
	  verbosity.
	- unbound-host -4 and -6 options. Stops annoying ipv6 errors when
	  debugging with unbound-host -4 -d ... 
	- more cycle detection for NS-check, addr-check, root-prime and
	  stub-prime queries in the iterator.  Avoids possible deadlock
	  when priming fails.

15 January 2009: Wouter
	- bug #229: fixup configure checks for compilation with Solaris 
	  Sun cc compiler, ./configure CC=/opt/SUNWspro/bin/cc
	- fixup suncc warnings.
	- fix bug where unbound could crash using libevent 1.3 and older.
	- update testset for recent retry change.

14 January 2009: Wouter
	- 1.2.1 feature: negative caching for failed queries.
	  Queries that failed are cached for 5 seconds (NORR_TTL).
	  If the failure is local, like out of memory, it is not cached.
	- the TTL comparison for the cache used different comparisons,
	  causing many cache responses that used the iterator and validator
	  state machines unnecessarily.
	- retry from 4 to 5 so that EDNS drop retry is part of the first
	  query resolve attempt, and cached error does not stop EDNS fallback.
	- remove debug prints that protect against bad referrals.
	- honor QUIET=no on make commandline (or QUIET=yes ).

13 January 2009: Wouter
	- fixed bug in lameness marking, removed printouts.
	- find NS rrset more cleanly for qtype NS.
	- Moved changes to 1.2.0 for release. Thanks to Mark Zealey for
	  reporting and logs.
	- 1.2.1 feature: stops resolving AAAAs promiscuously when they
	  are in the negative cache.

12 January 2009: Wouter
	- fixed bug in infrastructure lameness cache, did not lowercase
	  name of zone to hash when setting lame.
	- lameness debugging printouts.

9 January 2009: Wouter
	- created svn tag for 1.2.0 release.
	- svn trunk contains 1.2.1 version number.
	- iana portlist updated for todays list.
	- removed debug print.

8 January 2009: Wouter
	- new version of ldns-trunk (today) included as tarball, fixed 
	  bug #224, building with -j race condition.
	- remove possible race condition in the test for race conditions.

7 January 2009: Wouter
	- version 1.2.0 in preparation.
	- feature to allow wildcards (*, ?, [], {}. ~) in trusted-keys-file
	  statements. (Adapted from patch by Paul Wouters).
	- typo fix and iana portlist updated.
	- porting testsuite; unused var warning, and type fixup.

6 January 2009: Wouter
	- fixup packet-of-death when compiled with --enable-debug.
	  A malformed packet could cause an internal assertion failure.
	- added test for HINFO canonicalisation behaviour.
	- fixup reported problem with transparent local-zone data where
	  queries with different type could get nxdomain. Now queries
	  with a different name get resolved normally, with different type
	  get a correct NOERROR/NODATA answer.
	- HINFO no longer downcased for validation, making unbound compatible
	  with bind and ldns.
	- fix reading included config files when chrooted.
	  Give full path names for include files.
	  Relative path names work if the start dir equals the working dir.
	- fix libunbound message transport when no packet buffer is available.

5 January 2009: Wouter
	- fixup getaddrinfo failure handling for remote control port.
	- added L.ROOT-SERVERS.NET. AAAA 2001:500:3::42 to builtin root hints.
	- fixup so it works with libev-3.51 from http://dist.schmorp.de/libev/
	- comm_timer_set performs base_set operation after event_add.

18 December 2008: Wouter
	- fixed bug reported by Duane Wessels: error in DLV lookup, would make
	  some zones that had correct DLV keys as insecure.
	- follows -rc makedist from ldns changes (no _rc).
	- ldns tarball updated with 1.4.1rc for DLV unit test.
	- verbose prints about recursion lame detection and server selection.
	- fixup BSD port for infra host storage. It hashed wrongly.
	- fixup makedist snapshot name generation.
	- do not reopen syslog to avoid dev/log dependency.

17 December 2008: Wouter
	- follows ldns makedist.sh. -rc option. autom4te dir removed.
	- unbound-control status command.
	- extended statistics has a number of ipv6 queries counter.
	  contrib/unbound_munin_ was updated to draw ipv6 in the hits graph.

16 December 2008: Wouter
	- follow makedist improvements from ldns, for maintainers prereleases.
	- snapshot version uses _ not - to help rpm distinguish the
	  version number.

11 December 2008: Wouter
	- better fix for bug #219: use LOG_NDELAY with openlog() call.
	  Thanks to Tamas Tevesz.

9 December 2008: Wouter
	- bug #221 fixed: unbound checkconf checks if key files exist if
	  remote control is enabled. Also fixed NULL printf when not chrooted.
	- iana portlist updated.

3 December 2008: Wouter
	- Fix problem reported by Jaco Engelbrecht where unbound-control stats
	  freezes up unbound if this was compiled without threading, and
	  was using multiple processes.
	- iana portlist updated.
	- test for remote control with interprocess communication.
	- created command distribution mechanism so that remote control
	  commands other than 'stats' work on all processes in a nonthreaded
	  compiled version. dump/load cache work, on the first process.
	- fixup remote control local_data addition memory corruption bug.

1 December 2008: Wouter
	- SElinux policy files in contrib/selinux for the unbound daemon,
	  by Paul Wouters and Adam Tkac.

25 November 2008: Wouter
	- configure complains when --without-ssl is given (bug #220).
	- skip unsupported feature tests on vista/mingw.
	- fixup testcode/streamtcp to work on vista/mingw.
	- root-hints test checks version of dig required.
	- blacklisted servers are polled at a low rate (1%) to see if they
	  come back up. But not if there is some other working server.

24 November 2008: Wouter
	- document that the user of the server daemon needs read privileges
	  on the keys and certificates generated by unbound-control-setup.
	  This is different per system or distribution, usually, running the
	  script under the same username as the server uses suffices.
	  i.e.  sudo -u unbound unbound-control-setup
	- testset port to vista/mingw.
	- tcp_sigpipe to freebsd port.

21 November 2008: Wouter
	- fixed tcp accept, errors were printed when they should not.
	- unbound-control-setup.sh removes read/write permissions other
	  from the keys it creates (as suggested by Dmitriy Demidov).

20 November 2008: Wouter
	- fixup fatal error due to faulty error checking after tcp accept.
	- add check in rlimit to avoid integer underflow.
	- rlimit check with new formula; better estimate for number interfaces
	- nicer comments in rlimit check.
	- tag 1.1.1 created in svn.
	- trunk label is 1.1.2

19 November 2008: Wouter
	- bug #219: fixed so that syslog which delays opening until the first
	  log line is written, gets a log line while not chroot'ed yet.

18 November 2008: Wouter
	- iana portlist updated.
	- removed cast in unit test debug print that was not 64bit safe.
	- trunk back to 1.1.0; copied to tags 1.1.0 release.
	- trunk to has version number 1.1.1 again.
	- in 1.1.1; make clean nicer. grammar in manpage.

17 November 2008: Wouter
	- theoretical fix for problems reported on mailing list.
	  If a delegation point has no A but only AAAA and do-ip6 is no,
	  resolution would fail. Fixed to ask for the A and AAAA records.
	  It has to ask for both always, so that it can fail quietly, from
	  TLD perspective, when a zone is only reachable on one transport.
	- test for above, only AAAA and doip6 is no. Fix causes A record
	  for nameserver to be fetched.
	- fixup address duplication on cache fillup for delegation points.
	- testset updated for new query answer requirements.

14 November 2008: Wouter
	- created 1.1.0 release tag in svn.
	- trunk moved to 1.1.1
	- fixup unittest-neg for locking.

13 November 2008: Wouter
	- added fedora init and specfile to contrib (by Paul Wouters).
	- added configure check for ldns 1.4.0 (using its compat funcs).
	- neater comments in worker.h.
	- removed doc/plan and updated doc/TODO.
	- silenced EHOSTDOWN (verbosity 2 or higher to see it).
	- review comments from Jelte, Matthijs. Neater code.

12 November 2008: Wouter
	- add unbound-control manpage to makedist replace list.

11 November 2008: Wouter
	- unit test for negative cache, stress tests the refcounting.
	- fix for refcounting error that could cause fptr_wlist fatal exit
	  in the negative cache rbtree (upcoming 1.1 feature). (Thanks to 
	  Attila Nagy for testing).
	- nicer comments in cachedump about failed RR to string conversion.
	- fix 32bit wrap around when printing large (4G and more) mem usage
	  for extended statistics.

10 November 2008: Wouter
	- fixup the getaddrinfo compat code rename.

8 November 2008: Wouter
	- added configure check for eee build warning.

7 November 2008: Wouter
	- fix bug 217: fixed, setreuid and setregid do not work on MacOSX10.4.
	- detect nonblocking problems in network stack in configure script.

6 November 2008: Wouter
	- dname_priv must decompress the name before comparison.
	- iana portlist updated.

5 November 2008: Wouter
	- fixed possible memory leak in key_entry_key deletion.
	  Would leak a couple bytes when trust anchors were replaced.
	- if query and reply qname overlap, the bytes are skipped not copied.
	- fixed file descriptor leak when messages were jostled out that
	  had outstanding (TCP) replies.
	- DNAMEs used from cache have their synthesized CNAMEs initialized
	  properly.
	- fixed file descriptor leak for localzone type deny (for TCP).
	- fixed memleak at exit for nsec3 negative cached zones.
	- fixed memleak for the keyword 'nodefault' when reading config.
	- made verbosity of 'edns incapable peer' warning higher, so you
	  do not get spammed by it.
	- caught elusive Bad file descriptor error bug, that would print the
	  error while unnecessarily try to listen to a closed fd. Fixed.

4 November 2008: Wouter
	- fixed -Wwrite-strings warnings that result in better code.

3 November 2008: Wouter
	- fixup build process for Mac OSX linker, use ldns b32 compat funcs.
	- generated configure with autoconf-2.61.
	- iana portlist updated.
	- detect if libssl needs libdl.  For static linking with libssl.
	- changed to use new algorithm identifiers for sha256/sha512
	  from ldns 1.4.0 (need very latest version).
	- updated the included ldns tarball.
	- proper detection of SHA256 and SHA512 functions (not just sizes).

23 October 2008: Wouter
	- a little more debug info for failure on signer names. prints names.

22 October 2008: Wouter
	- CFLAGS are picked up by configure from the environment.
	- iana portlist updated.
	- updated ldns to use 1.4.0-pre20081022 so it picks up CFLAGS too.
	- new stub-prime: yesno option. Default is off, so it does not prime.
	  can be turned on to get same behaviour as previous unbound release.
	- made automated test that checks if builtin root hints are uptodate.
	- finished draft-wijngaards-dnsext-resolver-side-mitigation
	  implementation. The unwanted-reply-threshold can be set.
	- fixup so fptr_whitelist test in alloc.c works.

21 October 2008: Wouter
	- fix update-anchors.sh, so it does not report different RR order
	  as an update.  Sorts the keys in the file.  Updated copyright.
	- fixup testbound on windows, the command control pipe doesn't exist.
	- skip 08hostlib test on windows, no fork() available.
	- made unbound-remote work on windows.

20 October 2008: Wouter
	- quench a log message that is debug only.
	- iana portlist updated.
	- do not query bogus nameservers.  It is like nameservers that have 
	  the NS or A or AAAA record bogus are listed as donotquery.
	- if server selection is faced with only bad choices, it will
	  attempt to get more options to be fetched.
	- changed bogus-ttl default value from 900 to 60 seconds.
	  In anticipation that operator caused failures are more likely than
	  actual attacks at this time.  And thus repeated validation helps
	  the operators get the problem fixed sooner.  It makes validation
	  failures go away sooner (60 seconds after the zone is fixed).
	  Also it is likely to try different nameserver targets every minute,
	  so that if a zone is bad on one server but not another, it is 
	  likely to pick up the 'correct' one after a couple minutes,
	  and if the TTL is big enough that solves validation for the zone.
	- fixup unbound-control compilation on windows.

17 October 2008: Wouter
	- port Leopard/G5: fixup type conversion size_t/uint32.
	  please ranlib, stop file without symbols warning.
	- harden referral path now also validates the root after priming.
	  It looks up the root NS authoritatively as well as the root servers
	  and attemps to validate the entries.

16 October 2008: Wouter
	- Fixup negative TTL values appearing (reported by Attila Nagy).

15 October 2008: Wouter
	- better documentation for 0x20; remove fallback TODO, it is done.
	- harden-referral-path feature includes A, AAAA queries for glue,
	  as well as very careful NS caching (only when doing NS query).
	  A, AAAA use the delegation from the NS-query.

14 October 2008: Wouter
	- fwd_three.tpkg test was flaky.  If the three requests hit the
	  wrong threads by chance (or bad OS) then the test would fail.
	  Made less flaky by increasing number of retries.
	- stub_udp.tpkg changed to work, give root hints. fixed ldns_dname_abs.
	- ldns tarball is snapshot of ldns r2759 (1.4.0-pre-20081014).
	  Which includes the ldns_dname_absolute fix.
	- fwd_three test remains flaky now that unbound does not stop
	  listening when full.  Thus, removed timeout problem.
	  It may be serviced by three threads, or maybe by one.
	  Mostly only useful for lock-check testing now.

13 October 2008: Wouter
	- fixed recursion servers deployed as authoritative detection, so
	  that as a last resort, a +RD query is sent there to get the 
	  correct answer.
	- iana port list update.
	- ldns tarball is snapshot of ldns r2759 (1.4.0-pre-20081013).

10 October 2008: Wouter
	- fixup tests - the negative cache contained the correct NSEC3s for
	  two tests that are supposed to fail to validate.

9 October 2008: Wouter
	- negative cache caps max iterations of NSEC3 done.
	- NSEC3 negative cache for qtype DS works.

8 October 2008: Wouter
	- NSEC negative cache for DS.

6 October 2008: Wouter
	- jostle-timeout option, so you can config for slow links.
	- 0x20 fallback code.  Tries 3xnumber of nameserver addresses
	  queries that must all be the same.  Sent to random nameservers.
	- documented choices for DoS, EDNS, 0x20.

2 October 2008: Wouter
	- fixup unlink of pidfile.
	- fixup SHA256 algorithm collation code.
	- contrib/update-anchor.sh does not overwrite anchors if not needed.
	  exits 0 when a restart is needed, other values if not.
	  so,  update-anchor.sh -d mydir && /etc/rc.d/unbound restart
	  can restart unbound exactly when needed.

30 September 2008: Wouter
	- fixup SHA256 DS downgrade, no longer possible to downgrade to SHA1.
	- tests for sha256 support and downgrade resistance.
	- RSASHA256 and RSASHA512 support (using the draft in dnsext),
	  using the drafted protocol numbers.
	- when using stub on localhost (127.0.0.1@10053) unbound works.
	  Like when running NSD to host a local zone, on the same machine.
	  The noprime feature. manpages more explanation. Added a test for it.
	- shorthand for reverse PTR,  local-data-ptr: "1.2.3.4 www.ex.com"

29 September 2008: Wouter
	- EDNS lameness detection, if EDNS packets are dropped this is
	  detected, eventually.
	- multiple query timeout rtt backoff does not backoff too much.

26 September 2008: Wouter
	- tests for remote-control.
	- small memory leak in exception during remote control fixed.
	- fixup for lock checking but not unchecking in remote control.
	- iana portlist updated.

23 September 2008: Wouter
	- Msg cache is loaded. A cache load enables cache responses.
	- unbound-control flush [name], flush_type and flush_zone.

22 September 2008: Wouter
	- dump_cache and load_cache statements in unbound-control.
	  RRsets are dumped and loaded correctly.
	  Msg cache is dumped.

19 September 2008: Wouter
	- locking on the localdata structure.
	- add and remove local zone and data with unbound-control.
	- ldns trunk snapshot updated, make tests work again.

18 September 2008: Wouter
	- fixup error in time calculation.
	- munin plugin improvements.
	- nicer abbreviations for high query types values (ixfr, axfr, any...)
	- documented the statistics output in unbound-control man page.
	- extended statistics prints out histogram, over unbound-control.

17 September 2008: Wouter
	- locking for threadsafe bogus rrset counter.
	- ldns trunk no longer exports b32 functions, provide compat.
	- ldns tarball updated.
	- testcode/ldns-testpkts.c const fixups.
	- fixed rcode stat printout.
	- munin plugin in contrib.
	- stats always printout uptime, because stats plugins need it.

16 September 2008: Wouter
	- extended-statistics: yesno config option.
	- unwanted replies spoof nearmiss detector.
	- iana portlist updated.

15 September 2008: Wouter
	- working start, stop, reload commands for unbound-control.
	- test for unbound-control working; better exit value for control.
	- verbosity control via unbound-control.
	- unbound-control stats.

12 September 2008: Wouter
	- removed browser control mentions. Proto speccy.

11 September 2008: Wouter
	- set nonblocking on new TCP streams, because linux does not inherit
	  the socket options to the accepted socket.
	- fix TCP timeouts.
	- SSL protected connection between server and unbound-control.

10 September 2008: Wouter
	- remove memleak in privacy addresses on reloads and quits.
	- remote control work.

9 September 2008: Wouter
	- smallapp/unbound-control-setup.sh script to set up certificates.

4 September 2008: Wouter
	- scrubber scrubs away private addresses.
	- test for private addresses. man page entry.
	- code refactored for name and address tree lookups.

3 September 2008: Wouter
	- options for 'DNS Rebinding' protection: private-address and
	  private-domain.
	- dnstree for reuse of routines that help with domain, addr lookups.
	- private-address and private-domain config option read, stored.

2 September 2008: Wouter
	- DoS protection features. Queries are jostled out to make room.
	- testbound can pass time, increasing the internal timer.
	- do not mark unsigned additionals bogus, leave unchecked, which
	  is removed too.

1 September 2008: Wouter
	- disallow nonrecursive queries for cache snooping by default.
	  You can allow is using access-control: <subnet> allow_snoop.
	  The defaults do allow access no authoritative data without RD bit.
	- two tests for it and fixups of tests for nonrec refused.

29 August 2008: Wouter
	- version 1.1 number in trunk.
	- harden-referral-path option for query for NS records.
	  Default turns off expensive, experimental option.

28 August 2008: Wouter
	- fixup logfile handling; it is created with correct permissions
	  again. (from bugfix#199).
	  Some errors are not written to logfile (pidfile writing, forking),
	  and these are only visible by using the -d commandline flag.

27 August 2008: Wouter
	- daemon(3) is causing problems for people. Reverting the patch.
	  bug#200, and 199 and 203 contain sideline discussion on it.
	- bug#199 fixed: pidfile can be outside chroot. openlog is done before
	  chroot and drop permissions.
	- config option to set size of aggressive negative cache,
	  neg-cache-size.
	- bug#203 fixed: dlv has been implemented.

26 August 2008: Wouter
	- test for insecure zone when DLV is in use, also does negative cache.
	- test for trustanchor when DLV is in use (the anchor works).
	- test for DLV used for a zone below a trustanchor.
	- added scrub filter for overreaching NSEC records and unit test.
	- iana portlist update
	- use of setresuid or setreuid when available.
	- use daemon(3) if available.

25 August 2008: Wouter
	- realclean patch from Robert Edmonds.

22 August 2008: Wouter
	- nicer debuglogging of DLV.
	- test with secure delegation inside the DLV repository.

21 August 2008: Wouter
	- negative cache code linked into validator, for DLV use.
	  negative cache works for DLV.
	- iana portlist update.
	- dlv-anchor option for unit tests.
	- fixup NSEC_AT_APEX classification for short typemaps.
	- ldns-testns has subdomain checks, for unit tests.

20 August 2008: Wouter
	- negative cache code, reviewed.

18 August 2008: Wouter
	- changes info: in logfile to notice: info: or debug: depending on 
	  the verbosity of the statements.  Better logfile message
	  classification.
	- bug #208: extra rc.d unbound flexibility for freebsd/nanobsd.

15 August 2008: Wouter
	- DLV nsec code fixed for better detection of closest existing 
	  enclosers from NSEC responses.
	- DLV works, straight to the dlv repository, so not for production.
	- Iana port update.

14 August 2008: Wouter
	- synthesize DLV messages from the rrset cache, like done for DS.

13 August 2008: Wouter
	- bug #203: nicer do-auto log message when user sets incompatible
	  options.
	- bug #204: variable name ameliorated in log.c.
	- bug #206: in iana_update, no egrep, but awk use.
	- ldns snapshot r2699 taken (includes DLV type).
	- DLV work, config file element, trust anchor read in.

12 August 2008: Wouter
	- finished adjusting testset to provide qtype NS answers.

11 August 2008: Wouter
	- Fixup rrset security updates overwriting 2181 trust status.
	  This makes validated to be insecure data just as worthless as
	  nonvalidated data, and 2181 rules prevent cache overwrites to them.
	- Fix assertion fail on bogus key handling.
	- dnssec lameness detection works on first query at trust apex.
	- NS queries get proper cache and dnssec lameness treatment.
	- fixup compilation without pthreads on linux.

8 August 2008: Wouter
	- NS queries are done after every referral.
	  validator is used on those NS records (if anchors enabled).

7 August 2008: Wouter
	- Scrubber more strict. CNAME chains, DNAMEs from cache, other 
	  irrelevant rrsets removed.
	- 1.0.2 released from 1.0 support branch.
	- fixup update-anchor.sh to work both in BSD shell and bash.

5 August 2008: Wouter
	- fixup DS test so apex nodata works again.

4 August 2008: Wouter
	- iana port update. 
	- TODO update.
	- fix bug 201: null ptr deref on cleanup while udp pkts wait for port.
	- added explanatory text for outgoing-port-permit in manpage.

30 July 2008: Wouter
	- fixup bug qtype DS for unsigned zone and signed parent validation.

25 July 2008: Wouter
	- added original copyright statement of OpenBSD arc4random code.
	- created tube signaling solution on windows, as a pipe replacement.
	  this makes background asynchronous resolution work on windows.
	- removed very insecure socketpair compat code. It also did not
	  work with event_waiting. Solved by pipe replacement.
	- unbound -h prints openssl version number as well.

22 July 2008: Wouter
	- moved pipe actions to util/tube.c. easier porting and shared code.
	- check _raw() commpoint callbacks with fptr_wlist.
	- iana port update.

21 July 2008: Wouter
	- #198: nicer entropy warning message. manpage OS hints.

19 July 2008: Wouter
	- #198: fixup man page to suggest chroot entropy fix.

18 July 2008: Wouter
	- branch for 1.0 support.
	- trunk work on tube.c.

17 July 2008: Wouter
	- fix bug #196, compile outside source tree.
	- fix bug #195, add --with-username=user configure option.
	- print error and exit if started with config that requires more
	  fds than the builtin minievent can handle.

16 July 2008: Wouter
	- made svn tag 1.0.1, trunk now 1.0.2
	- sha256 checksums enabled in makedist.sh

15 July 2008: Wouter
	- Follow draft-ietf-dnsop-default-local-zones-06 added reverse
	  IPv6 example prefix to AS112 default blocklist.
	- fixup lookup of DS records by client with trustanchor for same.
	- libunbound ub_resolve, fix handling of error condition during setup.
	- lowered log_hex blocksize to fit through BSD syslog linesize.
	- no useless initialisation if getpwnam not available.
	- iana, ldns snapshot updated.

3 July 2008: Wouter
	- Matthijs fixed memory leaks in root hints file reading.

26 June 2008: Wouter
	- fixup streamtcp bounds setting for udp mode, in the test framework.
	- contrib item for updating trust anchors.

25 June 2008: Wouter
	- fixup fwd_ancil test typos.
	- Fix for newegg lameness : ok for qtype=A, but lame for others.
	- fixup unit test for infra cache, test lame merging.
	- porting to mingw, bind, listen, getsockopt and setsockopt error
	  handling.

24 June 2008: Wouter
	- removed testcode/checklocks from production code compilation path.
	- streamtcp can use UDP mode (connected UDP socket), for testing IPv6
	  on windows.
	- fwd_ancil test fails if platform support is lacking.

23 June 2008: Wouter
	- fixup minitpkg to cleanup on windows with its file locking troubles.
	- minitpkg shows skipped tests in report.
	- skip ipv6 tests on ipv4 only hosts (requires only ipv6 localhost not
	  ipv6 connectivity).
	- winsock event handler keeps track of sticky TCP events, that have
	  not been fully handled yet. when interest in the event(s) resumes,
	  they are sent again. When WOULDBLOCK is returned events are cleared.
	- skip tests that need signals when testing on mingw.

18 June 2008: Wouter
	- open testbound replay files in binary mode, because fseek/ftell
	  do not work in ascii-mode on windows. The b does nothing on unix.
	  unittest and testbound tests work on windows (xp too).
	- ioctlsocket prints nicer error message.
	- fixed up some TCP porting for winsock.
	- lack of IPv6 gives a warning, no fatal error.
	- use WSAGetLastError() on windows instead of errno for some errors.

17 June 2008: Wouter
	- outgoing num fds 32 by default on windows ; it supports less
	  fds for waiting on than unixes.
	- winsock_event minievent handler for windows. (you could also
	  attempt to link with libevent/libev ports for windows).
	- neater crypto check and gdi32 detection.
	- unbound.exe works to resolve and validate www.nlnetlabs.nl on vista.

16 June 2008: Wouter
	- on windows, use windows threads, mutex and thread-local-storage(Tls).
	- detect if openssl needs gdi32.
	- if no threading, THREADS_DISABLED is defined for use in the code.
	- sets USE_WINSOCK if using ws2_32 on windows.
	- wsa_strerror() function for more readable errors.
	- WSA Startup and Cleanup called in unbound.exe.

13 June 2008: Wouter
	- port mingw32, more signal ifdefs, detect sleep, usleep, 
	  random, srandom (used inside the tests).
	- signed or unsigned FD_SET is cast.

10 June 2008: Wouter
	- fixup warnings compiling on eeepc xandros linux.

9 June 2008: Wouter
	- in iteration response type code
	  * first check for SOA record (negative answer) before NS record
	    and lameness.
	  * check if no AA bit for non-forwarder, and thus lame zone.
	    In response to error report by Richard Doty for mail.opusnet.com.
	- fixup unput warning from lexer on freeBSD.
	- bug#183. pidfile, rundir, and chroot configure options. Also the
	  example.conf and manual pages get the configured defaults.
	  You can use: (or accept the defaults to /usr/local/etc/unbound/)
	  --with-conf-file=filename
	  --with-pidfile=filename
	  --with-run-dir=path
	  --with-chroot-dir=path

8 June 2008: Wouter
	- if multiple CNAMEs, use the first one. Fixup akamai CNAME bug.
	  Reported by Robert Edmonds.
	- iana port updated.

4 June 2008: Wouter
	- updated libtool files with newer version.
	- iana portlist updated.

3 June 2008: Wouter
	- fixup local-zone: "30.172.in-addr.arpa." nodefault, so that the
	  trailing dot is not used during comparison.

2 June 2008: Wouter
	- Jelte fixed bugs in my absence
	  - bug 178: fixed unportable shell usage in configure (relied on 
	    bash shell).
	  - bug 180: fixed buffer overflow in unbound-checkconf use of strncat.
	  - bug 181: fixed buffer overflow in ldns (called by unbound to parse
	    config file parts).
	- fixes by Wouter
	  - bug 177: fixed compilation failure on opensuse, the 
	    --disable-static configure flag caused problems.  (Patch from 
	    Klaus Singvogel)
	  - bug 179: same fix as 177.
	  - bug 185: --disable-shared not passed along to ldns included with 
	    unbound. Fixed so that configure parameters are passed to the
	    subdir configure script.
	    fixed that ./libtool is used always, you can still override
	    manually with ./configure libtool=mylibtool or set $libtool in
	    the environment.
	- update of the ldns tarball to current ldns svn version (fix 181).
	- bug 184: -r option for unbound-host, read resolv.conf for 
	  forwarder. (Note that forwarder must support DNSSEC for validation
	  to succeed).

23 May 2008: Wouter
	- mingw32 porting.
	  - test for sys/wait.h
	  - WSAEWOULDBLOCK test after nonblocking TCP connect.
	  - write_iov_buffer removed: unused and no struct iov on windows.
	  - signed/unsigned warning fixup mini_event.
	  - use ioctlsocket to set nonblocking I/O if fnctl is unavailable.
	  - skip signals that are not defined
	  - detect pwd.h.
	  - detect getpwnam, getrlimit, setsid, sbrk, chroot.
	  - default config has no chroot if chroot() unavailable.
	  - if no kill() then no pidfile is read or written.
	  - gmtime_r is replaced by nonthreadsafe alternative if unavail.
	    used in rrsig time validation errors.

22 May 2008: Wouter
	- contrib unbound.spec from Patrick Vande Walle.
	- fixup bug#175: call tzset before chroot to have correct timestamps
	  in system log.
	- do not generate lex input and lex unput functions.
	- mingw port. replacement functions labelled _unbound.
	- fix bug 174 - check for tcp_sigpipe that ldns-testns is installed.

19 May 2008: Wouter
	- fedora 9, check in6_pktinfo define in configure.
	- CREDITS fixup of history.
	- ignore ldns-1.2.2 if installed, use builtin 1.3.0-pre alternative.

16 May 2008: Wouter
	- fixup for MacOSX hosts file reading (reported by John Dickinson).
	- created 1.0.0 svn tag.
	- trunk version 1.0.1.

14 May 2008: Wouter
	- accepted patch from Ondrej Sury for library version libtool option.
	- configure --disable-rpath fixes up libtool for rpath trouble.
	  Adapted from debian package patch file.

13 May 2008: Wouter
	- Added root ipv6 addresses to builtin root hints.
	- TODO modified for post 1.0 plans.
	- trunk version set to 1.0.0.
	- no unnecessary linking with librt (only when libevent/libev used).

7 May 2008: Wouter
	- fixup no-ip4 problem with error callback in outside network.

25 April 2008: Wouter
	- DESTDIR is honored by the Makefile for rpms.
	- contrib files unbound.spec and unbound.init, builds working RPM
	  on FC7 Linux, a chrooted caching resolver, and libunbound.
	- iana ports update.

24 April 2008: Wouter
	- chroot checks improved. working directory relative to chroot.
	  checks if config file path is inside chroot. Documentation on it.
	- nicer example.conf text.
	- created 0.11 tag.

23 April 2008: Wouter
	- parseunbound.pl contrib update from Kai Storbeck for threads.
	- iana ports update

22 April 2008: Wouter
	- ignore SIGPIPE.
	- unit test for SIGPIPE ignore.

21 April 2008: Wouter
	- FEATURES document.
	- fixup reread of config file if it was given as a full path
	  and chroot was used.

16 April 2008: Wouter
	- requirements doc, updated clean query returns.
	- parseunbound.pl update from Kai Storbeck.
	- sunos4 porting changes.

15 April 2008: Wouter
	- fixup default rc.d pidfile location to /usr/local/etc.
	- iana ports updated.
	- copyright updated in ldns-testpkts to keep same as in ldns.
	- fixup checkconf chroot tests a bit more, chdir must be inside
	  chroot dir.
	- documented 'gcc: unrecognized -KPIC option' errors on Solaris.
	- example.conf values changed to /usr/local/etc/unbound
	- DSA test work.
	- DSA signatures: unbound is compatible with both encodings found.
	  It will detect and convert when necessary.

14 April 2008: Wouter
	- got update for parseunbound.pl statistics script from Kai Storbeck.
	- tpkg tests for udp wait list.
	- documented 0x20 status.
	- fixup chroot and checkconf, it is much smarter now.
	- fixup DSA EVP signature decoding. Solution that Jelte found copied.
	- and check first sig byte for the encoding type.

11 April 2008: Wouter
	- random port selection out of the configged ports.
	- fixup threadsafety for libevent-1.4.3+ (event_base_get_method).
	- removed base_port.
	- created 256-port ephemeral space for the OS, 59802 available.
	- fixup consistency of port_if out array during heavy use.

10 April 2008: Wouter
	- --with-libevent works with latest libevent 1.4.99-trunk.
	- added log file statistics perl script to contrib.
	- automatic iana ports update from makefile. 60058 available.

9 April 2008: Wouter
	- configure can detect libev(from its build directory) when passed
	  --with-libevent=/home/wouter/libev-3.2
	  libev-3.2 is a little faster than libevent-1.4.3-stable (about 5%).
	- unused commpoints not listed in epoll list.
	- statistics-cumulative option so that the values are not reset.
	- config creates array of available ports, 61841 available,
	  it excludes <1024 and iana assigned numbers.
	  config statements to modify the available port numbers.

8 April 2008: Wouter
	- unbound tries to set the ulimit fds when started as server.
	  if that does not work, it will scale back its requirements.

27 March 2008: Wouter
	- documented /dev/random symlink from chrootdir as FAQ entry.

26 March 2008: Wouter
	- implemented AD bit signaling. If a query sets AD bit (but not DO)
	  then the AD bit is set in the reply if the answer validated.
	  Without including DNSSEC signatures. Useful if you have a trusted
	  path from the client to the resolver. Follows dnssec-updates draft.

25 March 2008: Wouter
	- implemented check that for NXDOMAIN and NOERROR answers a query
	  section must be present in the reply (by the scrubber). And it must
	  be equal to the question sent, at least lowercase folded.
	  Previously this feature happened because the cache code refused
	  to store such messages. However blocking by the scrubber makes 
	  sure nothing gets into the RRset cache. Also, this looks like a
	  timeout (instead of an allocation failure) and this retries are
	  done (which is useful in a spoofing situation).
	- RTT banding. Band size 400 msec, this makes band around zero (fast)
	  include unknown servers. This makes unbound explore unknown servers.

7 March 2008: Wouter
	- -C config feature for harvest program. 
	- harvest handles CNAMEs too.

5 March 2008: Wouter
	- patch from Hugo Koji Kobayashi for iterator logs spelling.

4 March 2008: Wouter
	- From report by Jinmei Tatuya, rfc2181 trust value for remainder
	  of a cname trust chain is lower; not full answer_AA. 
	- test for this fix.
	- default config file location is /usr/local/etc/unbound.
	  Thus prefix is used to determine the location. This is also the
	  chroot and pidfile default location.

3 March 2008: Wouter
	- Create 0.10 svn tag.
	- 0.11 version in trunk.
	- indentation nicer.

29 February 2008: Wouter
	- documentation update.
	- fixup port to Solaris of perf test tool.
	- updated ldns-tarball with decl-after-statement fixes.

28 February 2008: Wouter
	- fixed memory leaks in libunbound (during cancellation and wait).
	- libunbound returns the answer packet in full.
	- snprintf compat update.
	- harvest performs lookup.
	- ldns-tarball update with fix for ldns_dname_label.
	- installs to sbin by default.
	- install all manual pages (unbound-host and libunbound too).

27 February 2008: Wouter
	- option to use caps for id randomness.
	- config file option use-caps-for-id: yes
	- harvest debug tool

26 February 2008: Wouter
	- delay utility delays TCP as well. If the server that is forwarded 
	  to has a TCP error, the delay utility closes the connection.
	- delay does REUSE_ADDR, and can handle a server that closes its end.
	- answers use casing from query.

25 February 2008: Wouter
	- delay utility works. Gets decent thoughput too (>20000).

22 February 2008: Wouter
	- +2% for recursions, if identical queries (except for destination
	  and query ID) in the reply list, avoid re-encoding the answer.
	- removed TODO items for optimizations that do not show up in
	  profile reports.
	- default is now minievent - not libevent. As its faster and
	  not needed for regular installs, only for very large port ranges.
	- loop check different speedup pkt-dname-reading, 1% faster for
	  nocache-recursion check.
	- less hashing during msg parse, 4% for recursion.
	- small speed fix for dname_count_size_labels, +1 or +2% recursion.
	- some speed results noted:
	  optimization resulted in +40% for recursion (cache miss) and
	  +70 to +80 for cache hits, and +96% for version.bind.
	  zone nsec3 example, 100 NXDOMAIN queries, NSD 35182.8 Ub 36048.4
	  www.nlnetlabs.nl from cache: BIND 8987.99 Ub 31218.3
	  www with DO bit set : BIND 8269.31 Ub 28735.6 qps.
	  So, unbound can be about equal qps to NSD in cache hits.
	  And about 3.4x faster than BIND in cache performance.
	- delay utility for testing.

21 February 2008: Wouter
	- speedup of root-delegation message encoding by 15%.
	- minor speedup of compress tree_lookup, maybe 1%.
	- speedup of dname_lab_cmp and memlowercmp - the top functions in 
	  profiler output, maybe a couple percent when it matters.

20 February 2008: Wouter
	- setup speec_cache for need-ldns-testns in dotests.
	- check number of queued replies on incoming queries to avoid overload
	  on that account.
	- fptr whitelist checks are not disabled in optimize mode.
	- do-daemonize config file option.
	- minievent time share initializes time at start.
	- updated testdata for nsec3 new algorithm numbers (6, 7).
	- small performance test of packet encoding (root delegation).

19 February 2008: Wouter
	- applied patch to unbound-host man page from Jan-Piet Mens.
	- fix donotquery-localhost: yes default (it erroneously was switched
	  to default 'no').
	- time is only gotten once and the value is shared across unbound.
	- unittest cleans up crypto, so that it has no memory leaks.
	- mini_event shares the time value with unbound this results in 
	  +3% speed for cache responses and +9% for recursions.
	- ldns tarball update with new NSEC3 sign code numbers.
	- perform several reads per UDP operation. This improves performance
	  in DoS conditions, and costs very little in normal conditions.
	  improves cache response +50%, and recursions +10%.
	- modified asynclook test. because the callback from async is not
	  in any sort of lock (and thus can use all library functions freely),
	  this causes a tiny race condition window when the last lock is 
	  released for a callback and a new cancel() for that callback.
	  The only way to remove this is by putting callbacks into some 
	  lock window. I'd rather have the small possibility of a callback
	  for a cancelled function then no use of library functions in 
	  callbacks. Could be possible to only outlaw process(), wait(),
	  cancel() from callbacks, by adding another lock, but I'd rather not.

18 February 2008: Wouter
	- patch to unbound-host from Jan-Piet Mens.
	- unbound host prints errors if fails to configure context.
	- fixup perf to resend faster, so that long waiting requests do
	  not hold up the queue, they become lost packets or SERVFAILs,
	  or can be sent a little while later (i.e. processing time may 
	  take long, but throughput has to be high).
	- fixup iterator operating in no cache conditions (RD flag unset
	  after a CNAME).
	- streamlined code for RD flag setting.
	- profiled code and changed dname compares to be faster. 
	  The speedup is about +3% to +8% (depending on the test).
	- minievent tests for eintr and eagain.

15 February 2008: Wouter
	- added FreeBSD rc.d script to contrib.
	- --prefix option for configure also changes directory: pidfile:
	  and chroot: defaults in config file.
	- added cache speed test, for cache size OK and cache too small.

14 February 2008: Wouter
	- start without a config file (will complain, but start with
	  defaults).
	- perf test program works.

13 February 2008: Wouter
	- 0.9 released.
	- 1.0 development. Printout ldns version on unbound -h.
	- start of perf tool.
	- bugfix to read empty lines from /etc/hosts.

12 February 2008: Wouter
	- fixup problem with configure calling itself if ldns-src tarball
	  is not present.

11 February 2008: Wouter
	- changed library to use ub_ instead of ub_val_ as prefix.
	- statistics output text nice.
	- etc/hosts handling.
	- library function to put logging to a stream.
	- set any option interface.

8 February 2008: Wouter
	- test program for multiple queries over a TCP channel.
	- tpkg test for stream tcp queries.
	- unbound replies to multiple TCP queries on a TCP channel.
	- fixup misclassification of root referral with NS in answer
	  when validating a nonrec query.
	- tag 0.9
	- layout of manpages, spelling fix in header, manpages process by
	  makedist, list asynclook and tcpstream tests as ldns-testns
	  required.

7 February 2008: Wouter
	- moved up all current level 2 to be level 3. And 3 to 4.
	  to make room for new debug level 2 for detailed information 
	  for operators.
	- verbosity level 2. Describes recursion and validation.
	- cleaner configure script and fixes for libevent solaris.
	- signedness for log output memory sizes in high verbosity.

6 February 2008: Wouter
	- clearer explanation of threading configure options.
	- fixup asynclook test for nothreading (it creates only one process
	  to do the extended test).
	- changed name of ub_val_result_free to ub_val_resolve_free.
	- removes warning message during library linking, renamed
	  libunbound/unbound.c -> libunbound.c and worker to libworker.
	- fallback without EDNS if result is NOTIMPL as well as on FORMERR.

5 February 2008: Wouter
	- statistics-interval: seconds option added.
	- test for statistics option
	- ignore errors making directories, these can occur in parallel builds
	- fixup Makefile strip command and libunbound docs typo.

31 January 2008: Wouter
	- bg thread/process reads and writes the pipe nonblocking all the time
	  so that even if the pipe is buffered or so, the bg thread does not
	  block, and services both pipes and queries.

30 January 2008: Wouter
	- check trailing / on chrootdir in checkconf.
	- check if root hints and anchor files are in chrootdir.
	- no route to host tcp error is verbosity level 2. 
	- removed unused send_reply_iov. and its configure check.
	- added prints of 'remote address is 1.2.3.4 port 53' to errors
	  from netevent; the basic socket errors.

28 January 2008: Wouter
	- fixup uninit use of buffer by libunbound (query id, flags) for
	  local_zone answers.
	- fixup uninit warning from random.c; also seems to fix sporadic
	  sigFPE coming out of openssl.
	- made openssl entropy warning more silent for library use. Needs
	  verbosity 1 now.
	- fixup forgotten locks for rbtree_searches on ctx->query tree.
	- random generator cleanup - RND_STATE_SIZE removed, and instead
	  a super-rnd can be passed at init to chain init random states.
	- test also does lock checks if available.
	- protect config access in libworker_setup().
	- libevent doesn't like comm_base_exit outside of runloop.
	- close fds after removing commpoints only (for epoll, kqueue).

25 January 2008: Wouter
	- added tpkg for asynclook and library use. 
	- allows localhost to be queried when as a library.
	- fixup race condition between cancel and answer (in case of
	  really fast answers that beat the cancel).
	- please doxygen, put doxygen comment in one place.
	- asynclook -b blocking mode and test.
	- refactor asynclook, nicer code.
	- fixup race problems from opensll in rand init from library, with
	  a mutex around the rand init.
	- fix pass async_id=NULL to _async resolve().
	- rewrote _wait() routine, so that it is threadsafe.
	- cancelation is threadsafe.
	- asynclook extended test in tpkg.
	- fixed two races where forked bg process waits for (somehow shared?)
	  locks, so does not service the query pipe on the bg side.
	  Now those locks are only held for fg_threads and for bg_as_a_thread.

24 January 2008: Wouter
	- tested the cancel() function.
	- asynclook -c (cancel) feature.
	- fix fail to allocate context actions.
	- make pipe nonblocking at start.
	- update plane for retry mode with caution to limit bandwidth.
	- fix Makefile for concurrent make of unbound-host.
	- renamed ub_val_ctx_wait/poll/process/fd to ub_val*.
	- new calls to set forwarding added to header and docs.

23 January 2008: Wouter
	- removed debug prints from if-auto, verb-algo enables some.
	- libunbound QUIT setup, remove memory leaks, when using threads
	  will share memory for passing results instead of writing it over
	  the pipe, only writes ID number over the pipe (towards the handler
	  thread that does process() ).

22 January 2008: Wouter
	- library code for async in libunbound/unbound.c.
	- fix link testbound.
	- fixup exit bug in mini_event.
	- background worker query enter and result functions.
	- bg query test application asynclook, it looks up multiple
	  hostaddresses (A records) at the same time.

21 January 2008: Wouter
	- libworker work, netevent raw commpoints, write_msg, serialize.

18 January 2008: Wouter
	- touch up of manpage for libunbound.
	- support for IP_RECVDSTADDR (for *BSD ip4).
	- fix for BSD, do not use ip4to6 mapping, make two sockets, once
	  ip6 and once ip4, uses socket options.
	- goodbye ip4to6 mapping.
	- update ldns-testpkts with latest version from ldns-trunk.
	- updated makedist for relative ldns pathnames.
	- library API with more information inside the result structure.
	- work on background resolves.

17 January 2008: Wouter
	- fixup configure in case -lldns is installed.
	- fixup a couple of doxygen warnings, about enum variables.
	- interface-automatic now copies the interface address from the
	  PKT_INFO structure as well.
	- manual page with library API, all on one page 'man libunbound'.
	- rewrite of PKTINFO structure, it also captures IP4 PKTINFO.

16 January 2008: Wouter
	- incoming queries to the server with TC bit on are replied FORMERR.
	- interface-automatic replied the wrong source address on localhost
	  queries. Seems to be due to ifnum=0 in recvmsg PKTINFO. Trying
	  to use ifnum=-1 to mean 'no interface, use kernel route'.

15 January 2008: Wouter
	- interface-automatic feature. experimental. Nice for anycast.
	- tpkg test for ip6 ancillary data.
	- removed debug prints.
	- porting experience, define for Solaris, test refined for BSD
	  compatibility. The feature probably will not work on OpenBSD.
	- makedist fixup for ldns-src in build-dir.

14 January 2008: Wouter
	- in no debug sets NDEBUG to remove asserts.
	- configure --enable-debug is needed for dependency generation
	  for assertions and for compiler warnings.
	- ldns.tgz updated with ldns-trunk (where buffer.h is updated).
	- fix lint, unit test in optimize mode.
	- default access control allows ::ffff:127.0.0.1 v6mapped localhost.
	
11 January 2008: Wouter
	- man page, warning removed.
	- added text describing the use of stub zones for private zones.
	- checkconf tests for bad hostnames (IP address), and for doubled
	  interface lines.
	- memory sizes can be given with 'k', 'Kb', or M or G appended.

10 January 2008: Wouter
	- typo in example.conf.
	- made using ldns-src that is included the package more portable
	  by linking with .lo instead of .o files in the ldns package.
	- nicer do-ip6: yes/no documentation.
	- nicer linking of libevent .o files.
	- man pages render correctly on solaris.

9 January 2008: Wouter
	- fixup openssl RAND problem, when the system is not configured to
	  give entropy, and the rng needs to be seeded.

8 January 2008: Wouter
	- print median and quartiles with extensive logging.

4 January 2008: Wouter
	- document misconfiguration in private network.

2 January 2008: Wouter
	- fixup typo in requirements.
	- document that 'refused' is a better choice than 'drop' for 
	  the access control list, as refused will stop retries.

7 December 2007: Wouter
	- unbound-host has a -d option to show what happens. This can help
	  with debugging (why do I get this answer).
	- fixup CNAME handling, on nodata, sets and display canonname.
	- dot removed from CNAME display.
	- respect -v for NXDOMAINs.
	- updated ldns-src.tar.gz with ldns-trunk today (1.2.2 fixes).
	- size_t to int for portability of the header file.
	- fixup bogus handling.
	- dependencies and lint for unbound-host.

6 December 2007: Wouter
	- library resolution works in foreground mode, unbound-host app
	  receives data.
	- unbound-host prints rdata using ldns.
	- unbound-host accepts trust anchors, and prints validation
	  information when you give -v.

5 December 2007: Wouter
	- locking in context_new() inside the function.
	- setup of libworker.

4 December 2007: Wouter
	- minor Makefile fixup.
	- moved module-stack code out of daemon/daemon into services/modstack,
	  preparing for code-reuse.
	- move context into own header file.
	- context query structure.
	- removed unused variable pwd from checkconf.
	- removed unused assignment from outside netw.
	- check timeval length of string.
	- fixup error in val_utils getsigner.
	- fixup same (*var) error in netblocktostr.
	- fixup memleak on parse error in localzone.
	- fixup memleak on packet parse error.
	- put ; after union in parser.y.
	- small hardening in iter_operate against iq==NULL.
	- hardening, if error reply with rcode=0 (noerror) send servfail.
	- fixup same (*var) error in find_rrset in msgparse, was harmless.
	- check return value of evtimer_add().
	- fixup lockorder in lruhash_reclaim(), building up a list of locked
	  entries one at a time. Instead they are removed and unlocked.
	- fptr_wlist for markdelfunc.
	- removed is_locked param from lruhash delkeyfunc.
	- moved bin_unlock during bin_split purely to please.

3 December 2007: Wouter
	- changed checkconf/ to smallapp/ to make room for more support tools.
	  (such as unbound-host).
	- install dirs created with -m 755 because they need to be accessible.
	- library extensive featurelist added to TODO.
	- please doxygen, lint.
	- library test application, with basic functionality.
	- fix for building in a subdirectory. 
	- link lib fix for Leopard.

30 November 2007: Wouter
	- makefile that creates libunbound.la, basic file or libunbound.a
	  when creating static executables (no libtool).
	- more API setup.

29 November 2007: Wouter
	- 0.9 public API start.

28 November 2007: Wouter
	- Changeup plan for 0.8 - no complication needed, a simple solution
	  has been chosen for authoritative features.
	- you can use single quotes in the config file, so it is possible
	  to specify TXT records in local data.
	- fixup small memory problem in implicit transparent zone creation.
	- test for implicit zone creation and multiple RR RRsets local data.
	- local-zone nodefault test.
	- show testbound testlist on commit.
	- iterator normalizer changes CNAME chains ending in NXDOMAIN where
	  the packet got rcode NXDOMAIN into rcode NOERROR. (since the initial
	  domain exists).
	- nicer verbosity: 0 and 1 levels.
	- lower nonRDquery chance of eliciting wrongly typed validation
	  requiring message from the cache.
	- fix for nonRDquery validation typing; nodata is detected when
	  SOA record in auth section (all validation-requiring nodata messages
	  have a SOA record in authority, so this is OK for the validator),
	  and NS record is needed to be a referral.
	- duplicate checking when adding NSECs for a CNAME, and test.
	- created svn tag 0.8, after completing testbed tests.

27 November 2007: Wouter
	- per suggestion in rfc2308, replaced default max-ttl value with 1 day.
	- set size of msgparse lookup table to 32, from 1024, so that its size
	  is below the 2048 regional large size threshold, and does not cause
	  a call to malloc when a message is parsed.
	- update of memstats tool to print number of allocation calls.
	  This is what is taking time (not space) and indicates the avg size
	  of the allocations as well. region_alloc stat is removed.

22 November 2007: Wouter
	- noted EDNS in-the-middle dropping trouble as a TODO.
	  At this point theoretical, no user trouble has been reported.
	- added all default AS112 zones.
	- answers from local zone content.
		* positive answer, the rrset in question
		* nodata answer (exist, but not that type).
		* nxdomain answer (domain does not exist).
		* empty-nonterminal answer.
		* But not: wildcard, nsec, referral, rrsig, cname/dname,
			or additional section processing, NS put in auth.
	- test for correct working of static and transparent and couple
	  of important defaults (localhost, as112, reverses). 
	  Also checks deny and refuse settings.
	- fixup implicit zone generation and AA bit for NXDOMAIN on localdata.

21 November 2007: Wouter
	- local zone internal data setup.

20 November 2007: Wouter
	- 0.8 - str2list config support for double string config options.
	- local-zone and local-data options, config storage and documentation.

19 November 2007: Wouter
	- do not downcase NSEC and RRSIG for verification. Follows 
	  draft-ietf-dnsext-dnssec-bis-updates-06.txt.
	- fixup leaking unbound daemons at end of tests.
	- README file updated.
	- nice libevent not found error.
	- README talks about gnu make.
	- 0.8: unit test for addr_mask and fixups for it.
	  and unit test for addr_in_common().
	- 0.8: access-control config file element.
	  and unit test rpl replay file.
	- 0.8: fixup address reporting from netevent.

16 November 2007: Wouter
	- privilege separation is not needed in unbound at this time.
	  TODO item marked as such.
	- created beta-0.7 branch for support.
	- tagged 0.7 for beta release.
	- moved trunk to 0.8 for 0.8(auth features) development.
	- 0.8: access control list setup.

15 November 2007: Wouter
	- review fixups from Jelte.

14 November 2007: Wouter
	- testbed script does not recreate configure, since its in svn now.
	- fixup checkconf test so that it does not test 
	  /etc/unbound/unbound.conf.
	- tag 0.6.

13 November 2007: Wouter
	- remove debug print.
	- fixup testbound exit when LIBEVENT_SIGNAL_PROBLEM exists.

12 November 2007: Wouter
	- fixup signal handling where SIGTERM could be ignored if a SIGHUP
	  arrives later on.
	- bugreports to unbound-bugs@nlnetlabs.nl
	- fixup testbound so it exits cleanly.
	- cleanup the caches on a reload, so that rrsetID numbers won't clash.

9 November 2007: Wouter
	- took ldns snapshot in repo.
	- default config file is /etc/unbound/unbound.conf.
	  If it doesn't exist, it is installed with the doc/example.conf file.
	  The file is not deleted on uninstall.
	- default listening is not all, but localhost interfaces.
	
8 November 2007: Wouter
	- Fixup chroot and drop user privileges.
	- new L root ip address in default hints.

1 November 2007: Wouter
	- Fixup of crash on reload, due to anchors in env not NULLed after
	  dealloc during deinit.
	- Fixup of chroot call. Happens after privileges are dropped, so
	  that checking the passwd entry still works.
	- minor touch up of clear() hashtable function.
	- VERB_DETAIL prints out what chdir, username, chroot is being done.
	- when id numbers run out, caches are cleared, as in design notes.
	  Tested with a mock setup with very few bits in id, it worked.
	- harden-dnssec-stripped: yes is now default. It insists on dnssec
	  data for trust anchors. Included tests for the feature.

31 October 2007: Wouter
	- cache-max-ttl config option.
	- building outside sourcedir works again.
	- defaults more secure:
		username: "unbound"
		chroot: "/etc/unbound"
	  The operator can override them to be less secure ("") if necessary.
	- fix horrible oversight in sorting rrset references in a message,
	  sort per reference key pointer, not on referencepointer itself.
	- pidfile: "/etc/unbound/unbound.pid" is now the default.
	- tests changed to reflect the updated default.
	- created hashtable clear() function that respects locks.

30 October 2007: Wouter
	- fixup assertion failure that relied on compressed names to be
	  smaller than uncompressed names. A packet from comrite.com was seen
	  to be compressed to a larger size. Added it as unit test.
	- quieter logging at low verbosity level for common tcp messages.
	- no greedy TTL update.

23 October 2007: Wouter
	- fixup (grand-)parent problem for dnssec-lameness detection.
	- fixup tests to do additional section processing for lame replies,
	  since the detection needs that.
	- no longer trust in query section in reply during dnssec lame detect.
	- dnssec lameness does not make the server never ever queried, but
	  non-preferred. If no other servers exist or answer, the dnssec lame
	  server is used; the fastest dnssec lame server is chosen.
	- added test then when trust anchor cannot be primed (nodata), the
	  insecure mode from unbound works.
	- Fixup max queries per thread, any more are dropped.

22 October 2007: Wouter
	- added donotquerylocalhost config option. Can be turned off for
	  out test cases.
	- ISO C compat changes.
	- detect RA-no-AA lameness, as LAME.
	- DNSSEC-lameness detection, as LAME.
	  See notes in requirements.txt for choices made.
	- tests for lameness detection.
	- added all to make test target; need unbound for fwd tests.
	- testbound does not pollute /etc/unbound.

19 October 2007: Wouter
	- added configure (and its files) to svn, so that the trunk is easier
	  to use. ./configure, config.guess, config.sub, ltmain.sh,
	  and config.h.in.
	- added yacc/lex generated files, util/configlexer.c, 
	  util/configparser.c util/configparser.h, to svn. 
	- without lex no attempt to use it.
	- unsecure response validation collated into one block.
	- remove warning about const cast of cfgfile name.
	- outgoing-interfaces can be different from service interfaces.
	- ldns-src configure is done during unbound configure and
	  ldns-src make is done during unbound make, and so inherits the
	  make arguments from the unbound make invocation.
	- nicer error when libevent problem causes instant exit on signal.
	- read root hints from a root hint file (like BIND does).
	  
18 October 2007: Wouter
	- addresses are logged with errors.
	- fixup testcode fake event to remove pending before callback
	  since the callback may create new pending items.
	- tests updated because retries are now in iterator module.
	- ldns-testpkts code is checked for differences between unbound
	  and ldns by makedist.sh.
	- ldns trunk from today added in svn repo for fallback in case
	  no ldns is installed on the system.
	  make download_ldns refreshes the tarball with ldns svn trunk.
	- ldns-src.tar.gz is used if no ldns is found on the system, and
	  statically linked into unbound.
	- start of regional allocator code.
	- regional uses less memory and variables, simplified code.
	- remove of region-allocator.
	- alloc cache keeps a cache of recently released regional blocks,
	  up to a maximum.
	- make unit test cleanly free memory.

17 October 2007: Wouter
	- fixup another cycle detect and ns-addr timeout resolution bug.
	  This time by refusing delegations from the cache without addresses
	  when resolving a mandatory-glue nameserver-address for that zone.
	  We're going to have to ask a TLD server anyway; might as well be
	  the TLD server for this name. And this resolves a lot of cases where
	  the other nameserver names lead to cycles or are not available.
	- changed random generator from random(3) clone to arc4random wrapped
	  for thread safety. The random generator is initialised with
	  entropy from the system.
	- fix crash where failure to prime DNSKEY tried to print null pointer
	  in the log message.
	- removed some debug prints, only verb_algo (4) enables them.
	- fixup test; new random generator took new paths; such as one 
	  where no scripted answer was available.
	- mark insecure RRs as insecure.
	- fixup removal of nonsecure items from the additional.
	- reduced timeout values to more realistic, 376 msec (262 msec has
	  90% of roundtrip times, 512 msec has 99% of roundtrip times.)
	- server selection failover to next server after timeout (376 msec).

16 October 2007: Wouter
	- no malloc in log_hex.
	- assertions around system calls.
	- protect against gethostname without ending zero.
	- ntop output is null terminated by unbound.
	- pidfile content null termination
	- various snprintf use sizeof(stringbuf) instead of fixed constant.
	- changed loopdetect % 8 with & 0x7 since % can become negative for
	  weird negative input and particular interpretation of integer math.
	- dname_pkt_copy checks length of result, to protect result buffers.
	  prints an error, this should not happen. Bad strings should have
	  been rejected earlier in the program.
	- remove a size_t underflow from msgreply size func.

15 October 2007: Wouter
	- nicer warning.
	- fix IP6 TCP, wrong definition check. With test package.
	- fixup the fact that the query section was not compressed to,
	  the code was there but was called by value instead of by reference.
	  And test for the case, uses xxd and nc.
	- more portable ip6 check for sockaddr types.

8 October 2007: Wouter
	- --disable-rpath option in configure for 64bit systems with
	  several dynamic lib dirs.

7 October 2007: Wouter
	- fixup tests for no AD bit in non-DO queries.
	- test that makes sure AD bit is not set on non-DO query.

6 October 2007: Wouter
	- removed logfile open early. It did not have the proper permissions;
	  it was opened as root instead of the user. And we cannot change user
	  id yet, since chroot and bind ports need to be done.
	- callback checks for event callbacks done from mini_event. Because
	  of deletions cannot do this from netevent. This means when using
	  libevent the protection does not work on event-callbacks.
	- fixup too small reply (did not zero counts).
	- fixup reply no longer AD bit when query without DO bit.

5 October 2007: Wouter
	- function pointer whitelist.

4 October 2007: Wouter
	- overwrite sensitive random seed value after use.
	- switch to logfile very soon if not -d (console attached).
	- error messages do not reveal the trustanchor contents.
	- start work on function pointer whitelists.

3 October 2007: Wouter
	- fix for multiple empty nonterminals, after multiple DSes in the
	  chain of trust.
	- mesh checks if modules are looping, and stops them.
	- refetch with CNAMEd nameserver address regression test added.
	- fixup line count bug in testcode, so testbound prints correct line
	  number with parse errors.
	- unit test for multiple ENT case.
	- fix for cname out of validated unsec zone.
	- fixup nasty id=0 reuse. Also added assertions to detect its
	  return (the assertion catches in the existing test cases).

1 October 2007: Wouter
	- skip F77, CXX, objC tests in configure step.
	- fixup crash in refetch glue after a CNAME.
	  and protection against similar failures (with error print).

28 September 2007: Wouter
	- test case for unbound-checkconf, fixed so it also checks the
	  interface: statements.

26 September 2007: Wouter
	- SIGHUP will reopen the log file.
	- Option to log to syslog.
	- please lint, fixup tests (that went to syslog on open, oops).
	- config check program.

25 September 2007: Wouter
	- tests for NSEC3. Fixup bitmap checks for NSEC3.
	- positive ANY response needs to check if wildcard expansion, and
	  check that original data did not exist.
	- tests for NSEC3 that wrong use of OPTOUT is bad. For insecure
	  delegation, for abuse of child zone apex nsec3.
	- create 0.5 release tag.

24 September 2007: Wouter
	- do not make test programs by default.
	- But 'make test' will perform all of the tests.
	- Advertise builtin select libevent alternative when no libevent
	  is found.
	- signit can generate NSEC3 hashes, for generating tests.
	- multiple nsec3 parameters in message test.
	- too high nsec3 iterations becomes insecure test.

21 September 2007: Wouter
	- fixup empty_DS_name allocated in wrong region (port DEC Alpha).
	- fixup testcode lock safety (port FreeBSD).
	- removes subscript has type char warnings (port Solaris 9).
	- fixup of field with format type to int (port MacOS/X intel).
	- added test for infinite loop case in nonRD answer validation.
	  It was a more general problem, but hard to reproduce. When an
	  unsigned rrset is being validated and the key fetched, the DS
	  sequence is followed, but if the final name has no DS, then no
	  proof is possible - the signature has been stripped off.

20 September 2007: Wouter
	- fixup and test for NSEC wildcard with empty nonterminals. 
	- makedist.sh fixup for svn info.
	- acl features request in plan.
	- improved DS empty nonterminal handling.
	- compat with ANS nxdomain for empty nonterminals. Attempts the nodata
	  proof anyway, which succeeds in ANS failure case.
	- striplab protection in case it becomes -1.
	- plans for static and blacklist config.

19 September 2007: Wouter
	- comments about non-packed usage.
	- plan for overload support in 0.6.
	- added testbound tests for a failed resolution from the logs
	  and for failed prime when missing glue.
	- fixup so useless delegation points are not returned from the
	  cache. Also the safety belt is used if priming fails to complete.
	- fixup NSEC rdata not to be lowercased, bind compat.

18 September 2007: Wouter
	- wildcard nsec3 testcases, and fixup to get correct wildcard name.
	- validator prints subtype classification for debug.

17 September 2007: Wouter
	- NSEC3 hash cache unit test.
	- validator nsec3 nameerror test.

14 September 2007: Wouter
	- nsec3 nodata proof, nods proof, wildcard proof.
	- nsec3 support for cname chain ending in noerror or nodata.
	- validator calls nsec3 proof routines if no NSECs prove anything.
	- fixup iterator bug where it stored the answer to a cname under
	  the wrong qname into the cache. When prepending the cnames, the
	  qname has to be reset to the original qname.

13 September 2007: Wouter
	- nsec3 find matching and covering, ce proof, prove namerror msg.

12 September 2007: Wouter
	- fixup of manual page warnings, like for NSD bugreport.
	- nsec3 work, config, max iterations, filter, and hash cache. 

6 September 2007: Wouter
	- fixup to find libevent on mac port install.
	- fixup size_t vs unsigned portability in validator/sigcrypt.
	- please compiler on different platforms, for unreachable code.
	- val_nsec3 file.
	- pthread_rwlock type is optional, in case of old pthread libs.

5 September 2007: Wouter
	- cname, name error validator tests.
	- logging of qtype ANY works.
	- ANY type answers get RRSIG in answer section of replies (but not
	  in other sections, unless DO bit is on).
	- testbound can replay a TCP query (set MATCH TCP in the QUERY).
	- DS and noDS referral validation test.
	- if you configure many trust anchors, parent trust anchors can
	  securely deny existence of child trust anchors, if validated.
	- not all *.name NSECs are present because a wildcard was matched,
	  and *.name NSECs can prove nodata for empty nonterminals.
	  Also, for wildcard name NSECs, check they are not from the parent
	  zone (for wildcarded zone cuts), and check absence of CNAME bit,
	  for a nodata proof.
	- configure option for memory allocation debugging.
	- port configure option for memory allocation to solaris10.

4 September 2007: Wouter
	- fixup of Leakage warning when serviced queries processed multiple
	  callbacks for the same query from the same server.
	- testbound removes config file from /tmp on failed exit.
	- fixup for referral cleanup of the additional section.
	- tests for cname, referral validation.
	- neater testbound tpkg output.
	- DNAMEs no longer match their apex when synthesized from the cache.
	- find correct signer name for DNAME responses.
	- wildcarded DNAME test and fixup code to detect.
	- prepend NSEC and NSEC3 rrsets in the iterator while chasing CNAMEs.
	  So that wildcarded CNAMEs get their NSEC with them to the answer.
	- test for a CNAME to a DNAME to a CNAME to an answer, all from
	  different domains, for key fetching and signature checking of
	  CNAME'd messages.

3 September 2007: Wouter
	- Fixed error in iterator that would cause assertion failure in 
	  validator. CNAME to a NXDOMAIN response was collated into a response
	  with both a CNAME and the NXDOMAIN rcode. Added a test that the
	  rcode is changed to NOERROR (because of the CNAME).
	- timeout on tcp does not lead to spurious leakage detect.
	- account memory for name of lame zones, so that memory leakages does
	  not show lame cache growth as a leakage growth.
	- config setting for lameness cache expressed in bytes, instead of
	  number of entries.
	- tool too summarize allocations per code line.

31 August 2007: Wouter
	- can read bind trusted-keys { ... }; files, in a compatibility mode. 
	- iterator should not detach target queries that it still could need.
	  the protection against multiple outstanding queries is moved to a
	  current_query num check.
	- validator nodata, positive, referral tests.
	- dname print can print '*' wildcard.

30 August 2007: Wouter
	- fixup override date config option.
	- config options to control memory usage.
	- caught bad free of un-alloced data in worker_send error case.
	- memory accounting for key cache (trust anchors and temporary cache).
	- memory accounting fixup for outside network tcp pending waits.
	- memory accounting fixup for outside network tcp callbacks.
	- memory accounting for iterator fixed storage.
	- key cache size and slabs config options.
	- lib crypto cleanups at exit. 

29 August 2007: Wouter
	- test tool to sign rrsets for testing validator with.
	- added RSA and DSA test keys, public and private pairs, 512 bits.
	- default configuration is with validation enabled.
	  Only a trust-anchor needs to be configured for DNSSEC to work.
	- do not convert to DER for DSA signature verification.
	- validator replay test file, for a DS to DNSKEY DSA key prime and
	  positive response.

28 August 2007: Wouter
	- removed double use for udp buffers, that could fail,
	  instead performs a malloc to do the backup.
	- validator validates referral messages, by validating all the rrsets
	  and stores the rrsets in the cache. Further referral (nonRD queries)
	  replies are made from the rrset cache directly. Unless unchecked
	  rrsets are encountered, there are then validated.
	- enforce that signing is done by a parent domain (or same domain).
	- adjust TTL downwards if rrset TTL bigger than signature allows.
	- permissive mode feature, sets AD bit for secure, but bogus does
	  not give servfail (bogus is changed into indeterminate).
	- optimization of rrset verification. rr canonical sorting is reused,
	  for the same rrset. canonical rrset image in buffer is reused for
	  the same signature.
	- if the rrset is too big (64k exactly + large owner name) the
	  canonicalization routine will fail if it does not fit in buffer.
	- faster verification for large sigsets.
	- verb_detail mode reports validation failures, but not the entire
	  algorithm for validation. Key prime failures are reported as 
	  verb_ops level.

27 August 2007: Wouter
	- do not garble the edns if a cache answer fails.
	- answer norecursive from cache if possible.
	- honor clean_additional setting when returning secure non-recursive
	  referrals.
	- do not store referral in msg cache for nonRD queries.
	- store verification status in the rrset cache to speed up future
	  verification.
	- mark rrsets indeterminate and insecure if they are found to be so.
	  and store this in the cache.

24 August 2007: Wouter
	- message is bogus if unsecure authority rrsets are present.
	- val-clean-additional option, so you can turn it off.
	- move rrset verification out of the specific proof types into one
	  routine. This makes the proof routines prettier.
	- fixup cname handling in validator, cname-to-positive and cname-to-
	  nodata work.
	- Do not synthesize DNSKEY and DS responses from the rrset cache if
	  the rrset is from the additional section. Signatures may have
	  fallen off the packet, and cause validation failure.
	- more verbose signature date errors (with the date attached).
	- increased default infrastructure cache size. It is important for
	  performance, and 1000 entries are only 212k (or a 400 k total cache
	  size). To 10000 entries (for 2M entries, 4M cache size).

23 August 2007: Wouter
	- CNAME handling - move needs_validation to before val_new().
	  val_new() setups the chase-reply to be an edited copy of the msg.
	  new classification, and find signer can find for it. 
	  removal of unsigned crap from additional, and query restart for
	  cname.
	- refuse to follow wildcarded DNAMEs when validating.
	  But you can query for qtype ANY, or qtype DNAME and validate that.

22 August 2007: Wouter
	- bogus TTL.
	- review - use val_error().

21 August 2007: Wouter
	- ANY response validation.
	- store security status in cache.
	- check cache security status and either send the query to be
	  validated, return the query to client, or send servfail to client.
	  Sets AD bit on validated replies.
	- do not examine security status on an error reply in mesh_done.
	- construct DS, DNSKEY messages from rrset cache.
	- manual page entry for override-date.

20 August 2007: Wouter
	- validate and positive validation, positive wildcard NSEC validation.
	- nodata validation, nxdomain validation.

18 August 2007: Wouter
	- process DNSKEY response in FINDKEY state.

17 August 2007: Wouter
	- work on DS2KE routine.
	- val_nsec.c for validator NSEC proofs.
	- unit test for NSEC bitmap reading.
	- dname iswild and canonical_compare with unit tests.

16 August 2007: Wouter
	- DS sig unit test.
	- latest release libevent 1.3c and 1.3d have threading fixed.
	- key entry fixup data pointer and ttl absolute.
	- This makes a key-prime succeed in validator, with DS or DNSKEY as
	  trust-anchor.
	- fixup canonical compare byfield routine, fix bug and also neater.
	- fixed iterator response type classification for queries of type
	  ANY and NS.
	  dig ANY gives sometimes NS rrset in AN and NS section, and parser
	  removes the NS section duplicate. dig NS gives sometimes the NS
	  in the answer section, as referral.
	- validator FINDKEY state.

15 August 2007: Wouter
	- crypto calls to verify signatures.
	- unit test for rrsig verification.

14 August 2007: Wouter
	- default outgoing ports changed to avoid port 2049 by default.
	  This port is widely blocked by firewalls.
	- count infra lameness cache in memory size.
	- accounting of memory improved
	- outbound entries are allocated in the query region they are for.
	- extensive debugging for memory allocations.
	- --enable-lock-checks can be used to enable lock checking.
	- protect undefs in config.h from autoheaders ministrations.
	- print all received udp packets. log hex will print on multiple
	  lines if needed.
	- fixed error in parser with backwards rrsig references.
	- mark cycle targets for iterator did not have CD flag so failed
	  its task.

13 August 2007: Wouter
	- fixup makefile, if lexer is missing give nice error and do not
	  mess up the dependencies.
	- canonical compare routine updated.
	- canonical hinfo compare.
	- printout list of the queries that the mesh is working on.

10 August 2007: Wouter
	- malloc and free overrides that track total allocation and frees.
	  for memory debugging.
	- work on canonical sort.

9 August 2007: Wouter
	- canonicalization, signature checks
	- dname signature label count and unit test.
	- added debug heap size print to memory printout.
	- typo fixup in worker.c
	- -R needed on solaris.
	- validator override option for date check testing.

8 August 2007: Wouter
	- ldns _raw routines created (in ldns trunk).
	- sigcrypt DS digest routines
	- val_utils uses sigcrypt to perform signature cryptography.
	- sigcrypt keyset processing

7 August 2007: Wouter
	- security status type.
	- security status is copied when rdata is equal for rrsets.
	- rrset id is updated to invalidate all the message cache entries
	  that refer to NSEC, NSEC3, DNAME rrsets that have changed.
	- val_util work
	- val_sigcrypt file for validator signature checks.

6 August 2007: Wouter
	- key cache for validator.
	- moved isroot and dellabel to own dname routines, with unit test.

3 August 2007: Wouter
	- replanning.
	- scrubber check section of lame NS set.
	- trust anchors can be in config file or read from zone file,
	  DS and DNSKEY entries.
	- unit test trust anchor storage.
	- trust anchors converted to packed rrsets.
	- key entry definition.

2 August 2007: Wouter
	- configure change for latest libevent trunk version (needs -lrt).
	- query_done and walk_supers are moved out of module interface.
	- fixup delegation point duplicates.
	- fixup iterator scrubber; lame NS set is let through the scrubber
	  so that the classification is lame.
	- validator module exists, and does nothing but pass through,
	  with calling of next module and return.
	- validator work.

1 August 2007: Wouter
	- set version to 0.5
	- module work for module to module interconnections.
	- config of modules.
	- detect cycle takes flags.

31 July 2007: Wouter
	- updated plan
	- release 0.4 tag.

30 July 2007: Wouter
	- changed random state init, so that sequential process IDs are not
	  cancelled out by sequential thread-ids in the random number seed.
	- the fwd_three test, which sends three queries to unbound, and 
	  unbound is kept waiting by ldns-testns for 3 seconds, failed
	  because the retry timeout for default by unbound is 3 seconds too,
	  it would hit that timeout and fail the test. Changed so that unbound
	  is kept waiting for 2 seconds instead.

27 July 2007: Wouter
	- removed useless -C debug option. It did not work.
	- text edit of documentation.
	- added doc/CREDITS file, referred to by the manpages.
	- updated planning.

26 July 2007: Wouter
	- cycle detection, for query state dependencies. Will attempt to
	  circumvent the cycle, but if no other targets available fails.
	- unit test for AXFR, IXFR response.
	- test for cycle detection.

25 July 2007: Wouter
	- testbound read ADDRESS and check it.
	- test for version.bind and friends.
	- test for iterator chaining through several referrals.
	- test and fixup for refetch for glue. Refetch fails if glue
	  is still not provided.

24 July 2007: Wouter
	- Example section in config manual.
	- Addr stored for range and moment in replay.

20 July 2007: Wouter
	- Check CNAME chain before returning cache entry with CNAMEs.
	- Option harden-glue, default is on. It will discard out of zone
	  data. If disabled, performance is faster, but spoofing attempts
	  become a possibility. Note that still normalize scrubbing is done,
	  and that the potentially spoofed data is used for infrastructure
	  and not returned to the client.
	- if glue times out, refetch by asking parent of delegation again.
	  Much like asking for DS at the parent side.
	- TODO items from forgery-resilience draft.
	  and on memory handling improvements.
	- renamed module_event_timeout to module_event_noreply.
	- memory reporting code; reports on memory usage after handling
	  a network packet (not on cache replies).

19 July 2007: Wouter
	- shuffle NS selection when getting nameserver target addresses.
	- fixup of deadlock warnings, yield cpu in checklock code so that
	  freebsd scheduler selects correct process to run.
	- added identity and version config options and replies.
	- store cname messages complete answers.

18 July 2007: Wouter
	- do not query addresses, 127.0.0.1, and ::1 by default.

17 July 2007: Wouter
	- forward zone options in config file.
	- forward per zone in iterator. takes precedence over stubs.
	- fixup commithooks.
	- removed forward-to and forward-to-port features, subsumed by
	  new forward zones.
	- fix parser to handle absent server: clause.
	- change untrusted rrset test to account for scrubber that is now
	  applied during the test (which removes the poison, by the way).
	- feature, addresses can be specified with @portnumber, like nsd.conf.
	- test config files changed over to new forwarder syntax.

27 June 2007: Wouter
	- delete of mesh does a postorder traverse of the tree.
	- found and fixed a memory leak. For TTL=0 messages, that would
	  not be cached, instead the msg-replyinfo structure was leaked.
	- changed server selection so it will filter out hosts that are
	  unresponsive. This is defined as a host with the maximum rto value.
	  This means that unbound tried the host for retries up to 120 secs.
	  The rto value will time out after host-ttl seconds from the cache.
	  This keeps such unresolvable queries from taking up resources.
	- utility for keeping histogram.

26 June 2007: Wouter
	- mesh is called by worker, and iterator uses it.
	  This removes the hierarchical code.
	  QueryTargets state and Finished state are merged for iterator.
	- forwarder mode no longer sets AA bit on first reply.
	- rcode in walk_supers is not needed.

25 June 2007: Wouter
	- more mesh work.
	- error encode routine for ease.

22 June 2007: Wouter
	- removed unused _node iterator value from rbtree_t. Takes up space.
	- iterator can handle querytargets state without a delegation point
	  set, so that a priming(stub) subquery error can be handled.
	- iterator stores if it is priming or not.
	- log_query_info() neater logging.
	- changed iterator so that it does not alter module_qstate.qinfo
	  but keeps a chase query info. Also query_flags are not altered,
	  the iterator uses chase_flags.
	- fixup crash in case no ports for the family exist.

21 June 2007: Wouter
	- Fixup secondary buffer in case of error callback.
	- cleanup slumber list of runnable states.
	- module_subreq_depth fails to work in slumber list.
	- fixup query release for cached results to sub targets.
	- neater error for tcp connection failure, shows addr in verbose.
	- rbtree_init so that it can be used with preallocated memory.

20 June 2007: Wouter
	- new -C option to enable coredumps after forking away.
	- doc update.
	- fixup CNAME generation by scrubber, and memory allocation of it.
	- fixup deletion of serviced queries when all callbacks delete too.
	- set num target queries to 0 when you move them to slumber list.
	- typo in check caused subquery errors to be ignored, fixed.
	- make lint happy about rlim_t.
	- freeup of modules after freeup of module-states.
	- duplicate replies work, this uses secondary udp buffer in outnet.

19 June 2007: Wouter
	- nicer layout in stats.c, review 0.3 change.
	- spelling improvement, review 0.3 change.
	- uncapped timeout for server selection, so that very fast or slow
	  servers will stand out from the rest.
	- target-fetch-policy: "3 2 1 0 0" config setting.
	- fixup queries answered without RD bit (for root prime results).
	- refuse AXFR and IXFR requests.
	- fixup RD flag in error reply from iterator. fixup RA flag from
	  worker error reply.
	- fixup encoding of very short edns buffer sizes, now sets TC bit.
	- config options harden-short-bufsize and harden-large-queries.

18 June 2007: Wouter
	- same, move subqueries to slumber list when first has resolved.
	- fixup last fix for duplicate callbacks.
	- another offbyone in targetcounter. Also in Java prototype by the way.

15 June 2007: Wouter
	- if a query asks to be notified of the same serviced query result
	  multiple times, this will succeed. Only one callback will happen;
	  multiple outbound-list entries result (but the double cleanup of it
	  will not matter).
	- when iterator moves on due to CNAME or referral, it will remove
	  the subqueries (for other targets). These are put on the slumber
	  list.
	- state module wait subq is OK with no new subqs, an old one may have
	  stopped, with an error, and it is still waiting for other ones.
	- if a query loops, halt entire query (easy way to clean up properly).

14 June 2007: Wouter
	- num query targets was > 0 , not >= 0 compared, so that fetch
	  policy of 0 did nothing.

13 June 2007: Wouter
	- debug option: configure --enable-static-exe for compile where
	  ldns and libevent are linked statically. Default is off.
	- make install and make uninstall. Works with static-exe and without.
	  installation of unbound binary and manual pages.
	- alignment problem fix on solaris 64.
	- fixup address in case of TCP error.

12 June 2007: Wouter
	- num target queries was set to 0 at a bad time. Default it to 0 and
	  increase as target queries are done.
	- synthesize CNAME and DNAME responses from the cache.
	- Updated doxygen config for doxygen 1.5.
	- aclocal newer version.
	- doxygen 1.5 fixes for comments (for the strict check on docs).

11 June 2007: Wouter
	- replies on TCP queries have the address field set in replyinfo,
	  for serviced queries, because the initiator does not know that
	  a TCP fallback has occured.
	- omit DNSSEC types from nonDO replies, except if qtype is ANY or
	  if qtype directly queries for the type (and then only show that
	  'unknown type' in the answer section).
	- fixed message parsing where rrsigs on their own would be put
	  in the signature list over the rrsig type.

7 June 2007: Wouter
	- fixup error in double linked list insertion for subqueries and
	  for outbound list of serviced queries for iterator module.
	- nicer printout of outgoing port selection. 
	- fixup cname target readout.
	- nicer debug output.
	- fixup rrset counts when prepending CNAMEs to the answer.
	- fixup rrset TTL for prepended CNAMEs.
	- process better check for looping modules, and which submodule to
	  run next.
	- subreq insertion code fixup for slumber list.
	- VERB_DETAIL, verbosity: 2 level gives short but readable output.
	  VERB_ALGO, verbosity: 3 gives extensive output.
	- fixup RA bit in cached replies.
	- fixup CNAME responses from the cache no longer partial response.
	- error in network send handled without leakage.
	- enable ip6 from config, and try ip6 addresses if available,
	  if ip6 is not connected, skips to next server.

5 June 2007: Wouter
	- iterator state finished.
	- subrequests without parent store in cache and stop.
	- worker slumber list for ongoing promiscuous queries.
	- subrequest error handling.
	- priming failure returns SERVFAIL.
	- priming gives LAME result, returns SERVFAIL.
	- debug routine to print dns_msg as handled by iterator.
	- memleak in config file stubs fixup.
	- more small bugs, in scrubber, query compare no ID for lookup,
	  in dname validation for NS targets.
	- sets entry.key for new special allocs.
	- lognametypeclass can display unknown types and classes.

4 June 2007: Wouter
	- random selection of equally preferred nameserver targets.
	- reply info copy routine. Reuses existing code.
	- cache lameness in response handling.
	- do not touch qstate after worker_process_query because it may have
	  been deleted by that routine.
	- Prime response state.
	- Process target response state.
	- some memcmp changed to dname_compare for case preservation.

1 June 2007: Wouter
	- normalize incoming messages. Like unbound-java, with CNAME chain
	  checked, DNAME checked, CNAME's synthesized, glue checked.
	- sanitize incoming messages.
	- split msgreply encode functions into own file msgencode.c.
	- msg_parse to queryinfo/replyinfo conversion more versatile.
	- process_response, classify response, delegpt_from_message. 

31 May 2007: Wouter
	- querytargets state.
	- dname_subdomain_c() routine.
	- server selection, based on RTT. ip6 is filtered out if not available,
	  and lameness is checked too.
	- delegation point copy routine.

30 May 2007: Wouter
	- removed FLAG_CD from message and rrset caches. This was useful for
	  an agnostic forwarder, but not for a sophisticated (trust value per
	  rrset enabled) cache.
	- iterator response typing.
	- iterator cname handle.
	- iterator prime start.
	- subquery work.
	- processInitRequest and processInitRequest2.
	- cache synthesizes referral messages, with DS and NSEC.
	- processInitRequest3.
	- if a request creates multiple subrequests these are all activated.

29 May 2007: Wouter
	- routines to lock and unlock array of rrsets moved to cache/rrset.
	- lookup message from msg cache (and copy to region).
	- fixed cast error in dns msg lookup.
	- message with duplicate rrset does not increase its TTLs twice.
	- 'qnamesize' changed to 'qname_len' for similar naming scheme.

25 May 2007: Wouter
	- Acknowledge use of unbound-java code in iterator. Nicer readme.
	- services/cache/dns.c DNS Cache. Hybrid cache uses msgcache and
	  rrset cache from module environment.
	- packed rrset key has type and class as easily accessible struct
	  members. They are still kept in network format for fast msg encode.
	- dns cache find_delegation routine.
	- iterator main functions setup.
	- dns cache lookup setup.

24 May 2007: Wouter
	- small changes to prepare for subqueries.
	- iterator forwarder feature separated out.
	- iterator hints stub code, config file stub code, so that first
	  testing can proceed locally.
	- replay tests now have config option to enable forwarding mode.

23 May 2007: Wouter
	- outside network does precise timers for roundtrip estimates for rtt
	  and for setting timeout for UDP. Pending_udp takes milliseconds.
	- cleaner iterator sockaddr conversion of forwarder address.
	- iterator/iter_utils and iter_delegpt setup.
	- root hints.

22 May 2007: Wouter
	- outbound query list for modules and support to callback with the
	  outbound entry to the module.
	- testbound support for new serviced queries.
	- test for retry to TCP cannot use testbound any longer.
	- testns test for EDNS fallback, test for TCP fallback already exists.
	- fixes for no-locking compile.
	- mini_event timer precision and fix for change in timeouts during
	  timeout callback. Fix for fwd_three tests, performed nonexit query.

21 May 2007: Wouter
	- small comment on hash table locking.
	- outside network serviced queries, contain edns and tcp fallback,
	  and udp retries and rtt timing.

16 May 2007: Wouter
	- lruhash_touch() would cause locking order problems. Fixup in 
	  lock-verify in case locking cycle is found.
	- services/cache/rrset.c for rrset cache code.
	- special rrset_cache LRU updating function that uses the rrset id.
	- no dependencies calculation when make clean is called.
	- config settings for infra cache.
	- daemon code slightly cleaner, only creates caches once.

15 May 2007: Wouter
	- host cache code.
	- unit test for host cache.

14 May 2007: Wouter
	- Port to OS/X and Dec Alpha. Printf format and alignment fixes.
	- extensive lock debug report on join timeout.
	- proper RTT calculation, in utility code.
	- setup of services/cache/infra, host cache.

11 May 2007: Wouter
	- iterator/iterator.c module.
	- fixup to pass reply_info in testcode and in netevent.

10 May 2007: Wouter
	- created release-0.3 svn tag.
	- util/module.h
	- fixed compression - no longer compresses root name.

9 May 2007: Wouter
	- outside network cleans up waiting tcp queries on exit.
	- fallback to TCP.
	- testbound replay with retry in TCP mode.
	- tpkg test for retry in TCP mode, against ldns-testns server.
	- daemon checks max number of open files and complains if not enough.
	- test where data expires in the cache.
	- compiletests: fixed empty body ifstatements in alloc.c, in case
	  locks are disabled.

8 May 2007: Wouter
	- outgoing network keeps list of available tcp buffers for outgoing 
	  tcp queries.
	- outgoing-num-tcp config option.
	- outgoing network keeps waiting list of queries waiting for buffer.
	- netevent supports outgoing tcp commpoints, nonblocking connects.

7 May 2007: Wouter
	- EDNS read from query, used to make reply smaller.
	- advertised edns value constants.
	- EDNS BADVERS response, if asked for too high edns version.
	- EDNS extended error responses once the EDNS record from the query
	  has successfully been parsed.

4 May 2007: Wouter
	- msgreply sizefunc is more accurate.
	- config settings for rrset cache size and slabs.
	- hashtable insert takes argument so that a thread can use its own
	  alloc cache to store released keys.
	- alloc cache special_release() locks if necessary.
	- rrset trustworthiness type added.
	- thread keeps a scratchpad region for handling messages.
	- writev used in netevent to write tcp length and data after another.
	  This saves a roundtrip on tcp replies.
	- test for one rrset updated in the cache.
	- test for one rrset which is not updated, as it is not deemed
	  trustworthy enough.
	- test for TTL refreshed in rrset.

3 May 2007: Wouter
	- fill refs. Use new parse and encode to answer queries.
	- stores rrsets in cache.
	- uses new msgreply format in cache.

2 May 2007: Wouter
	- dname unit tests in own file and spread out neatly in functions.
	- more dname unit tests.
	- message encoding creates truncated TC flagged messages if they do 
	  not fit, and will leave out (whole)rrsets from additional if needed.

1 May 2007: Wouter
	- decompress query section, extremely lenient acceptance.
	  But only for answers from other servers, not for plain queries.
	- compression and decompression test cases.
	- some stats added.
	- example.conf interface: line is changed from 127.0.0.1 which leads
	  to problems if used (restricting communication to the localhost),
	  to a documentation and test address.

27 April 2007: Wouter
	- removed iov usage, it is not good for dns message encoding.
	- owner name compression more optimal.
	- rrsig owner name compression.
	- rdata domain name compression.

26 April 2007: Wouter
	- floating point exception fix in lock-verify.
	- lint uses make dependency
	- fixup lint in dname owner domain name compression code.
	- define for offset range that can be compressed to.

25 April 2007: Wouter
	- prettier code; parse_rrset->type kept in host byte order.
	- datatype used for hashvalue of converted rrsig structure.
	- unit test compares edns section data too.

24 April 2007: Wouter
	- ttl per RR, for RRSIG rrsets and others.
	- dname_print debug function.
	- if type is not known, size calc will skip DNAME decompression.
	- RRSIG parsing and storing and putting in messages.
	- dnssec enabled unit tests (from nlnetlabs.nl and se queries).
	- EDNS extraction routine.

20 April 2007: Wouter
	- code comes through all of the unit tests now.
	- disabled warning about spurious extra data.
	- documented the RRSIG parse plan in msgparse.h.
	- rrsig reading and outputting.

19 April 2007: Wouter
	- fix unit test to actually to tests.
	- fix write iov helper, and fakevent code.
	- extra builtin testcase (small packet).
	- ttl converted to network format in packets.
	- flags converted correctly
	- rdatalen off by 2 error fixup.
	- uses less iov space for header.

18 April 2007: Wouter
	- review of msgparse code.
	- smaller test cases.

17 April 2007: Wouter
	- copy and decompress dnames.
	- store calculated hash value too.
	- routine to create message out of stored information.
	- util/data/msgparse.c for message parsing code.
	- unit test, and first fixes because of test.
		* forgot rrset_count addition.
		* did & of ptr on stack for memory position calculation.
		* dname_pkt_copy forgot to read next label length.
	- test from file and fixes
		* double frees fixed in error conditions.
		* types with less than full rdata allowed by parser.
		  Some dynamic update packets seem to use it.

16 April 2007: Wouter
	- following a small change in LDNS, parsing code calculates the
	  memory size to allocate for rrs.
	- code to handle ID creation.

13 April 2007: Wouter
	- parse routines. Code that parses rrsets, rrs.

12 April 2007: Wouter
	- dname compare routine that preserves case, with unit tests.
	
11 April 2007: Wouter
	- parse work - dname packet parse, msgparse, querysection parse,
	  start of sectionparse.

10 April 2007: Wouter
	- Improved alignment of reply_info packet, nice for 32 and 64 bit.
	- Put RRset counts in reply_info, because the number of RRs can change
	  due to RRset updates.
	- import of region-allocator code from nsd.
	- set alloc special type to ub_packed_rrset_key.
	  Uses lruhash entry overflow chain next pointer in alloc cache.
	- doxygen documentation for region-allocator.
	- setup for parse scratch data.

5 April 2007: Wouter
	- discussed packed rrset with Jelte.

4 April 2007: Wouter
	- moved to version 0.3.
	- added util/data/dname.c
	- layout of memory for rrsets.

3 April 2007: Wouter
	- detect sign of msghdr.msg_iovlen so that the cast to that type
	  in netevent (which is there to please lint) can be correct.
	  The type on several OSes ranges from int, int32, uint32, size_t.
	  Detects unsigned or signed using math trick.
	- constants for DNS flags. 
	- compilation without locks fixup.
	- removed include of unportable header from lookup3.c.
	- more portable use of struct msghdr.
	- casts for printf warning portability.
	- tweaks to tests to port them to the testbed.
	- 0.2 tag created.

2 April 2007: Wouter
	- check sizes of udp received messages, not too short.
	- review changes. Some memmoves can be memcpys: 4byte aligned.
	  set id correctly on cached answers. 
	- review changes msgreply.c, memleak on error condition. AA flag
	  clear on cached reply. Lowercase queries on hashing.
	  unit test on lowercasing. Test AA bit not set on cached reply.
	  Note that no TTLs are managed.

29 March 2007: Wouter
	- writev or sendmsg used when answering from cache.
	  This avoids a copy of the data.
	- do not do useless byteswap on query id. Store reply flags in uint16
	  for easier access (and no repeated byteswapping).
	- reviewed code.
	- configure detects and config.h includes sys/uio.h for writev decl.

28 March 2007: Wouter
	- new config option: num-queries-per-thread.
	- added tpkg test for answering three queries at the same time
	  using one thread (from the query service list).

27 March 2007: Wouter
	- added test for cache and not cached answers, in testbound replays.
	- testbound can give config file and commandline options from the
	  replay file to unbound.
	- created test that checks if items drop out of the cache.
	- added word 'partitioned hash table' to documentation on slab hash.
	  A slab hash is a partitioned hash table.
	- worker can handle multiple queries at a time.

26 March 2007: Wouter
	- config settings for slab hash message cache.
	- test for cached answer.
	- Fixup deleting fake answer from testbound list.

23 March 2007: Wouter
	- review of yesterday's commits.
	- covered up memory leak of the entry locks.
	- answers from the cache correctly. Copies flags correctly.
	- sanity check for incoming query replies.
	- slabbed hash table. Much nicer contention, need dual cpu to see.

22 March 2007: Wouter
	- AIX configure check.
	- lock-verify can handle references to locks that are created
	  in files it has not yet read in.
	- threaded hash table test. 
	- unit test runs lock-verify afterwards and checks result.
	- need writelock to update data on hash_insert.
	- message cache code, msgreply code.

21 March 2007: Wouter
	- unit test of hash table, fixup locking problem in table_grow().
	- fixup accounting of sizes for removing items from hashtable.
	- unit test for hash table, single threaded test of integrity.
	- lock-verify reports errors nicely. More quiet in operation.

16 March 2007: Wouter
	- lock-verifier, checks consistent order of locking.

14 March 2007: Wouter
	- hash table insert (and subroutines) and lookup implemented.
	- hash table remove.
	- unit tests for hash internal bin, lru functions.

13 March 2007: Wouter
	- lock_unprotect in checklocks.
	- util/storage/lruhash.h for LRU hash table structure.

12 March 2007: Wouter
	- configure.ac moved to 0.2.
	- query_info and replymsg util/data structure.

9 March 2007: Wouter
	- added rwlock writelock checking.
	  So it will keep track of the writelock, and readlocks are enforced
	  to not change protected memory areas.
	- log_hex function to dump hex strings to the logfile.
	- checklocks zeroes its destroyed lock after checking memory areas.
	- unit test for alloc.
	- identifier for union in checklocks to please older compilers.
	- created 0.1 tag.

8 March 2007: Wouter
	- Reviewed checklock code.

7 March 2007: Wouter
	- created a wrapper around thread calls that performs some basic
	  checking for data race and deadlock, and basic performance 
	  contention measurement.

6 March 2007: Wouter
	- Testbed works with threading (different machines, different options).
	- alloc work, does the special type.

2 March 2007: Wouter
	- do not compile fork funcs unless needed. Otherwise will give
	  type errors as their typedefs have not been enabled.
	- log shows thread numbers much more nicely (and portably).
	- even on systems with nonthreadsafe libevent signal handling,
	  unbound will exit if given a signal.
	  Reloads will not work, and exit is not graceful.
	- start of alloc framework layout.

1 March 2007: Wouter
	- Signals, libevent and threads work well, with libevent patch and
	  changes to code (close after event_del).
	- set ipc pipes nonblocking.

27 February 2007: Wouter
	- ub_thread_join portable definition.
	- forking is used if no threading is available.
	  Tested, it works, since pipes work across processes as well.
	  Thread_join is replaced with waitpid. 
	- During reloads the daemon will temporarily handle signals,
	  so that they do not result in problems.
	- Also randomize the outgoing port range for tests.
	- If query list is full, will stop selecting listening ports for read.
	  This makes all threads service incoming requests, instead of one.
	  No memory is leaking during reloads, service of queries, etc.
	- test that uses ldns-testns -f to test threading. Have to answer
	  three queries at the same time.
	- with verbose=0 operates quietly.

26 February 2007: Wouter
	- ub_random code used to select ID and port.
	- log code prints thread id.
	- unbound can thread itself, with reload(HUP) and quit working
	  correctly.
	- don't open pipes for #0, doesn't need it.
	- listens to SIGTERM, SIGQUIT, SIGINT (all quit) and SIGHUP (reload).

23 February 2007: Wouter
	- Can do reloads on sigHUP. Everything is stopped, and freed,
	  except the listening ports. Then the config file is reread.
	  And everything is started again (and listening ports if needed).
	- Ports for queries are shared.
	- config file added interface:, chroot: and username:.
	- config file: directory, logfile, pidfile. And they work too.
	- will daemonize by default now. Use -d to stay in the foreground.
	- got BSD random[256 state] code, made it threadsafe. util/random.

22 February 2007: Wouter
	- Have a config file. Removed commandline options, moved to config.
	- tests use config file.

21 February 2007: Wouter
	- put -c option in man page.
	- minievent fd array capped by FD_SETSIZE.

20 February 2007: Wouter
	- Added locks code and pthread spinlock detection.
	- can use no locks, or solaris native thread library.
	- added yacc and lex configure, and config file parsing code.
	  also makedist.sh, and manpage.
	- put include errno.h in config.h

19 February 2007: Wouter
	- Created 0.0 svn tag.
	- added acx_pthread.m4 autoconf check for pthreads from 
	  the autoconf archive. It is GPL-with-autoconf-exception Licensed.
	  You can specify --with-pthreads, or --without-pthreads to configure.

16 February 2007: Wouter
	- Updated testbed script, works better by using make on remote end.
	- removed check decls, we can compile without them.
	- makefile supports LIBOBJ replacements.
	- docs checks ignore compat code.
	- added util/mini-event.c and .h, a select based alternative used with
	  ./configure --with-libevent=no
	  It is limited to 1024 file descriptors, and has less features.
	- will not create ip6 sockets if ip6 not on the machine.

15 February 2007: Wouter
	- port to FreeBSD 4.11 Dec Alpha. Also works on Solaris 10 sparc64,
	  Solaris 9, FreeBSD 6, Linux i386 and OSX powerpc.
	- malloc rndstate, so that it is aligned for access.
	- fixed rbtree cleanup with postorder traverse.
	- fixed pending messages are deleted when handled.
	- You can control verbosity; default is not verbose, every -v
	  adds more verbosity.

14 February 2007: Wouter
	- Included configure.ac changes from ldns.
	- detect (some) headers before the standards check.
	- do not use isblank to test c99, since its not available on solaris9.
	- review of testcode.
		* entries in a RANGE are no longer reversed.
		* print name of file with replay entry parse errors.
	- port to OSX: cast to int for some prints of sizet.
	- Makefile copies ldnstestpkts.c before doing dependencies on it.

13 February 2007: Wouter
	- work on fake events, first fwd replay works.
	- events can do timeouts and errors on queries to servers.
	- test package that runs replay scenarios.

12 February 2007: Wouter
	- work on fake events.

9 February 2007: Wouter
	- replay file reading.
	- fake event setup, it creates fake structures, and teardowns,
	  added signal callbacks to reply to be able to fake those,
	  and main structure of event replay routines.

8 February 2007: Wouter
	- added tcp test.
	- replay storage.
	- testcode/fake_event work.

7 February 2007: Wouter
	- return answer with the same ID as query was sent with.
	- created udp forwarder test. I've done some effort to make it perform
	  quickly. After servers are created, no big sleep statements but
	  it checks the logfiles to see if servers have come up. Takes 0.14s.
	- set addrlen value when calling recvfrom.
	- comparison of addrs more portable.
	- LIBEVENT option for testbed to set libevent directory.
	- work on tcp input.

6 February 2007: Wouter
	- reviewed code and improved in places.

5 February 2007: Wouter
	- Picked up stdc99 and other define tests from ldns. Improved
	  POSIX define test to include getaddrinfo.
	- defined constants for netevent callback error code.
	- unit test for strisip6.

2 February 2007: Wouter
	- Created udp4 and udp6 port arrays to provide service for both
	  address families.
	- uses IPV6_USE_MIN_MTU for udp6 ,IPV6_V6ONLY to make ip6 sockets.
	- listens on both ip4 and ip6 ports to provide correct return address.
	- worker fwder address filled correctly.
	- fixup timer code.
	- forwards udp queries and sends answer.

1 February 2007: Wouter
	- outside network more UDP work.
	- moved * closer to type.
	- comm_timer object and events.

31 January 2007: Wouter
	- Added makedist.sh script to make release tarball.
	- Removed listen callback layer, did not add anything.
	- Added UDP recv to netevent, worker callback for udp.
	- netevent communication reply storage structure.
	- minimal query header sanity checking for worker.
	- copied over rbtree implementation from NSD (BSD licensed too).
	- outgoing network query service work.

30 January 2007: Wouter
	- links in example/ldns-testpkts.c and .h for premade packet support.
	- added callback argument to listen_dnsport and daemon/worker.

29 January 2007: Wouter
	- unbound.8 a short manpage.

26 January 2007: Wouter
	- fixed memleak.
	- make lint works on BSD and Linux (openssl defines).
	- make tags works.
	- testbound program start.

25 January 2007: Wouter
	- fixed lint so it may work on BSD.
	- put license into header of every file.
	- created verbosity flag.
	- fixed libevent configure flag.
	- detects event_base_free() in new libevent 1.2 version.
	- getopt in daemon. fatal_exit() and verbose() logging funcs.
	- created log_assert, that throws assertions to the logfile.
	- listen_dnsport service. Binds ports.

24  January 2007: Wouter
	- cleaned up configure.ac.

23  January 2007: Wouter
	- added libevent to configure to link with.
	- util/netevent setup work.
	- configure searches for libevent.
	- search for libs at end of configure (when other headers and types
	  have been found).
	- doxygen works with ATTR_UNUSED().
	- util/netevent implementation.

22  January 2007: Wouter
	- Designed header file for network communication.

16  January 2007: Wouter
	- added readme.svn and readme.tests.

4 January 2007: Wouter
	- Testbed script (run on multiple platforms the test set).
	  Works on Sunos9, Sunos10, FreeBSD 6.1, Fedora core 5.
	- added unit test tpkg.

3 January 2007: Wouter
	- committed first set of files into subversion repository.
	  svn co svn+ssh://unbound.net/svn/unbound
	  You need a ssh login.  There is no https access yet.
	- Added LICENSE, the BSD license.
	- Added doc/README with compile help.
	- main program stub and quiet makefile.
	- minimal logging service (to stderr).
	- added postcommit hook that serves emails.
	- added first test 00-lint. postcommit also checks if build succeeds.
	- 01-doc: doxygen doc target added for html docs. And stringent test
	  on documented files, functions and parameters.

15 December 2006: Wouter
	- Created Makefile.in and configure.ac.<|MERGE_RESOLUTION|>--- conflicted
+++ resolved
@@ -1,14 +1,12 @@
-<<<<<<< HEAD
 13 December 2022: George
 	- Expose 'statistics-inhibit-zero' as a configuration option; the
 	  default value retains Unbound's behavior.
 	- Expose 'max-sent-count' as a configuration option; the
 	  default value retains Unbound's behavior.
-=======
+
 13 December 2022: Wouter
 	- Merge #808: Wrap Makefile script's directory variables in quotes.
 	- Fix to wrap Makefile scripts directory in quotes for uninstall.
->>>>>>> 1a2e6aab
 
 1 December 2022: Wouter
 	- Fix #773: When used with systemd-networkd, unbound does not start
