.TH "unbound.conf" "5" "@date@" "NLnet Labs" "unbound @version@"
.\"
.\" unbound.conf.5 -- unbound.conf manual
.\"
.\" Copyright (c) 2007, NLnet Labs. All rights reserved.
.\"
.\" See LICENSE for the license.
.\"
.\"
.SH "NAME"
.B unbound.conf
\- Unbound configuration file.
.SH "SYNOPSIS"
.B unbound.conf
.SH "DESCRIPTION"
.B unbound.conf
is used to configure
\fIunbound\fR(8).
The file format has attributes and values. Some attributes have attributes
inside them.
The notation is: attribute: value.
.P
Comments start with # and last to the end of line. Empty lines are
ignored as is whitespace at the beginning of a line.
.P
The utility
\fIunbound\-checkconf\fR(8)
can be used to check unbound.conf prior to usage.
.SH "EXAMPLE"
An example config file is shown below. Copy this to /etc/unbound/unbound.conf
and start the server with:
.P
.nf
	$ unbound \-c /etc/unbound/unbound.conf
.fi
.P
Most settings are the defaults. Stop the server with:
.P
.nf
	$ kill `cat /etc/unbound/unbound.pid`
.fi
.P
Below is a minimal config file. The source distribution contains an extensive
example.conf file with all the options.
.P
.nf
# unbound.conf(5) config file for unbound(8).
server:
	directory: "/etc/unbound"
	username: unbound
	# make sure unbound can access entropy from inside the chroot.
	# e.g. on linux the use these commands (on BSD, devfs(8) is used):
	#      mount \-\-bind \-n /dev/urandom /etc/unbound/dev/urandom
	# and  mount \-\-bind \-n /dev/log /etc/unbound/dev/log
	chroot: "/etc/unbound"
	# logfile: "/etc/unbound/unbound.log"  #uncomment to use logfile.
	pidfile: "/etc/unbound/unbound.pid"
	# verbosity: 1		# uncomment and increase to get more logging.
	# listen on all interfaces, answer queries from the local subnet.
	interface: 0.0.0.0
	interface: ::0
	access\-control: 10.0.0.0/8 allow
	access\-control: 2001:DB8::/64 allow
.fi
.SH "FILE FORMAT"
There must be whitespace between keywords.  Attribute keywords end with a
colon ':'.  An attribute is followed by a value, or its containing attributes
in which case it is referred to as a clause.  Clauses can be repeated throughout
the file (or included files) to group attributes under the same clause.
.P
Files can be included using the
.B include:
directive. It can appear anywhere, it accepts a single file name as argument.
Processing continues as if the text from the included file was copied into
the config file at that point.  If also using chroot, using full path names
for the included files works, relative pathnames for the included names work
if the directory where the daemon is started equals its chroot/working
directory or is specified before the include statement with directory: dir.
Wildcards can be used to include multiple files, see \fIglob\fR(7).
.P
For a more structural include option, the
.B include\-toplevel:
directive can be used.  This closes whatever clause is currently active (if any)
and forces the use of clauses in the included files and right after this
directive.
.SS "Server Options"
These options are part of the
.B server:
clause.
.TP
.B verbosity: \fI<number>
The verbosity number, level 0 means no verbosity, only errors.  Level 1
gives operational information.  Level 2 gives detailed operational
information including short information per query.  Level 3 gives query level
information, output per query.  Level 4 gives algorithm level information.
Level 5 logs client identification for cache misses.  Default is level 1.
The verbosity can also be increased from the commandline, see \fIunbound\fR(8).
.TP
.B statistics\-interval: \fI<seconds>
The number of seconds between printing statistics to the log for every thread.
Disable with value 0 or "". Default is disabled.  The histogram statistics
are only printed if replies were sent during the statistics interval,
requestlist statistics are printed for every interval (but can be 0).
This is because the median calculation requires data to be present.
.TP
.B statistics\-cumulative: \fI<yes or no>
If enabled, statistics are cumulative since starting Unbound, without clearing
the statistics counters after logging the statistics. Default is no.
.TP
.B extended\-statistics: \fI<yes or no>
If enabled, extended statistics are printed from \fIunbound\-control\fR(8).
Default is off, because keeping track of more statistics takes time.  The
counters are listed in \fIunbound\-control\fR(8).
.TP
.B num\-threads: \fI<number>
The number of threads to create to serve clients. Use 1 for no threading.
.TP
.B port: \fI<port number>
The port number, default 53, on which the server responds to queries.
.TP
.B interface: \fI<ip address or interface name [@port]>
Interface to use to connect to the network. This interface is listened to
for queries from clients, and answers to clients are given from it.
Can be given multiple times to work on several interfaces. If none are
given the default is to listen to localhost.  If an interface name is used
instead of an ip address, the list of ip addresses on that interface are used.
The interfaces are not changed on a reload (kill \-HUP) but only on restart.
A port number can be specified with @port (without spaces between
interface and port number), if not specified the default port (from
\fBport\fR) is used.
.TP
.B ip\-address: \fI<ip address or interface name [@port]>
Same as interface: (for ease of compatibility with nsd.conf).
.TP
.B interface\-automatic: \fI<yes or no>
Listen on all addresses on all (current and future) interfaces, detect the
source interface on UDP queries and copy them to replies.  This is a lot like
ip\-transparent, but this option services all interfaces whilst with
ip\-transparent you can select which (future) interfaces Unbound provides
service on.  This feature is experimental, and needs support in your OS for
particular socket options.  Default value is no.
.TP
.B interface\-automatic\-ports: \fI<string>
List the port numbers that interface-automatic listens on. If empty, the
default port is listened on. The port numbers are separated by spaces in the
string. Default is "".
.IP
This can be used to have interface automatic to deal with the interface,
and listen on the normal port number, by including it in the list, and
also https or dns over tls port numbers by putting them in the list as well.
.TP
.B outgoing\-interface: \fI<ip address or ip6 netblock>
Interface to use to connect to the network. This interface is used to send
queries to authoritative servers and receive their replies. Can be given
multiple times to work on several interfaces. If none are given the
default (all) is used. You can specify the same interfaces in
.B interface:
and
.B outgoing\-interface:
lines, the interfaces are then used for both purposes. Outgoing queries are
sent via a random outgoing interface to counter spoofing.
.IP
If an IPv6 netblock is specified instead of an individual IPv6 address,
outgoing UDP queries will use a randomised source address taken from the
netblock to counter spoofing. Requires the IPv6 netblock to be routed to the
host running Unbound, and requires OS support for unprivileged non-local binds
(currently only supported on Linux). Several netblocks may be specified with
multiple
.B outgoing\-interface:
options, but do not specify both an individual IPv6 address and an IPv6
netblock, or the randomisation will be compromised.  Consider combining with
.B prefer\-ip6: yes
to increase the likelihood of IPv6 nameservers being selected for queries.
On Linux you need these two commands to be able to use the freebind socket
option to receive traffic for the ip6 netblock:
ip \-6 addr add mynetblock/64 dev lo &&
ip \-6 route add local mynetblock/64 dev lo
.TP
.B outgoing\-range: \fI<number>
Number of ports to open. This number of file descriptors can be opened per
thread. Must be at least 1. Default depends on compile options. Larger
numbers need extra resources from the operating system.  For performance a
very large value is best, use libevent to make this possible.
.TP
.B outgoing\-port\-permit: \fI<port number or range>
Permit Unbound to open this port or range of ports for use to send queries.
A larger number of permitted outgoing ports increases resilience against
spoofing attempts. Make sure these ports are not needed by other daemons.
By default only ports above 1024 that have not been assigned by IANA are used.
Give a port number or a range of the form "low\-high", without spaces.
.IP
The \fBoutgoing\-port\-permit\fR and \fBoutgoing\-port\-avoid\fR statements
are processed in the line order of the config file, adding the permitted ports
and subtracting the avoided ports from the set of allowed ports.  The
processing starts with the non IANA allocated ports above 1024 in the set
of allowed ports.
.TP
.B outgoing\-port\-avoid: \fI<port number or range>
Do not permit Unbound to open this port or range of ports for use to send
queries. Use this to make sure Unbound does not grab a port that another
daemon needs. The port is avoided on all outgoing interfaces, both IP4 and IP6.
By default only ports above 1024 that have not been assigned by IANA are used.
Give a port number or a range of the form "low\-high", without spaces.
.TP
.B outgoing\-num\-tcp: \fI<number>
Number of outgoing TCP buffers to allocate per thread. Default is 10. If
set to 0, or if do\-tcp is "no", no TCP queries to authoritative servers
are done.  For larger installations increasing this value is a good idea.
.TP
.B incoming\-num\-tcp: \fI<number>
Number of incoming TCP buffers to allocate per thread. Default is
10. If set to 0, or if do\-tcp is "no", no TCP queries from clients are
accepted. For larger installations increasing this value is a good idea.
.TP
.B edns\-buffer\-size: \fI<number>
Number of bytes size to advertise as the EDNS reassembly buffer size.
This is the value put into datagrams over UDP towards peers.  The actual
buffer size is determined by msg\-buffer\-size (both for TCP and UDP).  Do
not set higher than that value.  Default is 1232 which is the DNS Flag Day 2020
recommendation. Setting to 512 bypasses even the most stringent path MTU
problems, but is seen as extreme, since the amount of TCP fallback generated is
excessive (probably also for this resolver, consider tuning the outgoing tcp
number).
.TP
.B max\-udp\-size: \fI<number>
Maximum UDP response size (not applied to TCP response).  65536 disables the
udp response size maximum, and uses the choice from the client, always.
Suggested values are 512 to 4096. Default is 4096.
.TP
.B stream\-wait\-size: \fI<number>
Number of bytes size maximum to use for waiting stream buffers.  Default is
4 megabytes.  A plain number is in bytes, append 'k', 'm' or 'g' for kilobytes,
megabytes or gigabytes (1024*1024 bytes in a megabyte).  As TCP and TLS streams
queue up multiple results, the amount of memory used for these buffers does
not exceed this number, otherwise the responses are dropped.  This manages
the total memory usage of the server (under heavy use), the number of requests
that can be queued up per connection is also limited, with further requests
waiting in TCP buffers.
.TP
.B msg\-buffer\-size: \fI<number>
Number of bytes size of the message buffers. Default is 65552 bytes, enough
for 64 Kb packets, the maximum DNS message size. No message larger than this
can be sent or received. Can be reduced to use less memory, but some requests
for DNS data, such as for huge resource records, will result in a SERVFAIL
reply to the client.
.TP
.B msg\-cache\-size: \fI<number>
Number of bytes size of the message cache. Default is 4 megabytes.
A plain number is in bytes, append 'k', 'm' or 'g' for kilobytes, megabytes
or gigabytes (1024*1024 bytes in a megabyte).
.TP
.B msg\-cache\-slabs: \fI<number>
Number of slabs in the message cache. Slabs reduce lock contention by threads.
Must be set to a power of 2. Setting (close) to the number of cpus is a
reasonable guess.
.TP
.B num\-queries\-per\-thread: \fI<number>
The number of queries that every thread will service simultaneously.
If more queries arrive that need servicing, and no queries can be jostled out
(see \fIjostle\-timeout\fR), then the queries are dropped. This forces
the client to resend after a timeout; allowing the server time to work on
the existing queries. Default depends on compile options, 512 or 1024.
.TP
.B jostle\-timeout: \fI<msec>
Timeout used when the server is very busy.  Set to a value that usually
results in one roundtrip to the authority servers.  If too many queries
arrive, then 50% of the queries are allowed to run to completion, and
the other 50% are replaced with the new incoming query if they have already
spent more than their allowed time.  This protects against denial of
service by slow queries or high query rates.  Default 200 milliseconds.
The effect is that the qps for long-lasting queries is about
(numqueriesperthread / 2) / (average time for such long queries) qps.
The qps for short queries can be about (numqueriesperthread / 2)
/ (jostletimeout in whole seconds) qps per thread, about (1024/2)*5 = 2560
qps by default.
.TP
.B delay\-close: \fI<msec>
Extra delay for timeouted UDP ports before they are closed, in msec.
Default is 0, and that disables it.  This prevents very delayed answer
packets from the upstream (recursive) servers from bouncing against
closed ports and setting off all sort of close-port counters, with
eg. 1500 msec.  When timeouts happen you need extra sockets, it checks
the ID and remote IP of packets, and unwanted packets are added to the
unwanted packet counter.
.TP
.B udp\-connect: \fI<yes or no>
Perform connect for UDP sockets that mitigates ICMP side channel leakage.
Default is yes.
.TP
.B unknown\-server\-time\-limit: \fI<msec>
The wait time in msec for waiting for an unknown server to reply.
Increase this if you are behind a slow satellite link, to eg. 1128.
That would then avoid re\-querying every initial query because it times out.
Default is 376 msec.
.TP
.B so\-rcvbuf: \fI<number>
If not 0, then set the SO_RCVBUF socket option to get more buffer
space on UDP port 53 incoming queries.  So that short spikes on busy
servers do not drop packets (see counter in netstat \-su).  Default is
0 (use system value).  Otherwise, the number of bytes to ask for, try
"4m" on a busy server.  The OS caps it at a maximum, on linux Unbound
needs root permission to bypass the limit, or the admin can use sysctl
net.core.rmem_max.  On BSD change kern.ipc.maxsockbuf in /etc/sysctl.conf.
On OpenBSD change header and recompile kernel. On Solaris ndd \-set
/dev/udp udp_max_buf 8388608.
.TP
.B so\-sndbuf: \fI<number>
If not 0, then set the SO_SNDBUF socket option to get more buffer space on
UDP port 53 outgoing queries.  This for very busy servers handles spikes
in answer traffic, otherwise 'send: resource temporarily unavailable'
can get logged, the buffer overrun is also visible by netstat \-su.
Default is 0 (use system value).  Specify the number of bytes to ask
for, try "4m" on a very busy server.  The OS caps it at a maximum, on
linux Unbound needs root permission to bypass the limit, or the admin
can use sysctl net.core.wmem_max.  On BSD, Solaris changes are similar
to so\-rcvbuf.
.TP
.B so\-reuseport: \fI<yes or no>
If yes, then open dedicated listening sockets for incoming queries for each
thread and try to set the SO_REUSEPORT socket option on each socket.  May
distribute incoming queries to threads more evenly.  Default is yes.
On Linux it is supported in kernels >= 3.9.  On other systems, FreeBSD, OSX
it may also work.  You can enable it (on any platform and kernel),
it then attempts to open the port and passes the option if it was available
at compile time, if that works it is used, if it fails, it continues
silently (unless verbosity 3) without the option.
At extreme load it could be better to turn it off to distribute the queries
evenly, reported for Linux systems (4.4.x).
.TP
.B ip\-transparent: \fI<yes or no>
If yes, then use IP_TRANSPARENT socket option on sockets where Unbound
is listening for incoming traffic.  Default no.  Allows you to bind to
non\-local interfaces.  For example for non\-existent IP addresses that
are going to exist later on, with host failover configuration.  This is
a lot like interface\-automatic, but that one services all interfaces
and with this option you can select which (future) interfaces Unbound
provides service on.  This option needs Unbound to be started with root
permissions on some systems.  The option uses IP_BINDANY on FreeBSD systems
and SO_BINDANY on OpenBSD systems.
.TP
.B ip\-freebind: \fI<yes or no>
If yes, then use IP_FREEBIND socket option on sockets where Unbound
is listening to incoming traffic.  Default no.  Allows you to bind to
IP addresses that are nonlocal or do not exist, like when the network
interface or IP address is down.  Exists only on Linux, where the similar
ip\-transparent option is also available.
.TP
.B ip-dscp: \fI<number>
The value of the Differentiated Services Codepoint (DSCP) in the
differentiated services field (DS) of the outgoing IP packet headers.
The field replaces the outdated IPv4 Type-Of-Service field and the
IPV6 traffic class field.
.TP
.B rrset\-cache\-size: \fI<number>
Number of bytes size of the RRset cache. Default is 4 megabytes.
A plain number is in bytes, append 'k', 'm' or 'g' for kilobytes, megabytes
or gigabytes (1024*1024 bytes in a megabyte).
.TP
.B rrset\-cache\-slabs: \fI<number>
Number of slabs in the RRset cache. Slabs reduce lock contention by threads.
Must be set to a power of 2.
.TP
.B cache\-max\-ttl: \fI<seconds>
Time to live maximum for RRsets and messages in the cache. Default is
86400 seconds (1 day).  When the TTL expires, the cache item has expired.
Can be set lower to force the resolver to query for data often, and not
trust (very large) TTL values.  Downstream clients also see the lower TTL.
.TP
.B cache\-min\-ttl: \fI<seconds>
Time to live minimum for RRsets and messages in the cache. Default is 0.
If the minimum kicks in, the data is cached for longer than the domain
owner intended, and thus less queries are made to look up the data.
Zero makes sure the data in the cache is as the domain owner intended,
higher values, especially more than an hour or so, can lead to trouble as
the data in the cache does not match up with the actual data any more.
.TP
.B cache\-max\-negative\-ttl: \fI<seconds>
Time to live maximum for negative responses, these have a SOA in the
authority section that is limited in time.  Default is 3600.
This applies to nxdomain and nodata answers.
.TP
.B infra\-host\-ttl: \fI<seconds>
Time to live for entries in the host cache. The host cache contains
roundtrip timing, lameness and EDNS support information. Default is 900.
.TP
.B infra\-cache\-slabs: \fI<number>
Number of slabs in the infrastructure cache. Slabs reduce lock contention
by threads. Must be set to a power of 2.
.TP
.B infra\-cache\-numhosts: \fI<number>
Number of hosts for which information is cached. Default is 10000.
.TP
.B infra\-cache\-min\-rtt: \fI<msec>
Lower limit for dynamic retransmit timeout calculation in infrastructure
cache. Default is 50 milliseconds. Increase this value if using forwarders
needing more time to do recursive name resolution.
.TP
.B infra\-cache\-max\-rtt: \fI<msec>
Upper limit for dynamic retransmit timeout calculation in infrastructure
cache. Default is 2 minutes.
.TP
.B infra\-keep\-probing: \fI<yes or no>
If enabled the server keeps probing hosts that are down, in the one probe
at a time regime.  Default is no.  Hosts that are down, eg. they did
not respond during the one probe at a time period, are marked as down and
it may take \fBinfra\-host\-ttl\fR time to get probed again.
.TP
.B define\-tag: \fI<"list of tags">
Define the tags that can be used with local\-zone and access\-control.
Enclose the list between quotes ("") and put spaces between tags.
.TP
.B do\-ip4: \fI<yes or no>
Enable or disable whether ip4 queries are answered or issued. Default is yes.
.TP
.B do\-ip6: \fI<yes or no>
Enable or disable whether ip6 queries are answered or issued. Default is yes.
If disabled, queries are not answered on IPv6, and queries are not sent on
IPv6 to the internet nameservers.  With this option you can disable the
ipv6 transport for sending DNS traffic, it does not impact the contents of
the DNS traffic, which may have ip4 and ip6 addresses in it.
.TP
.B prefer\-ip4: \fI<yes or no>
If enabled, prefer IPv4 transport for sending DNS queries to internet
nameservers. Default is no.  Useful if the IPv6 netblock the server has,
the entire /64 of that is not owned by one operator and the reputation of
the netblock /64 is an issue, using IPv4 then uses the IPv4 filters that
the upstream servers have.
.TP
.B prefer\-ip6: \fI<yes or no>
If enabled, prefer IPv6 transport for sending DNS queries to internet
nameservers. Default is no.
.TP
.B do\-udp: \fI<yes or no>
Enable or disable whether UDP queries are answered or issued. Default is yes.
.TP
.B do\-tcp: \fI<yes or no>
Enable or disable whether TCP queries are answered or issued. Default is yes.
.TP
.B tcp\-mss: \fI<number>
Maximum segment size (MSS) of TCP socket on which the server responds
to queries. Value lower than common MSS on Ethernet
(1220 for example) will address path MTU problem.
Note that not all platform supports socket option to set MSS (TCP_MAXSEG).
Default is system default MSS determined by interface MTU and
negotiation between server and client.
.TP
.B outgoing\-tcp\-mss: \fI<number>
Maximum segment size (MSS) of TCP socket for outgoing queries
(from Unbound to other servers). Value lower than
common MSS on Ethernet (1220 for example) will address path MTU problem.
Note that not all platform supports socket option to set MSS (TCP_MAXSEG).
Default is system default MSS determined by interface MTU and
negotiation between Unbound and other servers.
.TP
.B tcp-idle-timeout: \fI<msec>\fR
The period Unbound will wait for a query on a TCP connection.
If this timeout expires Unbound closes the connection.
This option defaults to 30000 milliseconds.
When the number of free incoming TCP buffers falls below 50% of the
total number configured, the option value used is progressively
reduced, first to 1% of the configured value, then to 0.2% of the
configured value if the number of free buffers falls below 35% of the
total number configured, and finally to 0 if the number of free buffers
falls below 20% of the total number configured. A minimum timeout of
200 milliseconds is observed regardless of the option value used.
.TP
.B tcp-reuse-timeout: \fI<msec>\fR
The period Unbound will keep TCP persistent connections open to
authority servers. This option defaults to 60000 milliseconds.
.TP
.B max-reuse-tcp-queries: \fI<number>\fR
The maximum number of queries that can be sent on a persistent TCP
connection.
This option defaults to 200 queries.
.TP
.B tcp-auth-query-timeout: \fI<number>\fR
Timeout in milliseconds for TCP queries to auth servers.
This option defaults to 3000 milliseconds.
.TP
.B edns-tcp-keepalive: \fI<yes or no>\fR
Enable or disable EDNS TCP Keepalive. Default is no.
.TP
.B edns-tcp-keepalive-timeout: \fI<msec>\fR
The period Unbound will wait for a query on a TCP connection when
EDNS TCP Keepalive is active. If this timeout expires Unbound closes
the connection. If the client supports the EDNS TCP Keepalive option,
Unbound sends the timeout value to the client to encourage it to
close the connection before the server times out.
This option defaults to 120000 milliseconds.
When the number of free incoming TCP buffers falls below 50% of
the total number configured, the advertised timeout is progressively
reduced to 1% of the configured value, then to 0.2% of the configured
value if the number of free buffers falls below 35% of the total number
configured, and finally to 0 if the number of free buffers falls below
20% of the total number configured.
A minimum actual timeout of 200 milliseconds is observed regardless of the
advertised timeout.
.TP
.B tcp\-upstream: \fI<yes or no>
Enable or disable whether the upstream queries use TCP only for transport.
Default is no.  Useful in tunneling scenarios. If set to no you can specify
TCP transport only for selected forward or stub zones using forward-tcp-upstream
or stub-tcp-upstream respectively.
.TP
.B udp\-upstream\-without\-downstream: \fI<yes or no>
Enable udp upstream even if do-udp is no.  Default is no, and this does not
change anything.  Useful for TLS service providers, that want no udp downstream
but use udp to fetch data upstream.
.TP
.B tls\-upstream: \fI<yes or no>
Enabled or disable whether the upstream queries use TLS only for transport.
Default is no.  Useful in tunneling scenarios.  The TLS contains plain DNS in
TCP wireformat.  The other server must support this (see
\fBtls\-service\-key\fR).
If you enable this, also configure a tls\-cert\-bundle or use tls\-win\-cert or
tls\-system\-cert to load CA certs, otherwise the connections cannot be
authenticated. This option enables TLS for all of them, but if you do not set
this you can configure TLS specifically for some forward zones with
forward\-tls\-upstream.  And also with stub\-tls\-upstream.
.TP
.B ssl\-upstream: \fI<yes or no>
Alternate syntax for \fBtls\-upstream\fR.  If both are present in the config
file the last is used.
.TP
.B tls\-service\-key: \fI<file>
If enabled, the server provides DNS-over-TLS or DNS-over-HTTPS service on the
TCP ports marked implicitly or explicitly for these services with tls\-port or
https\-port. The file must contain the private key for the TLS session, the
public certificate is in the tls\-service\-pem file and it must also be
specified if tls\-service\-key is specified.  The default is "", turned off.
Enabling or disabling this service requires a restart (a reload is not enough),
because the key is read while root permissions are held and before chroot (if any).
The ports enabled implicitly or explicitly via \fBtls\-port:\fR and
\fBhttps\-port:\fR do not provide normal DNS TCP service. Unbound needs to be
compiled with libnghttp2 in order to provide DNS-over-HTTPS.
.TP
.B ssl\-service\-key: \fI<file>
Alternate syntax for \fBtls\-service\-key\fR.
.TP
.B tls\-service\-pem: \fI<file>
The public key certificate pem file for the tls service.  Default is "",
turned off.
.TP
.B ssl\-service\-pem: \fI<file>
Alternate syntax for \fBtls\-service\-pem\fR.
.TP
.B tls\-port: \fI<number>
The port number on which to provide TCP TLS service, default 853, only
interfaces configured with that port number as @number get the TLS service.
.TP
.B ssl\-port: \fI<number>
Alternate syntax for \fBtls\-port\fR.
.TP
.B tls\-cert\-bundle: \fI<file>
If null or "", no file is used.  Set it to the certificate bundle file,
for example "/etc/pki/tls/certs/ca\-bundle.crt".  These certificates are used
for authenticating connections made to outside peers.  For example auth\-zone
urls, and also DNS over TLS connections.  It is read at start up before
permission drop and chroot.
.TP
.B ssl\-cert\-bundle: \fI<file>
Alternate syntax for \fBtls\-cert\-bundle\fR.
.TP
.B tls\-win\-cert: \fI<yes or no>
Add the system certificates to the cert bundle certificates for authentication.
If no cert bundle, it uses only these certificates.  Default is no.
On windows this option uses the certificates from the cert store.  Use
the tls\-cert\-bundle option on other systems. On other systems, this option
enables the system certificates.
.TP
.B tls\-system\-cert: \fI<yes or no>
This the same setting as the tls\-win\-cert setting, under a different name.
Because it is not windows specific.
.TP
.B tls\-additional\-port: \fI<portnr>
List portnumbers as tls\-additional\-port, and when interfaces are defined,
eg. with the @port suffix, as this port number, they provide dns over TLS
service.  Can list multiple, each on a new statement.
.TP
.B tls-session-ticket-keys: \fI<file>
If not "", lists files with 80 bytes of random contents that are used to
perform TLS session resumption for clients using the Unbound server.
These files contain the secret key for the TLS session tickets.
First key use to encrypt and decrypt TLS session tickets.
Other keys use to decrypt only.  With this you can roll over to new keys,
by generating a new first file and allowing decrypt of the old file by
listing it after the first file for some time, after the wait clients are not
using the old key any more and the old key can be removed.
One way to create the file is dd if=/dev/random bs=1 count=80 of=ticket.dat
The first 16 bytes should be different from the old one if you create a second key, that is the name used to identify the key.  Then there is 32 bytes random
data for an AES key and then 32 bytes random data for the HMAC key.
.TP
.B tls\-ciphers: \fI<string with cipher list>
Set the list of ciphers to allow when serving TLS.  Use "" for defaults,
and that is the default.
.TP
.B tls\-ciphersuites: \fI<string with ciphersuites list>
Set the list of ciphersuites to allow when serving TLS.  This is for newer
TLS 1.3 connections.  Use "" for defaults, and that is the default.
.TP
.B pad\-responses: \fI<yes or no>
If enabled, TLS serviced queries that contained an EDNS Padding option will
cause responses padded to the closest multiple of the size specified in
\fBpad\-responses\-block\-size\fR.
Default is yes.
.TP
.B pad\-responses\-block\-size: \fI<number>
The block size with which to pad responses serviced over TLS. Only responses
to padded queries will be padded.
Default is 468.
.TP
.B pad\-queries: \fI<yes or no>
If enabled, all queries sent over TLS upstreams will be padded to the closest
multiple of the size specified in \fBpad\-queries\-block\-size\fR.
Default is yes.
.TP
.B pad\-queries\-block\-size: \fI<number>
The block size with which to pad queries sent over TLS upstreams.
Default is 128.
.TP
.B tls\-use\-sni: \fI<yes or no>
Enable or disable sending the SNI extension on TLS connections.
Default is yes.
Changing the value requires a reload.
.TP
.B https\-port: \fI<number>
The port number on which to provide DNS-over-HTTPS service, default 443, only
interfaces configured with that port number as @number get the HTTPS service.
.TP
.B http\-endpoint: \fI<endpoint string>
The HTTP endpoint to provide DNS-over-HTTPS service on. Default "/dns-query".
.TP
.B http\-max\-streams: \fI<number of streams>
Number used in the SETTINGS_MAX_CONCURRENT_STREAMS parameter in the HTTP/2
SETTINGS frame for DNS-over-HTTPS connections. Default 100.
.TP
.B http\-query\-buffer\-size: \fI<size in bytes>
Maximum number of bytes used for all HTTP/2 query buffers combined. These
buffers contain (partial) DNS queries waiting for request stream completion.
An RST_STREAM frame will be send to streams exceeding this limit. Default is 4
megabytes. A plain number is in bytes, append 'k', 'm' or 'g' for kilobytes,
megabytes or gigabytes (1024*1024 bytes in a megabyte).
.TP
.B http\-response\-buffer\-size: \fI<size in bytes>
Maximum number of bytes used for all HTTP/2 response buffers combined. These
buffers contain DNS responses waiting to be written back to the clients.
An RST_STREAM frame will be send to streams exceeding this limit. Default is 4
megabytes. A plain number is in bytes, append 'k', 'm' or 'g' for kilobytes,
megabytes or gigabytes (1024*1024 bytes in a megabyte).
.TP
.B http\-nodelay: \fI<yes or no>
Set TCP_NODELAY socket option on sockets used to provide DNS-over-HTTPS service.
Ignored if the option is not available. Default is yes.
.TP
.B http\-notls\-downstream: \fI<yes or no>
Disable use of TLS for the downstream DNS-over-HTTP connections.  Useful for
local back end servers.  Default is no.
.TP
<<<<<<< HEAD
.B quic\-port: \fI<number>
The port number on which to provide DNS-over-QUIC service, default 853, only
interfaces configured with that port number as @number get the QUIC service.
The interface uses QUIC for the UDP traffic on that port number.
=======
.B proxy\-protocol\-port: \fI<portnr>
List port numbers as proxy\-protocol\-port, and when interfaces are defined,
eg. with the @port suffix, as this port number, they support and expect PROXYv2.
In this case the proxy address will only be used for the network communication
and initial ACL (check if the proxy itself is denied/refused by configuration).
The proxied address (if any) will then be used as the true client address and
will be used where applicable for logging, ACL, DNSTAP, RPZ and IP ratelimiting.
PROXYv2 is supported for UDP and TCP/TLS listening interfaces.
There is no support for PROXYv2 on a DoH or DNSCrypt listening interface.
Can list multiple, each on a new statement.
>>>>>>> 5ac1bc13
.TP
.B use\-systemd: \fI<yes or no>
Enable or disable systemd socket activation.
Default is no.
.TP
.B do\-daemonize: \fI<yes or no>
Enable or disable whether the Unbound server forks into the background as
a daemon.  Set the value to \fIno\fR when Unbound runs as systemd service.
Default is yes.
.TP
.B tcp\-connection\-limit: \fI<IP netblock> <limit>
Allow up to \fIlimit\fR simultaneous TCP connections from the given netblock.
When at the limit, further connections are accepted but closed immediately.
This option is experimental at this time.
.TP
.B access\-control: \fI<IP netblock> <action>
The netblock is given as an IP4 or IP6 address with /size appended for a
classless network block. The action can be \fIdeny\fR, \fIrefuse\fR,
\fIallow\fR, \fIallow_setrd\fR, \fIallow_snoop\fR, \fIdeny_non_local\fR or
\fIrefuse_non_local\fR.
The most specific netblock match is used, if none match \fIrefuse\fR is used.
The order of the access\-control statements therefore does not matter.
.IP
The action \fIdeny\fR stops queries from hosts from that netblock.
.IP
The action \fIrefuse\fR stops queries too, but sends a DNS rcode REFUSED
error message back.
.IP
The action \fIallow\fR gives access to clients from that netblock.
It gives only access for recursion clients (which is
what almost all clients need).  Nonrecursive queries are refused.
.IP
The \fIallow\fR action does allow nonrecursive queries to access the
local\-data that is configured.  The reason is that this does not involve
the Unbound server recursive lookup algorithm, and static data is served
in the reply.  This supports normal operations where nonrecursive queries
are made for the authoritative data.  For nonrecursive queries any replies
from the dynamic cache are refused.
.IP
The \fIallow_setrd\fR action ignores the recursion desired (RD) bit and
treats all requests as if the recursion desired bit is set.  Note that this
behavior violates RFC 1034 which states that a name server should never perform
recursive service unless asked via the RD bit since this interferes with
trouble shooting of name servers and their databases. This prohibited behavior
may be useful if another DNS server must forward requests for specific
zones to a resolver DNS server, but only supports stub domains and
sends queries to the resolver DNS server with the RD bit cleared.
.IP
The action \fIallow_snoop\fR gives nonrecursive access too.  This give
both recursive and non recursive access.  The name \fIallow_snoop\fR refers
to cache snooping, a technique to use nonrecursive queries to examine
the cache contents (for malicious acts).  However, nonrecursive queries can
also be a valuable debugging tool (when you want to examine the cache
contents). In that case use \fIallow_snoop\fR for your administration host.
.IP
By default only localhost is \fIallow\fRed, the rest is \fIrefuse\fRd.
The default is \fIrefuse\fRd, because that is protocol\-friendly. The DNS
protocol is not designed to handle dropped packets due to policy, and
dropping may result in (possibly excessive) retried queries.
.IP
The deny_non_local and refuse_non_local settings are for hosts that are
only allowed to query for the authoritative local\-data, they are not
allowed full recursion but only the static data.  With deny_non_local,
messages that are disallowed are dropped, with refuse_non_local they
receive error code REFUSED.
.TP
.B access\-control\-tag: \fI<IP netblock> <"list of tags">
Assign tags to access-control elements. Clients using this access control
element use localzones that are tagged with one of these tags. Tags must be
defined in \fIdefine\-tags\fR.  Enclose list of tags in quotes ("") and put
spaces between tags. If access\-control\-tag is configured for a netblock that
does not have an access\-control, an access\-control element with action
\fIallow\fR is configured for this netblock.
.TP
.B access\-control\-tag\-action: \fI<IP netblock> <tag> <action>
Set action for particular tag for given access control element. If you have
multiple tag values, the tag used to lookup the action is the first tag match
between access\-control\-tag and local\-zone\-tag where "first" comes from the
order of the define-tag values.
.TP
.B access\-control\-tag\-data: \fI<IP netblock> <tag> <"resource record string">
Set redirect data for particular tag for given access control element.
.TP
.B access\-control\-view: \fI<IP netblock> <view name>
Set view for given access control element.
.TP
.B interface\-action: \fI<ip address or interface name [@port]> <action>
Similar to \fBaccess\-control:\fR but for interfaces.
.IP
The action is the same as the ones defined under \fBaccess\-control:\fR.
Interfaces are \fIrefuse\fRd by default.
By default only localhost (the IP netblock, not the loopback interface) is
\fIallow\fRed through the default \fBaccess\-control:\fR behavior.
.IP
Note that the interface needs to be already specified with \fBinterface:\fR
and that any \fBaccess-control*:\fR setting overrides all \fBinterface-*:\fR
settings for targeted clients.
.TP
.B interface\-tag: \fI<ip address or interface name [@port]> <"list of tags">
Similar to \fBaccess\-control-tag:\fR but for interfaces.
.IP
Note that the interface needs to be already specified with \fBinterface:\fR
and that any \fBaccess-control*:\fR setting overrides all \fBinterface-*:\fR
settings for targeted clients.
.TP
.B interface\-tag\-action: \fI<ip address or interface name [@port]> <tag> <action>
Similar to \fBaccess\-control-tag-action:\fR but for interfaces.
.IP
Note that the interface needs to be already specified with \fBinterface:\fR
and that any \fBaccess-control*:\fR setting overrides all \fBinterface-*:\fR
settings for targeted clients.
.TP
.B interface\-tag\-data: \fI<ip address or interface name [@port]> <tag> <"resource record string">
Similar to \fBaccess\-control-tag-data:\fR but for interfaces.
.IP
Note that the interface needs to be already specified with \fBinterface:\fR
and that any \fBaccess-control*:\fR setting overrides all \fBinterface-*:\fR
settings for targeted clients.
.TP
.B interface\-view: \fI<ip address or interface name [@port]> <view name>
Similar to \fBaccess\-control-view:\fR but for interfaces.
.IP
Note that the interface needs to be already specified with \fBinterface:\fR
and that any \fBaccess-control*:\fR setting overrides all \fBinterface-*:\fR
settings for targeted clients.
.TP
.B chroot: \fI<directory>
If chroot is enabled, you should pass the configfile (from the
commandline) as a full path from the original root. After the
chroot has been performed the now defunct portion of the config
file path is removed to be able to reread the config after a reload.
.IP
All other file paths (working dir, logfile, roothints, and
key files) can be specified in several ways:
as an absolute path relative to the new root,
as a relative path to the working directory, or
as an absolute path relative to the original root.
In the last case the path is adjusted to remove the unused portion.
.IP
The pidfile can be either a relative path to the working directory, or
an absolute path relative to the original root. It is written just prior
to chroot and dropping permissions. This allows the pidfile to be
/var/run/unbound.pid and the chroot to be /var/unbound, for example. Note that
Unbound is not able to remove the pidfile after termination when it is located
outside of the chroot directory.
.IP
Additionally, Unbound may need to access /dev/urandom (for entropy)
from inside the chroot.
.IP
If given a chroot is done to the given directory. By default chroot is
enabled and the default is "@UNBOUND_CHROOT_DIR@". If you give "" no
chroot is performed.
.TP
.B username: \fI<name>
If given, after binding the port the user privileges are dropped. Default is
"@UNBOUND_USERNAME@". If you give username: "" no user change is performed.
.IP
If this user is not capable of binding the
port, reloads (by signal HUP) will still retain the opened ports.
If you change the port number in the config file, and that new port number
requires privileges, then a reload will fail; a restart is needed.
.TP
.B directory: \fI<directory>
Sets the working directory for the program. Default is "@UNBOUND_RUN_DIR@".
On Windows the string "%EXECUTABLE%" tries to change to the directory
that unbound.exe resides in.
If you give a server: directory: dir before include: file statements
then those includes can be relative to the working directory.
.TP
.B logfile: \fI<filename>
If "" is given, logging goes to stderr, or nowhere once daemonized.
The logfile is appended to, in the following format:
.nf
[seconds since 1970] unbound[pid:tid]: type: message.
.fi
If this option is given, the use\-syslog is option is set to "no".
The logfile is reopened (for append) when the config file is reread, on
SIGHUP.
.TP
.B use\-syslog: \fI<yes or no>
Sets Unbound to send log messages to the syslogd, using
\fIsyslog\fR(3).
The log facility LOG_DAEMON is used, with identity "unbound".
The logfile setting is overridden when use\-syslog is turned on.
The default is to log to syslog.
.TP
.B log\-identity: \fI<string>
If "" is given (default), then the name of the executable, usually "unbound"
is used to report to the log.  Enter a string to override it
with that, which is useful on systems that run more than one instance of
Unbound, with different configurations, so that the logs can be easily
distinguished against.
.TP
.B log\-time\-ascii: \fI<yes or no>
Sets logfile lines to use a timestamp in UTC ascii. Default is no, which
prints the seconds since 1970 in brackets. No effect if using syslog, in
that case syslog formats the timestamp printed into the log files.
.TP
.B log\-queries: \fI<yes or no>
Prints one line per query to the log, with the log timestamp and IP address,
name, type and class.  Default is no.  Note that it takes time to print these
lines which makes the server (significantly) slower.  Odd (nonprintable)
characters in names are printed as '?'.
.TP
.B log\-replies: \fI<yes or no>
Prints one line per reply to the log, with the log timestamp and IP address,
name, type, class, return code, time to resolve, from cache and response size.
Default is no.  Note that it takes time to print these
lines which makes the server (significantly) slower.  Odd (nonprintable)
characters in names are printed as '?'.
.TP
.B log\-tag\-queryreply: \fI<yes or no>
Prints the word 'query' and 'reply' with log\-queries and log\-replies.
This makes filtering logs easier.  The default is off (for backwards
compatibility).
.TP
.B log\-local\-actions: \fI<yes or no>
Print log lines to inform about local zone actions.  These lines are like the
local\-zone type inform prints out, but they are also printed for the other
types of local zones.
.TP
.B log\-servfail: \fI<yes or no>
Print log lines that say why queries return SERVFAIL to clients.
This is separate from the verbosity debug logs, much smaller, and printed
at the error level, not the info level of debug info from verbosity.
.TP
.B pidfile: \fI<filename>
The process id is written to the file. Default is "@UNBOUND_PIDFILE@".
So,
.nf
kill \-HUP `cat @UNBOUND_PIDFILE@`
.fi
triggers a reload,
.nf
kill \-TERM `cat @UNBOUND_PIDFILE@`
.fi
gracefully terminates.
.TP
.B root\-hints: \fI<filename>
Read the root hints from this file. Default is nothing, using builtin hints
for the IN class. The file has the format of zone files, with root
nameserver names and addresses only. The default may become outdated,
when servers change, therefore it is good practice to use a root\-hints file.
.TP
.B hide\-identity: \fI<yes or no>
If enabled id.server and hostname.bind queries are refused.
.TP
.B identity: \fI<string>
Set the identity to report. If set to "", the default, then the hostname
of the server is returned.
.TP
.B hide\-version: \fI<yes or no>
If enabled version.server and version.bind queries are refused.
.TP
.B version: \fI<string>
Set the version to report. If set to "", the default, then the package
version is returned.
.TP
.B hide\-http\-user\-agent: \fI<yes or no>
If enabled the HTTP header User-Agent is not set. Use with caution as some
webserver configurations may reject HTTP requests lacking this header.
If needed, it is better to explicitly set the
.B http\-user\-agent
below.
.TP
.B http\-user\-agent: \fI<string>
Set the HTTP User-Agent header for outgoing HTTP requests. If set to "",
the default, then the package name and version are used.
.TP
.B nsid:\fR <string>
Add the specified nsid to the EDNS section of the answer when queried
with an NSID EDNS enabled packet.  As a sequence of hex characters or
with ascii_ prefix and then an ascii string.
.TP
.B hide\-trustanchor: \fI<yes or no>
If enabled trustanchor.unbound queries are refused.
.TP
.B target\-fetch\-policy: \fI<"list of numbers">
Set the target fetch policy used by Unbound to determine if it should fetch
nameserver target addresses opportunistically. The policy is described per
dependency depth.
.IP
The number of values determines the maximum dependency depth
that Unbound will pursue in answering a query.
A value of \-1 means to fetch all targets opportunistically for that dependency
depth. A value of 0 means to fetch on demand only. A positive value fetches
that many targets opportunistically.
.IP
Enclose the list between quotes ("") and put spaces between numbers.
The default is "3 2 1 0 0". Setting all zeroes, "0 0 0 0 0" gives behaviour
closer to that of BIND 9, while setting "\-1 \-1 \-1 \-1 \-1" gives behaviour
rumoured to be closer to that of BIND 8.
.TP
.B harden\-short\-bufsize: \fI<yes or no>
Very small EDNS buffer sizes from queries are ignored. Default is on, as
described in the standard.
.TP
.B harden\-large\-queries: \fI<yes or no>
Very large queries are ignored. Default is off, since it is legal protocol
wise to send these, and could be necessary for operation if TSIG or EDNS
payload is very large.
.TP
.B harden\-glue: \fI<yes or no>
Will trust glue only if it is within the servers authority. Default is yes.
.TP
.B harden\-dnssec\-stripped: \fI<yes or no>
Require DNSSEC data for trust\-anchored zones, if such data is absent,
the zone becomes bogus. If turned off, and no DNSSEC data is received
(or the DNSKEY data fails to validate), then the zone is made insecure,
this behaves like there is no trust anchor. You could turn this off if
you are sometimes behind an intrusive firewall (of some sort) that
removes DNSSEC data from packets, or a zone changes from signed to
unsigned to badly signed often. If turned off you run the risk of a
downgrade attack that disables security for a zone. Default is yes.
.TP
.B harden\-below\-nxdomain: \fI<yes or no>
From RFC 8020 (with title "NXDOMAIN: There Really Is Nothing Underneath"),
returns nxdomain to queries for a name
below another name that is already known to be nxdomain.  DNSSEC mandates
noerror for empty nonterminals, hence this is possible.  Very old software
might return nxdomain for empty nonterminals (that usually happen for reverse
IP address lookups), and thus may be incompatible with this.  To try to avoid
this only DNSSEC-secure nxdomains are used, because the old software does not
have DNSSEC.  Default is yes.
The nxdomain must be secure, this means nsec3 with optout is insufficient.
.TP
.B harden\-referral\-path: \fI<yes or no>
Harden the referral path by performing additional queries for
infrastructure data.  Validates the replies if trust anchors are configured
and the zones are signed.  This enforces DNSSEC validation on nameserver
NS sets and the nameserver addresses that are encountered on the referral
path to the answer.
Default no, because it burdens the authority servers, and it is
not RFC standard, and could lead to performance problems because of the
extra query load that is generated.  Experimental option.
If you enable it consider adding more numbers after the target\-fetch\-policy
to increase the max depth that is checked to.
.TP
.B harden\-algo\-downgrade: \fI<yes or no>
Harden against algorithm downgrade when multiple algorithms are
advertised in the DS record.  If no, allows the weakest algorithm to
validate the zone.  Default is no.  Zone signers must produce zones
that allow this feature to work, but sometimes they do not, and turning
this option off avoids that validation failure.
.TP
.B use\-caps\-for\-id: \fI<yes or no>
Use 0x20\-encoded random bits in the query to foil spoof attempts.
This perturbs the lowercase and uppercase of query names sent to
authority servers and checks if the reply still has the correct casing.
Disabled by default.
This feature is an experimental implementation of draft dns\-0x20.
.TP
.B caps\-exempt: \fI<domain>
Exempt the domain so that it does not receive caps\-for\-id perturbed
queries.  For domains that do not support 0x20 and also fail with fallback
because they keep sending different answers, like some load balancers.
Can be given multiple times, for different domains.
.TP
.B caps\-whitelist: \fI<yes or no>
Alternate syntax for \fBcaps\-exempt\fR.
.TP
.B qname\-minimisation: \fI<yes or no>
Send minimum amount of information to upstream servers to enhance privacy.
Only send minimum required labels of the QNAME and set QTYPE to A when
possible. Best effort approach; full QNAME and original QTYPE will be sent when
upstream replies with a RCODE other than NOERROR, except when receiving
NXDOMAIN from a DNSSEC signed zone. Default is yes.
.TP
.B qname\-minimisation\-strict: \fI<yes or no>
QNAME minimisation in strict mode. Do not fall-back to sending full QNAME to
potentially broken nameservers. A lot of domains will not be resolvable when
this option in enabled. Only use if you know what you are doing.
This option only has effect when qname-minimisation is enabled. Default is no.
.TP
.B aggressive\-nsec: \fI<yes or no>
Aggressive NSEC uses the DNSSEC NSEC chain to synthesize NXDOMAIN
and other denials, using information from previous NXDOMAINs answers.
Default is yes.  It helps to reduce the query rate towards targets that get
a very high nonexistent name lookup rate.
.TP
.B private\-address: \fI<IP address or subnet>
Give IPv4 of IPv6 addresses or classless subnets. These are addresses
on your private network, and are not allowed to be returned for
public internet names.  Any occurrence of such addresses are removed
from DNS answers. Additionally, the DNSSEC validator may mark the
answers bogus. This protects against so\-called DNS Rebinding, where
a user browser is turned into a network proxy, allowing remote access
through the browser to other parts of your private network.  Some names
can be allowed to contain your private addresses, by default all the
\fBlocal\-data\fR that you configured is allowed to, and you can specify
additional names using \fBprivate\-domain\fR.  No private addresses are
enabled by default.  We consider to enable this for the RFC1918 private
IP address space by default in later releases. That would enable private
addresses for 10.0.0.0/8 172.16.0.0/12 192.168.0.0/16 169.254.0.0/16
fd00::/8 and fe80::/10, since the RFC standards say these addresses
should not be visible on the public internet.  Turning on 127.0.0.0/8
would hinder many spamblocklists as they use that.  Adding ::ffff:0:0/96
stops IPv4-mapped IPv6 addresses from bypassing the filter.
.TP
.B private\-domain: \fI<domain name>
Allow this domain, and all its subdomains to contain private addresses.
Give multiple times to allow multiple domain names to contain private
addresses. Default is none.
.TP
.B unwanted\-reply\-threshold: \fI<number>
If set, a total number of unwanted replies is kept track of in every thread.
When it reaches the threshold, a defensive action is taken and a warning
is printed to the log.  The defensive action is to clear the rrset and
message caches, hopefully flushing away any poison.  A value of 10 million
is suggested.  Default is 0 (turned off).
.TP
.B do\-not\-query\-address: \fI<IP address>
Do not query the given IP address. Can be IP4 or IP6. Append /num to
indicate a classless delegation netblock, for example like
10.2.3.4/24 or 2001::11/64.
.TP
.B do\-not\-query\-localhost: \fI<yes or no>
If yes, localhost is added to the do\-not\-query\-address entries, both
IP6 ::1 and IP4 127.0.0.1/8. If no, then localhost can be used to send
queries to. Default is yes.
.TP
.B prefetch: \fI<yes or no>
If yes, message cache elements are prefetched before they expire to
keep the cache up to date.  Default is no.  Turning it on gives about
10 percent more traffic and load on the machine, but popular items do
not expire from the cache.
.TP
.B prefetch\-key: \fI<yes or no>
If yes, fetch the DNSKEYs earlier in the validation process, when a DS
record is encountered.  This lowers the latency of requests.  It does use
a little more CPU.  Also if the cache is set to 0, it is no use. Default is no.
.TP
.B deny\-any: \fI<yes or no>
If yes, deny queries of type ANY with an empty response.  Default is no.
If disabled, Unbound responds with a short list of resource records if some
can be found in the cache and makes the upstream type ANY query if there
are none.
.TP
.B rrset\-roundrobin: \fI<yes or no>
If yes, Unbound rotates RRSet order in response (the random number is taken
from the query ID, for speed and thread safety).  Default is yes.
.TP
.B minimal-responses: \fI<yes or no>
If yes, Unbound does not insert authority/additional sections into response
messages when those sections are not required.  This reduces response
size significantly, and may avoid TCP fallback for some responses.
This may cause a slight speedup.  The default is yes, even though the DNS
protocol RFCs mandate these sections, and the additional content could
be of use and save roundtrips for clients.  Because they are not used,
and the saved roundtrips are easier saved with prefetch, whilst this is
faster.
.TP
.B disable-dnssec-lame-check: \fI<yes or no>
If true, disables the DNSSEC lameness check in the iterator.  This check
sees if RRSIGs are present in the answer, when dnssec is expected,
and retries another authority if RRSIGs are unexpectedly missing.
The validator will insist in RRSIGs for DNSSEC signed domains regardless
of this setting, if a trust anchor is loaded.
.TP
.B module\-config: \fI<"module names">
Module configuration, a list of module names separated by spaces, surround
the string with quotes (""). The modules can be \fIrespip\fR,
\fIvalidator\fR, or \fIiterator\fR (and possibly more, see below).
Setting this to just "\fIiterator\fR" will result in a non\-validating
server.
Setting this to "\fIvalidator iterator\fR" will turn on DNSSEC validation.
The ordering of the modules is significant, the order decides the
order of processing.
You must also set \fItrust\-anchors\fR for validation to be useful.
Adding \fIrespip\fR to the front will cause RPZ processing to be done on
all queries.
The default is "\fIvalidator iterator\fR".
.IP
When the server is built with
EDNS client subnet support the default is "\fIsubnetcache validator
iterator\fR".
Most modules that need to be listed here have to be listed at the beginning
of the line.  The subnetcachedb module has to be listed just before
the iterator.
The python module can be listed in different places, it then processes the
output of the module it is just before. The dynlib module can be listed pretty
much anywhere, it is only a very thin wrapper that allows dynamic libraries to
run in its place.
.TP
.B trust\-anchor\-file: \fI<filename>
File with trusted keys for validation. Both DS and DNSKEY entries can appear
in the file. The format of the file is the standard DNS Zone file format.
Default is "", or no trust anchor file.
.TP
.B auto\-trust\-anchor\-file: \fI<filename>
File with trust anchor for one zone, which is tracked with RFC5011 probes.
The probes are run several times per month, thus the machine must be online
frequently.  The initial file can be one with contents as described in
\fBtrust\-anchor\-file\fR.  The file is written to when the anchor is updated,
so the Unbound user must have write permission.  Write permission to the file,
but also to the directory it is in (to create a temporary file, which is
necessary to deal with filesystem full events), it must also be inside the
chroot (if that is used).
.TP
.B trust\-anchor: \fI<"Resource Record">
A DS or DNSKEY RR for a key to use for validation. Multiple entries can be
given to specify multiple trusted keys, in addition to the trust\-anchor\-files.
The resource record is entered in the same format as 'dig' or 'drill' prints
them, the same format as in the zone file. Has to be on a single line, with
"" around it. A TTL can be specified for ease of cut and paste, but is ignored.
A class can be specified, but class IN is default.
.TP
.B trusted\-keys\-file: \fI<filename>
File with trusted keys for validation. Specify more than one file
with several entries, one file per entry. Like \fBtrust\-anchor\-file\fR
but has a different file format. Format is BIND\-9 style format,
the trusted\-keys { name flag proto algo "key"; }; clauses are read.
It is possible to use wildcards with this statement, the wildcard is
expanded on start and on reload.
.TP
.B trust\-anchor\-signaling: \fI<yes or no>
Send RFC8145 key tag query after trust anchor priming. Default is yes.
.TP
.B root\-key\-sentinel: \fI<yes or no>
Root key trust anchor sentinel. Default is yes.
.TP
.B domain\-insecure: \fI<domain name>
Sets domain name to be insecure, DNSSEC chain of trust is ignored towards
the domain name.  So a trust anchor above the domain name can not make the
domain secure with a DS record, such a DS record is then ignored.
Can be given multiple times
to specify multiple domains that are treated as if unsigned.  If you set
trust anchors for the domain they override this setting (and the domain
is secured).
.IP
This can be useful if you want to make sure a trust anchor for external
lookups does not affect an (unsigned) internal domain.  A DS record
externally can create validation failures for that internal domain.
.TP
.B val\-override\-date: \fI<rrsig\-style date spec>
Default is "" or "0", which disables this debugging feature. If enabled by
giving a RRSIG style date, that date is used for verifying RRSIG inception
and expiration dates, instead of the current date. Do not set this unless
you are debugging signature inception and expiration. The value \-1 ignores
the date altogether, useful for some special applications.
.TP
.B val\-sig\-skew\-min: \fI<seconds>
Minimum number of seconds of clock skew to apply to validated signatures.
A value of 10% of the signature lifetime (expiration \- inception) is
used, capped by this setting.  Default is 3600 (1 hour) which allows for
daylight savings differences.  Lower this value for more strict checking
of short lived signatures.
.TP
.B val\-sig\-skew\-max: \fI<seconds>
Maximum number of seconds of clock skew to apply to validated signatures.
A value of 10% of the signature lifetime (expiration \- inception)
is used, capped by this setting.  Default is 86400 (24 hours) which
allows for timezone setting problems in stable domains.  Setting both
min and max very low disables the clock skew allowances.  Setting both
min and max very high makes the validator check the signature timestamps
less strictly.
.TP
.B val\-max\-restart: \fI<number>
The maximum number the validator should restart validation with
another authority in case of failed validation. Default is 5.
.TP
.B val\-bogus\-ttl: \fI<number>
The time to live for bogus data. This is data that has failed validation;
due to invalid signatures or other checks. The TTL from that data cannot be
trusted, and this value is used instead. The value is in seconds, default 60.
The time interval prevents repeated revalidation of bogus data.
.TP
.B val\-clean\-additional: \fI<yes or no>
Instruct the validator to remove data from the additional section of secure
messages that are not signed properly. Messages that are insecure, bogus,
indeterminate or unchecked are not affected. Default is yes. Use this setting
to protect the users that rely on this validator for authentication from
potentially bad data in the additional section.
.TP
.B val\-log\-level: \fI<number>
Have the validator print validation failures to the log.  Regardless of
the verbosity setting.  Default is 0, off.  At 1, for every user query
that fails a line is printed to the logs.  This way you can monitor what
happens with validation.  Use a diagnosis tool, such as dig or drill,
to find out why validation is failing for these queries.  At 2, not only
the query that failed is printed but also the reason why Unbound thought
it was wrong and which server sent the faulty data.
.TP
.B val\-permissive\-mode: \fI<yes or no>
Instruct the validator to mark bogus messages as indeterminate. The security
checks are performed, but if the result is bogus (failed security), the
reply is not withheld from the client with SERVFAIL as usual. The client
receives the bogus data. For messages that are found to be secure the AD bit
is set in replies. Also logging is performed as for full validation.
The default value is "no".
.TP
.B ignore\-cd\-flag: \fI<yes or no>
Instruct Unbound to ignore the CD flag from clients and refuse to
return bogus answers to them.  Thus, the CD (Checking Disabled) flag
does not disable checking any more.  This is useful if legacy (w2008)
servers that set the CD flag but cannot validate DNSSEC themselves are
the clients, and then Unbound provides them with DNSSEC protection.
The default value is "no".
.TP
.B serve\-expired: \fI<yes or no>
If enabled, Unbound attempts to serve old responses from cache with a
TTL of \fBserve\-expired\-reply\-ttl\fR in the response without waiting for the
actual resolution to finish.  The actual resolution answer ends up in the cache
later on.  Default is "no".
.TP
.B serve\-expired\-ttl: \fI<seconds>
Limit serving of expired responses to configured seconds after expiration. 0
disables the limit.  This option only applies when \fBserve\-expired\fR is
enabled.  A suggested value per RFC 8767 is between
86400 (1 day) and 259200 (3 days).  The default is 0.
.TP
.B serve\-expired\-ttl\-reset: \fI<yes or no>
Set the TTL of expired records to the \fBserve\-expired\-ttl\fR value after a
failed attempt to retrieve the record from upstream.  This makes sure that the
expired records will be served as long as there are queries for it.  Default is
"no".
.TP
.B serve\-expired\-reply\-ttl: \fI<seconds>
TTL value to use when replying with expired data.  If
\fBserve\-expired\-client\-timeout\fR is also used then it is RECOMMENDED to
use 30 as the value (RFC 8767).  The default is 30.
.TP
.B serve\-expired\-client\-timeout: \fI<msec>
Time in milliseconds before replying to the client with expired data.  This
essentially enables the serve-stale behavior as specified in
RFC 8767 that first tries to resolve before immediately
responding with expired data.  A recommended value per
RFC 8767 is 1800.  Setting this to 0 will disable this
behavior.  Default is 0.
.TP
.B serve\-original\-ttl: \fI<yes or no>
If enabled, Unbound will always return the original TTL as received from
the upstream name server rather than the decrementing TTL as
stored in the cache.  This feature may be useful if Unbound serves as a
front-end to a hidden authoritative name server. Enabling this feature does
not impact cache expiry, it only changes the TTL Unbound embeds in responses to
queries. Note that enabling this feature implicitly disables enforcement of
the configured minimum and maximum TTL, as it is assumed users who enable this
feature do not want Unbound to change the TTL obtained from an upstream server.
Thus, the values set using \fBcache\-min\-ttl\fR and \fBcache\-max\-ttl\fR are
ignored.
Default is "no".
.TP
.B val\-nsec3\-keysize\-iterations: \fI<"list of values">
List of keysize and iteration count values, separated by spaces, surrounded
by quotes. Default is "1024 150 2048 150 4096 150". This determines the
maximum allowed NSEC3 iteration count before a message is simply marked
insecure instead of performing the many hashing iterations. The list must
be in ascending order and have at least one entry. If you set it to
"1024 65535" there is no restriction to NSEC3 iteration values.
This table must be kept short; a very long list could cause slower operation.
.TP
.B zonemd\-permissive\-mode: \fI<yes or no>
If enabled the ZONEMD verification failures are only logged and do not cause
the zone to be blocked and only return servfail.  Useful for testing out
if it works, or if the operator only wants to be notified of a problem without
disrupting service.  Default is no.
.TP
.B add\-holddown: \fI<seconds>
Instruct the \fBauto\-trust\-anchor\-file\fR probe mechanism for RFC5011
autotrust updates to add new trust anchors only after they have been
visible for this time.  Default is 30 days as per the RFC.
.TP
.B del\-holddown: \fI<seconds>
Instruct the \fBauto\-trust\-anchor\-file\fR probe mechanism for RFC5011
autotrust updates to remove revoked trust anchors after they have been
kept in the revoked list for this long.  Default is 30 days as per
the RFC.
.TP
.B keep\-missing: \fI<seconds>
Instruct the \fBauto\-trust\-anchor\-file\fR probe mechanism for RFC5011
autotrust updates to remove missing trust anchors after they have been
unseen for this long.  This cleans up the state file if the target zone
does not perform trust anchor revocation, so this makes the auto probe
mechanism work with zones that perform regular (non\-5011) rollovers.
The default is 366 days.  The value 0 does not remove missing anchors,
as per the RFC.
.TP
.B permit\-small\-holddown: \fI<yes or no>
Debug option that allows the autotrust 5011 rollover timers to assume
very small values.  Default is no.
.TP
.B key\-cache\-size: \fI<number>
Number of bytes size of the key cache. Default is 4 megabytes.
A plain number is in bytes, append 'k', 'm' or 'g' for kilobytes, megabytes
or gigabytes (1024*1024 bytes in a megabyte).
.TP
.B key\-cache\-slabs: \fI<number>
Number of slabs in the key cache. Slabs reduce lock contention by threads.
Must be set to a power of 2. Setting (close) to the number of cpus is a
reasonable guess.
.TP
.B neg\-cache\-size: \fI<number>
Number of bytes size of the aggressive negative cache. Default is 1 megabyte.
A plain number is in bytes, append 'k', 'm' or 'g' for kilobytes, megabytes
or gigabytes (1024*1024 bytes in a megabyte).
.TP
.B unblock\-lan\-zones: \fI<yes or no>
Default is disabled.  If enabled, then for private address space,
the reverse lookups are no longer filtered.  This allows Unbound when
running as dns service on a host where it provides service for that host,
to put out all of the queries for the 'lan' upstream.  When enabled,
only localhost, 127.0.0.1 reverse and ::1 reverse zones are configured
with default local zones.  Disable the option when Unbound is running
as a (DHCP-) DNS network resolver for a group of machines, where such
lookups should be filtered (RFC compliance), this also stops potential
data leakage about the local network to the upstream DNS servers.
.TP
.B insecure\-lan\-zones: \fI<yes or no>
Default is disabled.  If enabled, then reverse lookups in private
address space are not validated.  This is usually required whenever
\fIunblock\-lan\-zones\fR is used.
.TP
.B local\-zone: \fI<zone> <type>
Configure a local zone. The type determines the answer to give if
there is no match from local\-data. The types are deny, refuse, static,
transparent, redirect, nodefault, typetransparent, inform, inform_deny,
inform_redirect, always_transparent, always_refuse, always_nxdomain, always_null, noview,
and are explained below. After that the default settings are listed. Use
local\-data: to enter data into the local zone. Answers for local zones
are authoritative DNS answers. By default the zones are class IN.
.IP
If you need more complicated authoritative data, with referrals, wildcards,
CNAME/DNAME support, or DNSSEC authoritative service, setup a stub\-zone for
it as detailed in the stub zone section below. A stub\-zone can be used to
have unbound send queries to another server, an authoritative server, to
fetch the information. With a forward\-zone, unbound sends queries to a server
that is a recursive server to fetch the information. With an auth\-zone a
zone can be loaded from file and used, it can be used like a local\-zone
for users downstream, or the auth\-zone information can be used to fetch
information from when resolving like it is an upstream server. The
forward\-zone and auth\-zone options are described in their sections below.
If you want to perform filtering of the information that the users can fetch,
the local\-zone and local\-data statements allow for this, but also the
rpz functionality can be used, described in the RPZ section.
.TP 10
\h'5'\fIdeny\fR
Do not send an answer, drop the query.
If there is a match from local data, the query is answered.
.TP 10
\h'5'\fIrefuse\fR
Send an error message reply, with rcode REFUSED.
If there is a match from local data, the query is answered.
.TP 10
\h'5'\fIstatic\fR
If there is a match from local data, the query is answered.
Otherwise, the query is answered with nodata or nxdomain.
For a negative answer a SOA is included in the answer if present
as local\-data for the zone apex domain.
.TP 10
\h'5'\fItransparent\fR
If there is a match from local data, the query is answered.
Otherwise if the query has a different name, the query is resolved normally.
If the query is for a name given in localdata but no such type of data is
given in localdata, then a noerror nodata answer is returned.
If no local\-zone is given local\-data causes a transparent zone
to be created by default.
.TP 10
\h'5'\fItypetransparent\fR
If there is a match from local data, the query is answered.  If the query
is for a different name, or for the same name but for a different type,
the query is resolved normally.  So, similar to transparent but types
that are not listed in local data are resolved normally, so if an A record
is in the local data that does not cause a nodata reply for AAAA queries.
.TP 10
\h'5'\fIredirect\fR
The query is answered from the local data for the zone name.
There may be no local data beneath the zone name.
This answers queries for the zone, and all subdomains of the zone
with the local data for the zone.
It can be used to redirect a domain to return a different address record
to the end user, with
local\-zone: "example.com." redirect and
local\-data: "example.com. A 127.0.0.1"
queries for www.example.com and www.foo.example.com are redirected, so
that users with web browsers cannot access sites with suffix example.com.
.TP 10
\h'5'\fIinform\fR
The query is answered normally, same as transparent.  The client IP
address (@portnumber) is printed to the logfile.  The log message is:
timestamp, unbound-pid, info: zonename inform IP@port queryname type
class.  This option can be used for normal resolution, but machines
looking up infected names are logged, eg. to run antivirus on them.
.TP 10
\h'5'\fIinform_deny\fR
The query is dropped, like 'deny', and logged, like 'inform'.  Ie. find
infected machines without answering the queries.
.TP 10
\h'5'\fIinform_redirect\fR
The query is redirected, like 'redirect', and logged, like 'inform'.
Ie. answer queries with fixed data and also log the machines that ask.
.TP 10
\h'5'\fIalways_transparent\fR
Like transparent, but ignores local data and resolves normally.
.TP 10
\h'5'\fIalways_refuse\fR
Like refuse, but ignores local data and refuses the query.
.TP 10
\h'5'\fIalways_nxdomain\fR
Like static, but ignores local data and returns nxdomain for the query.
.TP 10
\h'5'\fIalways_nodata\fR
Like static, but ignores local data and returns nodata for the query.
.TP 10
\h'5'\fIalways_deny\fR
Like deny, but ignores local data and drops the query.
.TP 10
\h'5'\fIalways_null\fR
Always returns 0.0.0.0 or ::0 for every name in the zone.  Like redirect
with zero data for A and AAAA.  Ignores local data in the zone.  Used for
some block lists.
.TP 10
\h'5'\fInoview\fR
Breaks out of that view and moves towards the global local zones for answer
to the query.  If the view first is no, it'll resolve normally.  If view first
is enabled, it'll break perform that step and check the global answers.
For when the view has view specific overrides but some zone has to be
answered from global local zone contents.
.TP 10
\h'5'\fInodefault\fR
Used to turn off default contents for AS112 zones. The other types
also turn off default contents for the zone. The 'nodefault' option
has no other effect than turning off default contents for the
given zone.  Use \fInodefault\fR if you use exactly that zone, if you want to
use a subzone, use \fItransparent\fR.
.P
The default zones are localhost, reverse 127.0.0.1 and ::1, the home.arpa,
the onion, test, invalid and the AS112 zones. The AS112 zones are reverse
DNS zones for private use and reserved IP addresses for which the servers
on the internet cannot provide correct answers. They are configured by
default to give nxdomain (no reverse information) answers. The defaults
can be turned off by specifying your own local\-zone of that name, or
using the 'nodefault' type. Below is a list of the default zone contents.
.TP 10
\h'5'\fIlocalhost\fR
The IP4 and IP6 localhost information is given. NS and SOA records are provided
for completeness and to satisfy some DNS update tools. Default content:
.nf
local\-zone: "localhost." redirect
local\-data: "localhost. 10800 IN NS localhost."
local\-data: "localhost. 10800 IN
    SOA localhost. nobody.invalid. 1 3600 1200 604800 10800"
local\-data: "localhost. 10800 IN A 127.0.0.1"
local\-data: "localhost. 10800 IN AAAA ::1"
.fi
.TP 10
\h'5'\fIreverse IPv4 loopback\fR
Default content:
.nf
local\-zone: "127.in\-addr.arpa." static
local\-data: "127.in\-addr.arpa. 10800 IN NS localhost."
local\-data: "127.in\-addr.arpa. 10800 IN
    SOA localhost. nobody.invalid. 1 3600 1200 604800 10800"
local\-data: "1.0.0.127.in\-addr.arpa. 10800 IN
    PTR localhost."
.fi
.TP 10
\h'5'\fIreverse IPv6 loopback\fR
Default content:
.nf
local\-zone: "1.0.0.0.0.0.0.0.0.0.0.0.0.0.0.0.0.
    0.0.0.0.0.0.0.0.0.0.0.0.0.0.0.ip6.arpa." static
local\-data: "1.0.0.0.0.0.0.0.0.0.0.0.0.0.0.0.0.
    0.0.0.0.0.0.0.0.0.0.0.0.0.0.0.ip6.arpa. 10800 IN
    NS localhost."
local\-data: "1.0.0.0.0.0.0.0.0.0.0.0.0.0.0.0.0.
    0.0.0.0.0.0.0.0.0.0.0.0.0.0.0.ip6.arpa. 10800 IN
    SOA localhost. nobody.invalid. 1 3600 1200 604800 10800"
local\-data: "1.0.0.0.0.0.0.0.0.0.0.0.0.0.0.0.0.
    0.0.0.0.0.0.0.0.0.0.0.0.0.0.0.ip6.arpa. 10800 IN
    PTR localhost."
.fi
.TP 10
\h'5'\fIhome.arpa (RFC 8375)\fR
Default content:
.nf
local\-zone: "home.arpa." static
local\-data: "home.arpa. 10800 IN NS localhost."
local\-data: "home.arpa. 10800 IN
    SOA localhost. nobody.invalid. 1 3600 1200 604800 10800"
.fi
.TP 10
\h'5'\fIonion (RFC 7686)\fR
Default content:
.nf
local\-zone: "onion." static
local\-data: "onion. 10800 IN NS localhost."
local\-data: "onion. 10800 IN
    SOA localhost. nobody.invalid. 1 3600 1200 604800 10800"
.fi
.TP 10
\h'5'\fItest (RFC 6761)\fR
Default content:
.nf
local\-zone: "test." static
local\-data: "test. 10800 IN NS localhost."
local\-data: "test. 10800 IN
    SOA localhost. nobody.invalid. 1 3600 1200 604800 10800"
.fi
.TP 10
\h'5'\fIinvalid (RFC 6761)\fR
Default content:
.nf
local\-zone: "invalid." static
local\-data: "invalid. 10800 IN NS localhost."
local\-data: "invalid. 10800 IN
    SOA localhost. nobody.invalid. 1 3600 1200 604800 10800"
.fi
.TP 10
\h'5'\fIreverse RFC1918 local use zones\fR
Reverse data for zones 10.in\-addr.arpa, 16.172.in\-addr.arpa to
31.172.in\-addr.arpa, 168.192.in\-addr.arpa.
The \fBlocal\-zone:\fR is set static and as \fBlocal\-data:\fR SOA and NS
records are provided.
.TP 10
\h'5'\fIreverse RFC3330 IP4 this, link\-local, testnet and broadcast\fR
Reverse data for zones 0.in\-addr.arpa, 254.169.in\-addr.arpa,
2.0.192.in\-addr.arpa (TEST NET 1), 100.51.198.in\-addr.arpa (TEST NET 2),
113.0.203.in\-addr.arpa (TEST NET 3), 255.255.255.255.in\-addr.arpa.
And from 64.100.in\-addr.arpa to 127.100.in\-addr.arpa (Shared Address Space).
.TP 10
\h'5'\fIreverse RFC4291 IP6 unspecified\fR
Reverse data for zone
.nf
0.0.0.0.0.0.0.0.0.0.0.0.0.0.0.0.
0.0.0.0.0.0.0.0.0.0.0.0.0.0.0.0.ip6.arpa.
.fi
.TP 10
\h'5'\fIreverse RFC4193 IPv6 Locally Assigned Local Addresses\fR
Reverse data for zone D.F.ip6.arpa.
.TP 10
\h'5'\fIreverse RFC4291 IPv6 Link Local Addresses\fR
Reverse data for zones 8.E.F.ip6.arpa to B.E.F.ip6.arpa.
.TP 10
\h'5'\fIreverse IPv6 Example Prefix\fR
Reverse data for zone 8.B.D.0.1.0.0.2.ip6.arpa. This zone is used for
tutorials and examples. You can remove the block on this zone with:
.nf
  local\-zone: 8.B.D.0.1.0.0.2.ip6.arpa. nodefault
.fi
You can also selectively unblock a part of the zone by making that part
transparent with a local\-zone statement.
This also works with the other default zones.
.\" End of local-zone listing.
.TP 5
.B local\-data: \fI"<resource record string>"
Configure local data, which is served in reply to queries for it.
The query has to match exactly unless you configure the local\-zone as
redirect. If not matched exactly, the local\-zone type determines
further processing. If local\-data is configured that is not a subdomain of
a local\-zone, a transparent local\-zone is configured.
For record types such as TXT, use single quotes, as in
local\-data: 'example. TXT "text"'.
.IP
If you need more complicated authoritative data, with referrals, wildcards,
CNAME/DNAME support, or DNSSEC authoritative service, setup a stub\-zone for
it as detailed in the stub zone section below.
.TP 5
.B local\-data\-ptr: \fI"IPaddr name"
Configure local data shorthand for a PTR record with the reversed IPv4 or
IPv6 address and the host name.  For example "192.0.2.4 www.example.com".
TTL can be inserted like this: "2001:DB8::4 7200 www.example.com"
.TP 5
.B local\-zone\-tag: \fI<zone> <"list of tags">
Assign tags to localzones. Tagged localzones will only be applied when the
used access-control element has a matching tag. Tags must be defined in
\fIdefine\-tags\fR.  Enclose list of tags in quotes ("") and put spaces between
tags.  When there are multiple tags it checks if the intersection of the
list of tags for the query and local\-zone\-tag is non-empty.
.TP 5
.B local\-zone\-override: \fI<zone> <IP netblock> <type>
Override the localzone type for queries from addresses matching netblock.
Use this localzone type, regardless the type configured for the local-zone
(both tagged and untagged) and regardless the type configured using
access\-control\-tag\-action.
.TP 5
.B response\-ip: \fI<IP-netblock> <action>
This requires use of the "respip" module.
.IP
If the IP address in an AAAA or A RR in the answer section of a
response matches the specified IP netblock, the specified action will
apply.
\fI<action>\fR has generally the same semantics as that for
\fIaccess-control-tag-action\fR, but there are some exceptions.
.IP
Actions for \fIresponse-ip\fR are different from those for
\fIlocal-zone\fR in that in case of the former there is no point of
such conditions as "the query matches it but there is no local data".
Because of this difference, the semantics of \fIresponse-ip\fR actions
are modified or simplified as follows: The \fIstatic, refuse,
transparent, typetransparent,\fR and \fInodefault\fR actions are
invalid for \fIresponse-ip\fR.
Using any of these will cause the configuration to be rejected as
faulty. The \fIdeny\fR action is non-conditional, i.e. it always
results in dropping the corresponding query.
The resolution result before applying the deny action is still cached
and can be used for other queries.
.TP 5
.B response-ip-data: \fI<IP-netblock> <"resource record string">
This requires use of the "respip" module.
.IP
This specifies the action data for \fIresponse-ip\fR with action being
to redirect as specified by "\fIresource record string\fR".  "Resource
record string" is similar to that of \fIaccess-control-tag-action\fR,
but it must be of either AAAA, A or CNAME types.
If the IP-netblock is an IPv6/IPV4 prefix, the record
must be AAAA/A respectively, unless it is a CNAME (which can be used
for both versions of IP netblocks).  If it is CNAME there must not be
more than one \fIresponse-ip-data\fR for the same IP-netblock.
Also, CNAME and other types of records must not coexist for the same
IP-netblock, following the normal rules for CNAME records.
The textual domain name for the CNAME does not have to be explicitly
terminated with a dot ("."); the root name is assumed to be the origin
for the name.
.TP 5
.B response-ip-tag: \fI<IP-netblock> <"list of tags">
This requires use of the "respip" module.
.IP
Assign tags to response IP-netblocks.  If the IP address in an AAAA or
A RR in the answer section of a response matches the specified
IP-netblock, the specified tags are assigned to the IP address.
Then, if an \fIaccess-control-tag\fR is defined for the client and it
includes one of the tags for the response IP, the corresponding
\fIaccess-control-tag-action\fR will apply.
Tag matching rule is the same as that for \fIaccess-control-tag\fR and
\fIlocal-zones\fR.
Unlike \fIlocal-zone-tag\fR, \fIresponse-ip-tag\fR can be defined for
an IP-netblock even if no \fIresponse-ip\fR is defined for that
netblock.
If multiple \fIresponse-ip-tag\fR options are specified for the same
IP-netblock in different statements, all but the first will be
ignored.
However, this will not be flagged as a configuration error, but the
result is probably not what was intended.
.IP
Actions specified in an
\fIaccess-control-tag-action\fR that has a matching tag with
\fIresponse-ip-tag\fR can be those that are "invalid" for
\fIresponse-ip\fR listed above, since \fIaccess-control-tag-action\fRs
can be shared with local zones.
For these actions, if they behave differently depending on whether
local data exists or not in case of local zones, the behavior for
\fIresponse-ip-data\fR will generally result in NOERROR/NODATA instead
of NXDOMAIN, since the \fIresponse-ip\fR data are inherently type
specific, and non-existence of data does not indicate anything about
the existence or non-existence of the qname itself.
For example, if the matching tag action is \fIstatic\fR but there is
no data for the corresponding \fIresponse-ip\fR configuration, then
the result will be NOERROR/NODATA.
The only case where NXDOMAIN is returned is when an
\fIalways_nxdomain\fR action applies.
.TP 5
.B ratelimit: \fI<number or 0>
Enable ratelimiting of queries sent to nameserver for performing recursion.
If 0, the default, it is disabled.  This option is experimental at this time.
The ratelimit is in queries per second that are allowed.  More queries are
turned away with an error (servfail).  This stops recursive floods, eg. random
query names, but not spoofed reflection floods.  Cached responses are not
ratelimited by this setting.  The zone of the query is determined by examining
the nameservers for it, the zone name is used to keep track of the rate.
For example, 1000 may be a suitable value to stop the server from being
overloaded with random names, and keeps Unbound from sending traffic to the
nameservers for those zones.  Configured forwarders are excluded from
ratelimiting.
.TP 5
.B ratelimit\-size: \fI<memory size>
Give the size of the data structure in which the current ongoing rates are
kept track in.  Default 4m.  In bytes or use m(mega), k(kilo), g(giga).
The ratelimit structure is small, so this data structure likely does
not need to be large.
.TP 5
.B ratelimit\-slabs: \fI<number>
Give power of 2 number of slabs, this is used to reduce lock contention
in the ratelimit tracking data structure.  Close to the number of cpus is
a fairly good setting.
.TP 5
.B ratelimit\-factor: \fI<number>
Set the amount of queries to rate limit when the limit is exceeded.
If set to 0, all queries are dropped for domains where the limit is
exceeded.  If set to another value, 1 in that number is allowed through
to complete.  Default is 10, allowing 1/10 traffic to flow normally.
This can make ordinary queries complete (if repeatedly queried for),
and enter the cache, whilst also mitigating the traffic flow by the
factor given.
.TP 5
.B ratelimit\-backoff: \fI<yes or no>
If enabled, the ratelimit is treated as a hard failure instead of the default
maximum allowed constant rate.  When the limit is reached, traffic is
ratelimited and demand continues to be kept track of for a 2 second rate
window.  No traffic is allowed, except for ratelimit\-factor, until demand
decreases below the configured ratelimit for a 2 second rate window.  Useful to
set ratelimit to a suspicious rate to aggressively limit unusually high
traffic.  Default is off.
.TP 5
.B ratelimit\-for\-domain: \fI<domain> <number qps or 0>
Override the global ratelimit for an exact match domain name with the listed
number.  You can give this for any number of names.  For example, for
a top\-level\-domain you may want to have a higher limit than other names.
A value of 0 will disable ratelimiting for that domain.
.TP 5
.B ratelimit\-below\-domain: \fI<domain> <number qps or 0>
Override the global ratelimit for a domain name that ends in this name.
You can give this multiple times, it then describes different settings
in different parts of the namespace.  The closest matching suffix is used
to determine the qps limit.  The rate for the exact matching domain name
is not changed, use ratelimit\-for\-domain to set that, you might want
to use different settings for a top\-level\-domain and subdomains.
A value of 0 will disable ratelimiting for domain names that end in this name.
.TP 5
.B ip\-ratelimit: \fI<number or 0>
Enable global ratelimiting of queries accepted per IP address.
If 0, the default, it is disabled.  This option is experimental at this time.
The ratelimit is in queries per second that are allowed.  More queries are
completely dropped and will not receive a reply, SERVFAIL or otherwise.
IP ratelimiting happens before looking in the cache. This may be useful for
mitigating amplification attacks.
.TP 5
.B ip\-ratelimit\-size: \fI<memory size>
Give the size of the data structure in which the current ongoing rates are
kept track in.  Default 4m.  In bytes or use m(mega), k(kilo), g(giga).
The ip ratelimit structure is small, so this data structure likely does
not need to be large.
.TP 5
.B ip\-ratelimit\-slabs: \fI<number>
Give power of 2 number of slabs, this is used to reduce lock contention
in the ip ratelimit tracking data structure.  Close to the number of cpus is
a fairly good setting.
.TP 5
.B ip\-ratelimit\-factor: \fI<number>
Set the amount of queries to rate limit when the limit is exceeded.
If set to 0, all queries are dropped for addresses where the limit is
exceeded.  If set to another value, 1 in that number is allowed through
to complete.  Default is 10, allowing 1/10 traffic to flow normally.
This can make ordinary queries complete (if repeatedly queried for),
and enter the cache, whilst also mitigating the traffic flow by the
factor given.
.TP 5
.B ip\-ratelimit\-backoff: \fI<yes or no>
If enabled, the ratelimit is treated as a hard failure instead of the default
maximum allowed constant rate.  When the limit is reached, traffic is
ratelimited and demand continues to be kept track of for a 2 second rate
window.  No traffic is allowed, except for ip\-ratelimit\-factor, until demand
decreases below the configured ratelimit for a 2 second rate window.  Useful to
set ip\-ratelimit to a suspicious rate to aggressively limit unusually high
traffic.  Default is off.
.TP 5
.B outbound\-msg\-retry: \fI<number>
The number of retries, per upstream nameserver in a delegation, that Unbound
will attempt in case a throwaway response is received.
No response (timeout) contributes to the retry counter.
If a forward/stub zone is used, this is the number of retries per nameserver in
the zone.
Default is 5.
.TP 5
.B fast\-server\-permil: \fI<number>
Specify how many times out of 1000 to pick from the set of fastest servers.
0 turns the feature off.  A value of 900 would pick from the fastest
servers 90 percent of the time, and would perform normal exploration of random
servers for the remaining time. When prefetch is enabled (or serve\-expired),
such prefetches are not sped up, because there is no one waiting for it, and it
presents a good moment to perform server exploration. The
\fBfast\-server\-num\fR option can be used to specify the size of the fastest
servers set. The default for fast\-server\-permil is 0.
.TP 5
.B fast\-server\-num: \fI<number>
Set the number of servers that should be used for fast server selection. Only
use the fastest specified number of servers with the fast\-server\-permil
option, that turns this on or off. The default is to use the fastest 3 servers.
.TP 5
.B edns\-client\-string: \fI<IP netblock> <string>
Include an EDNS0 option containing configured ascii string in queries with
destination address matching the configured IP netblock.  This configuration
option can be used multiple times. The most specific match will be used.
.TP 5
.B edns\-client\-string\-opcode: \fI<opcode>
EDNS0 option code for the \fIedns\-client\-string\fR option, from 0 to 65535.
A value from the `Reserved for Local/Experimental` range (65001-65534) should
be used.  Default is 65001.
.TP 5
.B ede: \fI<yes or no>
If enabled, Unbound will respond with Extended DNS Error codes (RFC8914).
These EDEs attach informative error messages to a response for various
errors. Default is "no".

When the \fBval-log-level\fR option is also set to \fB2\fR, responses with
Extended DNS Errors concerning DNSSEC failures that are not served from cache,
will also contain a descriptive text message about the reason for the failure.
.TP
.B ede\-serve\-expired: \fI<yes or no>
If enabled, Unbound will attach an Extended DNS Error (RFC8914) Code 3 - Stale
Answer as EDNS0 option to the expired response. Note that this will not attach
the EDE code without setting the global \fBede\fR option to "yes" as well.
Default is "no".
.SS "Remote Control Options"
In the
.B remote\-control:
clause are the declarations for the remote control facility.  If this is
enabled, the \fIunbound\-control\fR(8) utility can be used to send
commands to the running Unbound server.  The server uses these clauses
to setup TLSv1 security for the connection.  The
\fIunbound\-control\fR(8) utility also reads the \fBremote\-control\fR
section for options.  To setup the correct self\-signed certificates use the
\fIunbound\-control\-setup\fR(8) utility.
.TP 5
.B control\-enable: \fI<yes or no>
The option is used to enable remote control, default is "no".
If turned off, the server does not listen for control commands.
.TP 5
.B control\-interface: \fI<ip address or interface name or path>
Give IPv4 or IPv6 addresses or local socket path to listen on for
control commands.
If an interface name is used instead of an ip address, the list of ip addresses
on that interface are used.
By default localhost (127.0.0.1 and ::1) is listened to.
Use 0.0.0.0 and ::0 to listen to all interfaces.
If you change this and permissions have been dropped, you must restart
the server for the change to take effect.
.IP
If you set it to an absolute path, a unix domain socket is used. This socket
does not use the certificates and keys, so those files need not be present.
To restrict access, Unbound sets permissions on the file to the user and
group that is configured, the access bits are set to allow the group members
to access the control socket file.  Put users that need to access the socket
in the that group.  To restrict access further, create a directory to put
the control socket in and restrict access to that directory.
.TP 5
.B control\-port: \fI<port number>
The port number to listen on for IPv4 or IPv6 control interfaces,
default is 8953.
If you change this and permissions have been dropped, you must restart
the server for the change to take effect.
.TP 5
.B control\-use\-cert: \fI<yes or no>
For localhost control-interface you can disable the use of TLS by setting
this option to "no", default is "yes".  For local sockets, TLS is disabled
and the value of this option is ignored.
.TP 5
.B server\-key\-file: \fI<private key file>
Path to the server private key, by default unbound_server.key.
This file is generated by the \fIunbound\-control\-setup\fR utility.
This file is used by the Unbound server, but not by \fIunbound\-control\fR.
.TP 5
.B server\-cert\-file: \fI<certificate file.pem>
Path to the server self signed certificate, by default unbound_server.pem.
This file is generated by the \fIunbound\-control\-setup\fR utility.
This file is used by the Unbound server, and also by \fIunbound\-control\fR.
.TP 5
.B control\-key\-file: \fI<private key file>
Path to the control client private key, by default unbound_control.key.
This file is generated by the \fIunbound\-control\-setup\fR utility.
This file is used by \fIunbound\-control\fR.
.TP 5
.B control\-cert\-file: \fI<certificate file.pem>
Path to the control client certificate, by default unbound_control.pem.
This certificate has to be signed with the server certificate.
This file is generated by the \fIunbound\-control\-setup\fR utility.
This file is used by \fIunbound\-control\fR.
.SS "Stub Zone Options"
.LP
There may be multiple
.B stub\-zone:
clauses. Each with a name: and zero or more hostnames or IP addresses.
For the stub zone this list of nameservers is used. Class IN is assumed.
The servers should be authority servers, not recursors; Unbound performs
the recursive processing itself for stub zones.
.P
The stub zone can be used to configure authoritative data to be used
by the resolver that cannot be accessed using the public internet servers.
This is useful for company\-local data or private zones. Setup an
authoritative server on a different host (or different port). Enter a config
entry for Unbound with
.B stub\-addr:
<ip address of host[@port]>.
The Unbound resolver can then access the data, without referring to the
public internet for it.
.P
This setup allows DNSSEC signed zones to be served by that
authoritative server, in which case a trusted key entry with the public key
can be put in config, so that Unbound can validate the data and set the AD
bit on replies for the private zone (authoritative servers do not set the
AD bit).  This setup makes Unbound capable of answering queries for the
private zone, and can even set the AD bit ('authentic'), but the AA
('authoritative') bit is not set on these replies.
.P
Consider adding \fBserver:\fR statements for \fBdomain\-insecure:\fR and
for \fBlocal\-zone:\fI name nodefault\fR for the zone if it is a locally
served zone.  The insecure clause stops DNSSEC from invalidating the
zone.  The local zone nodefault (or \fItransparent\fR) clause makes the
(reverse\-) zone bypass Unbound's filtering of RFC1918 zones.
.TP
.B name: \fI<domain name>
Name of the stub zone. This is the full domain name of the zone.
.TP
.B stub\-host: \fI<domain name>
Name of stub zone nameserver. Is itself resolved before it is used.
To use a nondefault port for DNS communication append '@' with the port number.
If tls is enabled, then you can append a '#' and a name, then it'll check the
tls authentication certificates with that name.  If you combine the '@'
and '#', the '@' comes first.  If only '#' is used the default port is the
configured tls\-port.
.TP
.B stub\-addr: \fI<IP address>
IP address of stub zone nameserver. Can be IP 4 or IP 6.
To use a nondefault port for DNS communication append '@' with the port number.
If tls is enabled, then you can append a '#' and a name, then it'll check the
tls authentication certificates with that name.  If you combine the '@'
and '#', the '@' comes first.  If only '#' is used the default port is the
configured tls\-port.
.TP
.B stub\-prime: \fI<yes or no>
This option is by default no.  If enabled it performs NS set priming,
which is similar to root hints, where it starts using the list of nameservers
currently published by the zone.  Thus, if the hint list is slightly outdated,
the resolver picks up a correct list online.
.TP
.B stub\-first: \fI<yes or no>
If enabled, a query is attempted without the stub clause if it fails.
The data could not be retrieved and would have caused SERVFAIL because
the servers are unreachable, instead it is tried without this clause.
The default is no.
.TP
.B stub\-tls\-upstream: \fI<yes or no>
Enabled or disable whether the queries to this stub use TLS for transport.
Default is no.
.TP
.B stub\-ssl\-upstream: \fI<yes or no>
Alternate syntax for \fBstub\-tls\-upstream\fR.
.TP
.B stub\-tcp\-upstream: \fI<yes or no>
If it is set to "yes" then upstream queries use TCP only for transport regardless of global flag tcp-upstream.
Default is no.
.TP
.B stub\-no\-cache: \fI<yes or no>
Default is no.  If enabled, data inside the stub is not cached.  This is
useful when you want immediate changes to be visible.
.SS "Forward Zone Options"
.LP
There may be multiple
.B forward\-zone:
clauses. Each with a \fBname:\fR and zero or more hostnames or IP
addresses.  For the forward zone this list of nameservers is used to
forward the queries to. The servers listed as \fBforward\-host:\fR and
\fBforward\-addr:\fR have to handle further recursion for the query.  Thus,
those servers are not authority servers, but are (just like Unbound is)
recursive servers too; Unbound does not perform recursion itself for the
forward zone, it lets the remote server do it.  Class IN is assumed.
CNAMEs are chased by Unbound itself, asking the remote server for every
name in the indirection chain, to protect the local cache from illegal
indirect referenced items.
A forward\-zone entry with name "." and a forward\-addr target will
forward all queries to that other server (unless it can answer from
the cache).
.TP
.B name: \fI<domain name>
Name of the forward zone. This is the full domain name of the zone.
.TP
.B forward\-host: \fI<domain name>
Name of server to forward to. Is itself resolved before it is used.
To use a nondefault port for DNS communication append '@' with the port number.
If tls is enabled, then you can append a '#' and a name, then it'll check the
tls authentication certificates with that name.  If you combine the '@'
and '#', the '@' comes first.  If only '#' is used the default port is the
configured tls\-port.
.TP
.B forward\-addr: \fI<IP address>
IP address of server to forward to. Can be IP 4 or IP 6.
To use a nondefault port for DNS communication append '@' with the port number.
If tls is enabled, then you can append a '#' and a name, then it'll check the
tls authentication certificates with that name.  If you combine the '@'
and '#', the '@' comes first.  If only '#' is used the default port is the
configured tls\-port.
.IP
At high verbosity it logs the TLS certificate, with TLS enabled.
If you leave out the '#' and auth name from the forward\-addr, any
name is accepted.  The cert must also match a CA from the tls\-cert\-bundle.
.TP
.B forward\-first: \fI<yes or no>
If a forwarded query is met with a SERVFAIL error, and this option is
enabled, Unbound will fall back to normal recursive resolution for this
query as if no query forwarding had been specified.  The default is "no".
.TP
.B forward\-tls\-upstream: \fI<yes or no>
Enabled or disable whether the queries to this forwarder use TLS for transport.
Default is no.
If you enable this, also configure a tls\-cert\-bundle or use tls\-win\-cert to
load CA certs, otherwise the connections cannot be authenticated.
.TP
.B forward\-ssl\-upstream: \fI<yes or no>
Alternate syntax for \fBforward\-tls\-upstream\fR.
.TP
.B forward\-tcp\-upstream: \fI<yes or no>
If it is set to "yes" then upstream queries use TCP only for transport regardless of global flag tcp-upstream.
Default is no.
.TP
.B forward\-no\-cache: \fI<yes or no>
Default is no.  If enabled, data inside the forward is not cached.  This is
useful when you want immediate changes to be visible.
.SS "Authority Zone Options"
.LP
Authority zones are configured with \fBauth\-zone:\fR, and each one must
have a \fBname:\fR.  There can be multiple ones, by listing multiple auth\-zone clauses, each with a different name, pertaining to that part of the namespace.
The authority zone with the name closest to the name looked up is used.
Authority zones are processed after \fBlocal\-zones\fR and before
cache (\fBfor\-downstream:\fR \fIyes\fR), and when used in this manner
make Unbound respond like an authority server.  Authority zones are also
processed after cache, just before going to the network to fetch
information for recursion (\fBfor\-upstream:\fR \fIyes\fR), and when used
in this manner provide a local copy of an authority server that speeds up
lookups of that data.
.LP
Authority zones can be read from zonefile.  And can be kept updated via
AXFR and IXFR.  After update the zonefile is rewritten.  The update mechanism
uses the SOA timer values and performs SOA UDP queries to detect zone changes.
.LP
If the update fetch fails, the timers in the SOA record are used to time
another fetch attempt.  Until the SOA expiry timer is reached.  Then the
zone is expired.  When a zone is expired, queries are SERVFAIL, and
any new serial number is accepted from the primary (even if older), and if
fallback is enabled, the fallback activates to fetch from the upstream instead
of the SERVFAIL.
.TP
.B name: \fI<zone name>
Name of the authority zone.
.TP
.B primary: \fI<IP address or host name>
Where to download a copy of the zone from, with AXFR and IXFR.  Multiple
primaries can be specified.  They are all tried if one fails.
To use a nondefault port for DNS communication append '@' with the port number.
You can append a '#' and a name, then AXFR over TLS can be used and the tls authentication certificates will be checked with that name.  If you combine
the '@' and '#', the '@' comes first.
If you point it at another Unbound instance, it would not work because
that does not support AXFR/IXFR for the zone, but if you used \fBurl:\fR to download
the zonefile as a text file from a webserver that would work.
If you specify the hostname, you cannot use the domain from the zonefile,
because it may not have that when retrieving that data, instead use a plain
IP address to avoid a circular dependency on retrieving that IP address.
.TP
.B master: \fI<IP address or host name>
Alternate syntax for \fBprimary\fR.
.TP
.B url: \fI<url to zonefile>
Where to download a zonefile for the zone.  With http or https.  An example
for the url is "http://www.example.com/example.org.zone".  Multiple url
statements can be given, they are tried in turn.  If only urls are given
the SOA refresh timer is used to wait for making new downloads.  If also
primaries are listed, the primaries are first probed with UDP SOA queries to
see if the SOA serial number has changed, reducing the number of downloads.
If none of the urls work, the primaries are tried with IXFR and AXFR.
For https, the \fBtls\-cert\-bundle\fR and the hostname from the url are used
to authenticate the connection.
If you specify a hostname in the URL, you cannot use the domain from the
zonefile, because it may not have that when retrieving that data, instead
use a plain IP address to avoid a circular dependency on retrieving that IP
address.  Avoid dependencies on name lookups by using a notation like
"http://192.0.2.1/unbound-primaries/example.com.zone", with an explicit IP address.
.TP
.B allow\-notify: \fI<IP address or host name or netblockIP/prefix>
With allow\-notify you can specify additional sources of notifies.
When notified, the server attempts to first probe and then zone transfer.
If the notify is from a primary, it first attempts that primary.  Otherwise
other primaries are attempted.  If there are no primaries, but only urls, the
file is downloaded when notified.  The primaries from primary: and url:
statements are allowed notify by default.
.TP
.B fallback\-enabled: \fI<yes or no>
Default no.  If enabled, Unbound falls back to querying the internet as
a resolver for this zone when lookups fail.  For example for DNSSEC
validation failures.
.TP
.B for\-downstream: \fI<yes or no>
Default yes.  If enabled, Unbound serves authority responses to
downstream clients for this zone.  This option makes Unbound behave, for
the queries with names in this zone, like one of the authority servers for
that zone.  Turn it off if you want Unbound to provide recursion for the
zone but have a local copy of zone data.  If for\-downstream is no and
for\-upstream is yes, then Unbound will DNSSEC validate the contents of the
zone before serving the zone contents to clients and store validation
results in the cache.
.TP
.B for\-upstream: \fI<yes or no>
Default yes.  If enabled, Unbound fetches data from this data collection
for answering recursion queries.  Instead of sending queries over the internet
to the authority servers for this zone, it'll fetch the data directly from
the zone data.  Turn it on when you want Unbound to provide recursion for
downstream clients, and use the zone data as a local copy to speed up lookups.
.TP
.B zonemd\-check: \fI<yes or no>
Enable this option to check ZONEMD records in the zone. Default is disabled.
The ZONEMD record is a checksum over the zone data. This includes glue in
the zone and data from the zone file, and excludes comments from the zone file.
When there is a DNSSEC chain of trust, DNSSEC signatures are checked too.
.TP
.B zonemd\-reject\-absence: \fI<yes or no>
Enable this option to reject the absence of the ZONEMD record.  Without it,
when zonemd is not there it is not checked.  It is useful to enable for a
nonDNSSEC signed zone where the operator wants to require the verification
of a ZONEMD, hence a missing ZONEMD is a failure.  The action upon
failure is controlled by the \fBzonemd\-permissive\-mode\fR option, for
log only or also block the zone.  The default is no.
.IP
Without the option absence of a ZONEMD is only a failure when the zone is
DNSSEC signed, and we have a trust anchor, and the DNSSEC verification of
the absence of the ZONEMD fails.  With the option enabled, the absence of
a ZONEMD is always a failure, also for nonDNSSEC signed zones.
.TP
.B zonefile: \fI<filename>
The filename where the zone is stored.  If not given then no zonefile is used.
If the file does not exist or is empty, Unbound will attempt to fetch zone
data (eg. from the primary servers).
.SS "View Options"
.LP
There may be multiple
.B view:
clauses. Each with a \fBname:\fR and zero or more \fBlocal\-zone\fR and
\fBlocal\-data\fR elements. Views can also contain view\-first,
response\-ip, response\-ip\-data and local\-data\-ptr elements.
View can be mapped to requests by specifying the
view name in an \fBaccess\-control\-view\fR element. Options from matching
views will override global options. Global options will be used if no matching
view is found, or when the matching view does not have the option specified.
.TP
.B name: \fI<view name>
Name of the view. Must be unique. This name is used in access\-control\-view
elements.
.TP
.B local\-zone: \fI<zone> <type>
View specific local\-zone elements. Has the same types and behaviour as the
global local\-zone elements. When there is at least one local\-zone specified
and view\-first is no, the default local-zones will be added to this view.
Defaults can be disabled using the nodefault type. When view\-first is yes or
when a view does not have a local\-zone, the global local\-zone will be used
including it's default zones.
.TP
.B local\-data: \fI"<resource record string>"
View specific local\-data elements. Has the same behaviour as the global
local\-data elements.
.TP
.B local\-data\-ptr: \fI"IPaddr name"
View specific local\-data\-ptr elements. Has the same behaviour as the global
local\-data\-ptr elements.
.TP
.B view\-first: \fI<yes or no>
If enabled, it attempts to use the global local\-zone and local\-data if there
is no match in the view specific options.
The default is no.
.SS "Python Module Options"
.LP
The
.B python:
clause gives the settings for the \fIpython\fR(1) script module.  This module
acts like the iterator and validator modules do, on queries and answers.
To enable the script module it has to be compiled into the daemon,
and the word "python" has to be put in the \fBmodule\-config:\fR option
(usually first, or between the validator and iterator). Multiple instances of
the python module are supported by adding the word "python" more than once.
.LP
If the \fBchroot:\fR option is enabled, you should make sure Python's
library directory structure is bind mounted in the new root environment, see
\fImount\fR(8).  Also the \fBpython\-script:\fR path should be specified as an
absolute path relative to the new root, or as a relative path to the working
directory.
.TP
.B python\-script: \fI<python file>\fR
The script file to load. Repeat this option for every python module instance
added to the \fBmodule\-config:\fR option.
.SS "Dynamic Library Module Options"
.LP
The
.B dynlib:
clause gives the settings for the \fIdynlib\fR module.  This module is only
a very small wrapper that allows dynamic modules to be loaded on runtime
instead of being compiled into the application. To enable the dynlib module it
has to be compiled into the daemon, and the word "dynlib" has to be put in the
\fBmodule\-config:\fR option. Multiple instances of dynamic libraries are
supported by adding the word "dynlib" more than once.
.LP
The \fBdynlib\-file:\fR path should be specified as an absolute path relative
to the new path set by \fBchroot:\fR option, or as a relative path to the
working directory.
.TP
.B dynlib\-file: \fI<dynlib file>\fR
The dynamic library file to load. Repeat this option for every dynlib module
instance added to the \fBmodule\-config:\fR option.
.SS "DNS64 Module Options"
.LP
The dns64 module must be configured in the \fBmodule\-config:\fR "dns64
validator iterator" directive and be compiled into the daemon to be
enabled.  These settings go in the \fBserver:\fR section.
.TP
.B dns64\-prefix: \fI<IPv6 prefix>\fR
This sets the DNS64 prefix to use to synthesize AAAA records with.
It must be /96 or shorter.  The default prefix is 64:ff9b::/96.
.TP
.B dns64\-synthall: \fI<yes or no>\fR
Debug option, default no.  If enabled, synthesize all AAAA records
despite the presence of actual AAAA records.
.TP
.B dns64\-ignore\-aaaa: \fI<name>\fR
List domain for which the AAAA records are ignored and the A record is
used by dns64 processing instead.  Can be entered multiple times, list a
new domain for which it applies, one per line.  Applies also to names
underneath the name given.
.SS "DNSCrypt Options"
.LP
The
.B dnscrypt:
clause gives the settings of the dnscrypt channel. While those options are
available, they are only meaningful if Unbound was compiled with
\fB\-\-enable\-dnscrypt\fR.
Currently certificate and secret/public keys cannot be generated by Unbound.
You can use dnscrypt-wrapper to generate those: https://github.com/cofyc/\
dnscrypt-wrapper/blob/master/README.md#usage
.TP
.B dnscrypt\-enable: \fI<yes or no>\fR
Whether or not the \fBdnscrypt\fR config should be enabled. You may define
configuration but not activate it.
The default is no.
.TP
.B dnscrypt\-port: \fI<port number>
On which port should \fBdnscrypt\fR should be activated. Note that you should
have a matching \fBinterface\fR option defined in the \fBserver\fR section for
this port.
.TP
.B dnscrypt\-provider: \fI<provider name>\fR
The provider name to use to distribute certificates. This is of the form:
\fB2.dnscrypt-cert.example.com.\fR. The name \fIMUST\fR end with a dot.
.TP
.B dnscrypt\-secret\-key: \fI<path to secret key file>\fR
Path to the time limited secret key file. This option may be specified multiple
times.
.TP
.B dnscrypt\-provider\-cert: \fI<path to cert file>\fR
Path to the certificate related to the \fBdnscrypt\-secret\-key\fRs.
This option may be specified multiple times.
.TP
.B dnscrypt\-provider\-cert\-rotated: \fI<path to cert file>\fR
Path to a certificate that we should be able to serve existing connection from
but do not want to advertise over \fBdnscrypt\-provider\fR's TXT record certs
distribution.
A typical use case is when rotating certificates, existing clients may still use
the client magic from the old cert in their queries until they fetch and update
the new cert. Likewise, it would allow one to prime the new cert/key without
distributing the new cert yet, this can be useful when using a network of
servers using anycast and on which the configuration may not get updated at the
exact same time. By priming the cert, the servers can handle both old and new
certs traffic while distributing only one.
This option may be specified multiple times.
.TP
.B dnscrypt\-shared\-secret\-cache\-size: \fI<memory size>
Give the size of the data structure in which the shared secret keys are kept
in.  Default 4m.  In bytes or use m(mega), k(kilo), g(giga).
The shared secret cache is used when a same client is making multiple queries
using the same public key. It saves a substantial amount of CPU.
.TP
.B dnscrypt\-shared\-secret\-cache\-slabs: \fI<number>
Give power of 2 number of slabs, this is used to reduce lock contention
in the dnscrypt shared secrets cache.  Close to the number of cpus is
a fairly good setting.
.TP
.B dnscrypt\-nonce\-cache\-size: \fI<memory size>
Give the size of the data structure in which the client nonces are kept in.
Default 4m. In bytes or use m(mega), k(kilo), g(giga).
The nonce cache is used to prevent dnscrypt message replaying. Client nonce
should be unique for any pair of client pk/server sk.
.TP
.B dnscrypt\-nonce\-cache\-slabs: \fI<number>
Give power of 2 number of slabs, this is used to reduce lock contention
in the dnscrypt nonce cache.  Close to the number of cpus is
a fairly good setting.
.SS "EDNS Client Subnet Module Options"
.LP
The ECS module must be configured in the \fBmodule\-config:\fR "subnetcache
validator iterator" directive and be compiled into the daemon to be
enabled.  These settings go in the \fBserver:\fR section.
.LP
If the destination address is allowed in the configuration Unbound will add the
EDNS0 option to the query containing the relevant part of the client's address.
When an answer contains the ECS option the response and the option are placed in
a specialized cache. If the authority indicated no support, the response is
stored in the regular cache.
.LP
Additionally, when a client includes the option in its queries, Unbound will
forward the option when sending the query to addresses that are explicitly
allowed in the configuration using \fBsend\-client\-subnet\fR. The option will
always be forwarded, regardless the allowed addresses, if
\fBclient\-subnet\-always\-forward\fR is set to yes. In this case the lookup in
the regular cache is skipped.
.LP
The maximum size of the ECS cache is controlled by 'msg-cache-size' in the
configuration file. On top of that, for each query only 100 different subnets
are allowed to be stored for each address family. Exceeding that number, older
entries will be purged from cache.
.TP
.B send\-client\-subnet: \fI<IP address>\fR
Send client source address to this authority. Append /num to indicate a
classless delegation netblock, for example like 10.2.3.4/24 or 2001::11/64. Can
be given multiple times. Authorities not listed will not receive edns-subnet
information, unless domain in query is specified in \fBclient\-subnet\-zone\fR.
.TP
.B client\-subnet\-zone: \fI<domain>\fR
Send client source address in queries for this domain and its subdomains. Can be
given multiple times. Zones not listed will not receive edns-subnet information,
unless hosted by authority specified in \fBsend\-client\-subnet\fR.
.TP
.B client\-subnet\-always\-forward: \fI<yes or no>\fR
Specify whether the ECS address check (configured using
\fBsend\-client\-subnet\fR) is applied for all queries, even if the triggering
query contains an ECS record, or only for queries for which the ECS record is
generated using the querier address (and therefore did not contain ECS data in
the client query). If enabled, the address check is skipped when the client
query contains an ECS record. And the lookup in the regular cache is skipped.
Default is no.
.TP
.B max\-client\-subnet\-ipv6: \fI<number>\fR
Specifies the maximum prefix length of the client source address we are willing
to expose to third parties for IPv6.  Defaults to 56.
.TP
.B max\-client\-subnet\-ipv4: \fI<number>\fR
Specifies the maximum prefix length of the client source address we are willing
to expose to third parties for IPv4. Defaults to 24.
.TP
.B min\-client\-subnet\-ipv6: \fI<number>\fR
Specifies the minimum prefix length of the IPv6 source mask we are willing to
accept in queries. Shorter source masks result in REFUSED answers. Source mask
of 0 is always accepted. Default is 0.
.TP
.B min\-client\-subnet\-ipv4: \fI<number>\fR
Specifies the minimum prefix length of the IPv4 source mask we are willing to
accept in queries. Shorter source masks result in REFUSED answers. Source mask
of 0 is always accepted. Default is 0.
.TP
.B max\-ecs\-tree\-size\-ipv4: \fI<number>\fR
Specifies the maximum number of subnets ECS answers kept in the ECS radix tree.
This number applies for each qname/qclass/qtype tuple. Defaults to 100.
.TP
.B max\-ecs\-tree\-size\-ipv6: \fI<number>\fR
Specifies the maximum number of subnets ECS answers kept in the ECS radix tree.
This number applies for each qname/qclass/qtype tuple. Defaults to 100.
.SS "Opportunistic IPsec Support Module Options"
.LP
The IPsec module must be configured in the \fBmodule\-config:\fR "ipsecmod
validator iterator" directive and be compiled into Unbound by using
\fB\-\-enable\-ipsecmod\fR to be enabled.
These settings go in the \fBserver:\fR section.
.LP
When Unbound receives an A/AAAA query that is not in the cache and finds a
valid answer, it will withhold returning the answer and instead will generate
an IPSECKEY subquery for the same domain name.  If an answer was found, Unbound
will call an external hook passing the following arguments:
.TP 10
\h'5'\fIQNAME\fR
Domain name of the A/AAAA and IPSECKEY query.  In string format.
.TP 10
\h'5'\fIIPSECKEY TTL\fR
TTL of the IPSECKEY RRset.
.TP 10
\h'5'\fIA/AAAA\fR
String of space separated IP addresses present in the A/AAAA RRset.  The IP
addresses are in string format.
.TP 10
\h'5'\fIIPSECKEY\fR
String of space separated IPSECKEY RDATA present in the IPSECKEY RRset.  The
IPSECKEY RDATA are in DNS presentation format.
.LP
The A/AAAA answer is then cached and returned to the client.  If the external
hook was called the TTL changes to ensure it doesn't surpass
\fBipsecmod-max-ttl\fR.
.LP
The same procedure is also followed when \fBprefetch:\fR is used, but the
A/AAAA answer is given to the client before the hook is called.
\fBipsecmod-max-ttl\fR ensures that the A/AAAA answer given from cache is still
relevant for opportunistic IPsec.
.TP
.B ipsecmod-enabled: \fI<yes or no>\fR
Specifies whether the IPsec module is enabled or not.  The IPsec module still
needs to be defined in the \fBmodule\-config:\fR directive.  This option
facilitates turning on/off the module without restarting/reloading Unbound.
Defaults to yes.
.TP
.B ipsecmod\-hook: \fI<filename>\fR
Specifies the external hook that Unbound will call with \fIsystem\fR(3).  The
file can be specified as an absolute/relative path.  The file needs the proper
permissions to be able to be executed by the same user that runs Unbound.  It
must be present when the IPsec module is defined in the \fBmodule\-config:\fR
directive.
.TP
.B ipsecmod-strict: \fI<yes or no>\fR
If enabled Unbound requires the external hook to return a success value of 0.
Failing to do so Unbound will reply with SERVFAIL.  The A/AAAA answer will also
not be cached.  Defaults to no.
.TP
.B ipsecmod\-max-ttl: \fI<seconds>\fR
Time to live maximum for A/AAAA cached records after calling the external hook.
Defaults to 3600.
.TP
.B ipsecmod-ignore-bogus: \fI<yes or no>\fR
Specifies the behaviour of Unbound when the IPSECKEY answer is bogus.  If set
to yes, the hook will be called and the A/AAAA answer will be returned to the
client.  If set to no, the hook will not be called and the answer to the
A/AAAA query will be SERVFAIL.  Mainly used for testing.  Defaults to no.
.TP
.B ipsecmod\-allow: \fI<domain>\fR
Allow the ipsecmod functionality for the domain so that the module logic will be
executed.  Can be given multiple times, for different domains.  If the option is
not specified, all domains are treated as being allowed (default).
.TP
.B ipsecmod\-whitelist: \fI<yes or no>
Alternate syntax for \fBipsecmod\-allow\fR.
.SS "Cache DB Module Options"
.LP
The Cache DB module must be configured in the \fBmodule\-config:\fR
"validator cachedb iterator" directive and be compiled into the daemon
with \fB\-\-enable\-cachedb\fR.
If this module is enabled and configured, the specified backend database
works as a second level cache:
When Unbound cannot find an answer to a query in its built-in in-memory
cache, it consults the specified backend.
If it finds a valid answer in the backend, Unbound uses it to respond
to the query without performing iterative DNS resolution.
If Unbound cannot even find an answer in the backend, it resolves the
query as usual, and stores the answer in the backend.
.P
This module interacts with the \fBserve\-expired\-*\fR options and will reply
with expired data if Unbound is configured for that.  Currently the use
of \fBserve\-expired\-client\-timeout:\fR and
\fBserve\-expired\-reply\-ttl:\fR is not consistent for data originating from
the external cache as these will result in a reply with 0 TTL without trying to
update the data first, ignoring the configured values.
.P
If Unbound was built with
\fB\-\-with\-libhiredis\fR
on a system that has installed the hiredis C client library of Redis,
then the "redis" backend can be used.
This backend communicates with the specified Redis server over a TCP
connection to store and retrieve cache data.
It can be used as a persistent and/or shared cache backend.
It should be noted that Unbound never removes data stored in the Redis server,
even if some data have expired in terms of DNS TTL or the Redis server has
cached too much data;
if necessary the Redis server must be configured to limit the cache size,
preferably with some kind of least-recently-used eviction policy.
Additionally, the \fBredis\-expire\-records\fR option can be used in order to
set the relative DNS TTL of the message as timeout to the Redis records; keep
in mind that some additional memory is used per key and that the expire
information is stored as absolute Unix timestamps in Redis (computer time must
be stable).
This backend uses synchronous communication with the Redis server
based on the assumption that the communication is stable and sufficiently
fast.
The thread waiting for a response from the Redis server cannot handle
other DNS queries.
Although the backend has the ability to reconnect to the server when
the connection is closed unexpectedly and there is a configurable timeout
in case the server is overly slow or hangs up, these cases are assumed
to be very rare.
If connection close or timeout happens too often, Unbound will be
effectively unusable with this backend.
It's the administrator's responsibility to make the assumption hold.
.P
The
.B cachedb:
clause gives custom settings of the cache DB module.
.TP
.B backend: \fI<backend name>\fR
Specify the backend database name.
The default database is the in-memory backend named "testframe", which,
as the name suggests, is not of any practical use.
Depending on the build-time configuration, "redis" backend may also be
used as described above.
.TP
.B secret-seed: \fI<"secret string">\fR
Specify a seed to calculate a hash value from query information.
This value will be used as the key of the corresponding answer for the
backend database and can be customized if the hash should not be predictable
operationally.
If the backend database is shared by multiple Unbound instances,
all instances must use the same secret seed.
This option defaults to "default".
.P
The following
.B cachedb
options are specific to the redis backend.
.TP
.B redis-server-host: \fI<server address or name>\fR
The IP (either v6 or v4) address or domain name of the Redis server.
In general an IP address should be specified as otherwise Unbound will have to
resolve the name of the server every time it establishes a connection
to the server.
This option defaults to "127.0.0.1".
.TP
.B redis-server-port: \fI<port number>\fR
The TCP port number of the Redis server.
This option defaults to 6379.
.TP
.B redis-timeout: \fI<msec>\fR
The period until when Unbound waits for a response from the Redis sever.
If this timeout expires Unbound closes the connection, treats it as
if the Redis server does not have the requested data, and will try to
re-establish a new connection later.
This option defaults to 100 milliseconds.
.TP
.B redis-expire-records: \fI<yes or no>
If Redis record expiration is enabled.  If yes, Unbound sets timeout for Redis
records so that Redis can evict keys that have expired automatically.  If
Unbound is configured with \fBserve-expired\fR and \fBserve-expired-ttl\fR is 0,
this option is internally reverted to "no".  Redis SETEX support is required
for this option (Redis >= 2.0.0).
This option defaults to no.
.SS DNSTAP Logging Options
DNSTAP support, when compiled in by using \fB\-\-enable\-dnstap\fR, is enabled
in the \fBdnstap:\fR section.
This starts an extra thread (when compiled with threading) that writes
the log information to the destination.  If Unbound is compiled without
threading it does not spawn a thread, but connects per-process to the
destination.
.TP
.B dnstap-enable: \fI<yes or no>
If dnstap is enabled.  Default no.  If yes, it connects to the dnstap server
and if any of the dnstap-log-..-messages options is enabled it sends logs
for those messages to the server.
.TP
.B dnstap-bidirectional: \fI<yes or no>
Use frame streams in bidirectional mode to transfer DNSTAP messages. Default is
yes.
.TP
.B dnstap-socket-path: \fI<file name>
Sets the unix socket file name for connecting to the server that is
listening on that socket.  Default is "@DNSTAP_SOCKET_PATH@".
.TP
.B dnstap-ip: \fI<IPaddress[@port]>
If "", the unix socket is used, if set with an IP address (IPv4 or IPv6)
that address is used to connect to the server.
.TP
.B dnstap-tls: \fI<yes or no>
Set this to use TLS to connect to the server specified in \fBdnstap-ip\fR.
The default is yes.  If set to no, TCP is used to connect to the server.
.TP
.B dnstap-tls-server-name: \fI<name of TLS authentication>
The TLS server name to authenticate the server with.  Used when \fBdnstap-tls\fR is enabled.  If "" it is ignored, default "".
.TP
.B dnstap-tls-cert-bundle: \fI<file name of cert bundle>
The pem file with certs to verify the TLS server certificate. If "" the
server default cert bundle is used, or the windows cert bundle on windows.
Default is "".
.TP
.B dnstap-tls-client-key-file: \fI<file name>
The client key file for TLS client authentication. If "" client
authentication is not used.  Default is "".
.TP
.B dnstap-tls-client-cert-file: \fI<file name>
The client cert file for TLS client authentication.  Default is "".
.TP
.B dnstap-send-identity: \fI<yes or no>
If enabled, the server identity is included in the log messages.
Default is no.
.TP
.B dnstap-send-version: \fI<yes or no>
If enabled, the server version if included in the log messages.
Default is no.
.TP
.B dnstap-identity: \fI<string>
The identity to send with messages, if "" the hostname is used.
Default is "".
.TP
.B dnstap-version: \fI<string>
The version to send with messages, if "" the package version is used.
Default is "".
.TP
.B dnstap-log-resolver-query-messages: \fI<yes or no>
Enable to log resolver query messages.  Default is no.
These are messages from Unbound to upstream servers.
.TP
.B dnstap-log-resolver-response-messages: \fI<yes or no>
Enable to log resolver response messages.  Default is no.
These are replies from upstream servers to Unbound.
.TP
.B dnstap-log-client-query-messages: \fI<yes or no>
Enable to log client query messages.  Default is no.
These are client queries to Unbound.
.TP
.B dnstap-log-client-response-messages: \fI<yes or no>
Enable to log client response messages.  Default is no.
These are responses from Unbound to clients.
.TP
.B dnstap-log-forwarder-query-messages: \fI<yes or no>
Enable to log forwarder query messages.  Default is no.
.TP
.B dnstap-log-forwarder-response-messages: \fI<yes or no>
Enable to log forwarder response messages.  Default is no.
.SS Response Policy Zone Options
.LP
Response Policy Zones are configured with \fBrpz:\fR, and each one must have a
\fBname:\fR. There can be multiple ones, by listing multiple rpz clauses, each
with a different name. RPZ clauses are applied in order of configuration. The
\fBrespip\fR module needs to be added to the \fBmodule-config\fR, e.g.:
\fBmodule-config: "respip validator iterator"\fR.
.P
QNAME, Response IP Address, nsdname, nsip and clientip triggers are supported.
Supported actions are: NXDOMAIN, NODATA, PASSTHRU, DROP, Local Data, tcp\-only
and drop.  RPZ QNAME triggers are applied after \fBlocal\-zones\fR and
before \fBauth\-zones\fR.
.P
The rpz zone is formatted with a SOA start record as usual.  The items in
the zone are entries, that specify what to act on (the trigger) and what to
do (the action).  The trigger to act on is recorded in the name, the action
to do is recorded as the resource record.  The names all end in the zone
name, so you could type the trigger names without a trailing dot in the
zonefile.
.P
An example RPZ record, that answers example.com with NXDOMAIN
.nf
	example.com CNAME .
.fi
.P
The triggers are encoded in the name on the left
.nf
	name                          query name
	netblock.rpz-client-ip        client IP address
	netblock.rpz-ip               response IP address in the answer
	name.rpz-nsdname              nameserver name
	netblock.rpz-nsip             nameserver IP address
.fi
The netblock is written as <netblocklen>.<ip address in reverse>.
For IPv6 use 'zz' for '::'.  Specify individual addresses with scope length
of 32 or 128.  For example, 24.10.100.51.198.rpz-ip is 198.51.100.10/24 and
32.10.zz.db8.2001.rpz-ip is 2001:db8:0:0:0:0:0:10/32.
.P
The actions are specified with the record on the right
.nf
	CNAME .                      nxdomain reply
	CNAME *.                     nodata reply
	CNAME rpz-passthru.          do nothing, allow to continue
	CNAME rpz-drop.              the query is dropped
	CNAME rpz-tcp-only.          answer over TCP
	A 192.0.2.1                  answer with this IP address
.fi
Other records like AAAA, TXT and other CNAMEs (not rpz-..) can also be used to
answer queries with that content.
.P
The RPZ zones can be configured in the config file with these settings in the \fBrpz:\fR block.
.TP
.B name: \fI<zone name>
Name of the authority zone.
.TP
.B primary: \fI<IP address or host name>
Where to download a copy of the zone from, with AXFR and IXFR.  Multiple
primaries can be specified.  They are all tried if one fails.
To use a nondefault port for DNS communication append '@' with the port number.
You can append a '#' and a name, then AXFR over TLS can be used and the tls authentication certificates will be checked with that name.  If you combine
the '@' and '#', the '@' comes first.
If you point it at another Unbound instance, it would not work because
that does not support AXFR/IXFR for the zone, but if you used \fBurl:\fR to download
the zonefile as a text file from a webserver that would work.
If you specify the hostname, you cannot use the domain from the zonefile,
because it may not have that when retrieving that data, instead use a plain
IP address to avoid a circular dependency on retrieving that IP address.
.TP
.B master: \fI<IP address or host name>
Alternate syntax for \fBprimary\fR.
.TP
.B url: \fI<url to zonefile>
Where to download a zonefile for the zone.  With http or https.  An example
for the url is "http://www.example.com/example.org.zone".  Multiple url
statements can be given, they are tried in turn.  If only urls are given
the SOA refresh timer is used to wait for making new downloads.  If also
primaries are listed, the primaries are first probed with UDP SOA queries to
see if the SOA serial number has changed, reducing the number of downloads.
If none of the urls work, the primaries are tried with IXFR and AXFR.
For https, the \fBtls\-cert\-bundle\fR and the hostname from the url are used
to authenticate the connection.
.TP
.B allow\-notify: \fI<IP address or host name or netblockIP/prefix>
With allow\-notify you can specify additional sources of notifies.
When notified, the server attempts to first probe and then zone transfer.
If the notify is from a primary, it first attempts that primary.  Otherwise
other primaries are attempted.  If there are no primaries, but only urls, the
file is downloaded when notified.  The primaries from primary: and url:
statements are allowed notify by default.
.TP
.B zonefile: \fI<filename>
The filename where the zone is stored.  If not given then no zonefile is used.
If the file does not exist or is empty, Unbound will attempt to fetch zone
data (eg. from the primary servers).
.TP
.B rpz\-action\-override: \fI<action>
Always use this RPZ action for matching triggers from this zone. Possible action
are: nxdomain, nodata, passthru, drop, disabled and cname.
.TP
.B rpz\-cname\-override: \fI<domain>
The CNAME target domain to use if the cname action is configured for
\fBrpz\-action\-override\fR.
.TP
.B rpz\-log: \fI<yes or no>
Log all applied RPZ actions for this RPZ zone. Default is no.
.TP
.B rpz\-log\-name: \fI<name>
Specify a string to be part of the log line, for easy referencing.
.TP
.B rpz\-signal\-nxdomain\-ra: \fI<yes or no>
Signal when a query is blocked by the RPZ with NXDOMAIN with an unset RA flag.
This allows certain clients, like dnsmasq, to infer that the domain is
externally blocked. Default is no.
.TP
.B for\-downstream: \fI<yes or no>
If enabled the zone is authoritatively answered for and queries for the RPZ
zone information are answered to downstream clients. This is useful for
monitoring scripts, that can then access the SOA information to check if
the rpz information is up to date. Default is no.
.TP
.B tags: \fI<list of tags>
Limit the policies from this RPZ clause to clients with a matching tag. Tags
need to be defined in \fBdefine\-tag\fR and can be assigned to client addresses
using \fBaccess\-control\-tag\fR. Enclose list of tags in quotes ("") and put
spaces between tags. If no tags are specified the policies from this clause will
be applied for all clients.
.SH "MEMORY CONTROL EXAMPLE"
In the example config settings below memory usage is reduced. Some service
levels are lower, notable very large data and a high TCP load are no longer
supported. Very large data and high TCP loads are exceptional for the DNS.
DNSSEC validation is enabled, just add trust anchors.
If you do not have to worry about programs using more than 3 Mb of memory,
the below example is not for you. Use the defaults to receive full service,
which on BSD\-32bit tops out at 30\-40 Mb after heavy usage.
.P
.nf
# example settings that reduce memory usage
server:
	num\-threads: 1
	outgoing\-num\-tcp: 1	# this limits TCP service, uses less buffers.
	incoming\-num\-tcp: 1
	outgoing\-range: 60	# uses less memory, but less performance.
	msg\-buffer\-size: 8192   # note this limits service, 'no huge stuff'.
	msg\-cache\-size: 100k
	msg\-cache\-slabs: 1
	rrset\-cache\-size: 100k
	rrset\-cache\-slabs: 1
	infra\-cache\-numhosts: 200
	infra\-cache\-slabs: 1
	key\-cache\-size: 100k
	key\-cache\-slabs: 1
	neg\-cache\-size: 10k
	num\-queries\-per\-thread: 30
	target\-fetch\-policy: "2 1 0 0 0 0"
	harden\-large\-queries: "yes"
	harden\-short\-bufsize: "yes"
.fi
.SH "FILES"
.TP
.I @UNBOUND_RUN_DIR@
default Unbound working directory.
.TP
.I @UNBOUND_CHROOT_DIR@
default
\fIchroot\fR(2)
location.
.TP
.I @ub_conf_file@
Unbound configuration file.
.TP
.I @UNBOUND_PIDFILE@
default Unbound pidfile with process ID of the running daemon.
.TP
.I unbound.log
Unbound log file. default is to log to
\fIsyslog\fR(3).
.SH "SEE ALSO"
\fIunbound\fR(8),
\fIunbound\-checkconf\fR(8).
.SH "AUTHORS"
.B Unbound
was written by NLnet Labs. Please see CREDITS file
in the distribution for further details.<|MERGE_RESOLUTION|>--- conflicted
+++ resolved
@@ -656,12 +656,6 @@
 Disable use of TLS for the downstream DNS-over-HTTP connections.  Useful for
 local back end servers.  Default is no.
 .TP
-<<<<<<< HEAD
-.B quic\-port: \fI<number>
-The port number on which to provide DNS-over-QUIC service, default 853, only
-interfaces configured with that port number as @number get the QUIC service.
-The interface uses QUIC for the UDP traffic on that port number.
-=======
 .B proxy\-protocol\-port: \fI<portnr>
 List port numbers as proxy\-protocol\-port, and when interfaces are defined,
 eg. with the @port suffix, as this port number, they support and expect PROXYv2.
@@ -672,7 +666,11 @@
 PROXYv2 is supported for UDP and TCP/TLS listening interfaces.
 There is no support for PROXYv2 on a DoH or DNSCrypt listening interface.
 Can list multiple, each on a new statement.
->>>>>>> 5ac1bc13
+.TP
+.B quic\-port: \fI<number>
+The port number on which to provide DNS-over-QUIC service, default 853, only
+interfaces configured with that port number as @number get the QUIC service.
+The interface uses QUIC for the UDP traffic on that port number.
 .TP
 .B use\-systemd: \fI<yes or no>
 Enable or disable systemd socket activation.
