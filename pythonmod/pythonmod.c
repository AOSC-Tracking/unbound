/*
 * pythonmod.c: unbound module C wrapper
 *
 * Copyright (c) 2009, Zdenek Vasicek (vasicek AT fit.vutbr.cz)
 *                     Marek Vavrusa  (xvavru00 AT stud.fit.vutbr.cz)
 *
 * This software is open source.
 *
 * Redistribution and use in source and binary forms, with or without
 * modification, are permitted provided that the following conditions
 * are met:
 *
 *    * Redistributions of source code must retain the above copyright notice,
 *      this list of conditions and the following disclaimer.
 *
 *    * Redistributions in binary form must reproduce the above copyright notice,
 *      this list of conditions and the following disclaimer in the documentation
 *      and/or other materials provided with the distribution.
 *
 *    * Neither the name of the organization nor the names of its
 *      contributors may be used to endorse or promote products derived from this
 *      software without specific prior written permission.
 *
 * THIS SOFTWARE IS PROVIDED BY THE COPYRIGHT HOLDERS AND CONTRIBUTORS
 * "AS IS" AND ANY EXPRESS OR IMPLIED WARRANTIES, INCLUDING, BUT NOT LIMITED
 * TO, THE IMPLIED WARRANTIES OF MERCHANTABILITY AND FITNESS FOR A PARTICULAR
 * PURPOSE ARE DISCLAIMED. IN NO EVENT SHALL THE REGENTS OR CONTRIBUTORS BE
 * LIABLE FOR ANY DIRECT, INDIRECT, INCIDENTAL, SPECIAL, EXEMPLARY, OR
 * CONSEQUENTIAL DAMAGES (INCLUDING, BUT NOT LIMITED TO, PROCUREMENT OF
 * SUBSTITUTE GOODS OR SERVICES; LOSS OF USE, DATA, OR PROFITS; OR BUSINESS
 * INTERRUPTION) HOWEVER CAUSED AND ON ANY THEORY OF LIABILITY, WHETHER IN
 * CONTRACT, STRICT LIABILITY, OR TORT (INCLUDING NEGLIGENCE OR OTHERWISE)
 * ARISING IN ANY WAY OUT OF THE USE OF THIS SOFTWARE, EVEN IF ADVISED OF THE
 * POSSIBILITY OF SUCH DAMAGE.
 */
/**
 * \file
 * Python module for unbound.  Calls python script.
 */

/* ignore the varargs unused warning from SWIGs internal vararg support */
#ifdef __GNUC__
#pragma GCC diagnostic ignored "-Wunused-parameter"
#ifndef __clang__
#pragma GCC diagnostic ignored "-Wunused-but-set-variable"
#endif
#endif

#include "config.h"
#include "sldns/sbuffer.h"

#undef _POSIX_C_SOURCE
#undef _XOPEN_SOURCE
#include <Python.h>

#include "pythonmod/pythonmod.h"
#include "util/module.h"
#include "util/config_file.h"
#include "pythonmod_utils.h"

#ifdef S_SPLINT_S
typedef struct PyObject PyObject;
typedef struct PyThreadState PyThreadState;
typedef void* PyGILState_STATE;
#endif

/**
 *  counter for python module instances
 *  incremented by pythonmod_init(...)
 */
int py_mod_count = 0;

/** Python main thread */
PyThreadState* mainthr;

/**
 * Global state for the module.
 */
struct pythonmod_env {

	/** Python script filename. */
	const char* fname;

	/** Python module. */
	PyObject* module;

	/** Module init function */
	PyObject* func_init;
	/** Module deinit function */
	PyObject* func_deinit;
	/** Module operate function */
	PyObject* func_operate;
	/** Module super_inform function */
	PyObject* func_inform;

	/** Python dictionary. */
	PyObject* dict;

	/** Module data. */
	PyObject* data;

	/** Module qstate. */
	struct module_qstate* qstate;
};

/**
 * Per query state for the iterator module.
 */
struct pythonmod_qstate {

	/** Module per query data. */
	PyObject* data;
};

/* Generated */
#ifndef S_SPLINT_S
#include "pythonmod/interface.h"
#endif

/** log python error */
static void
log_py_err(void)
{
	char *result = NULL;
	const char* iomod = "cStringIO";
	PyObject *modStringIO = NULL;
	PyObject *modTB = NULL;
	PyObject *obFuncStringIO = NULL;
	PyObject *obStringIO = NULL;
	PyObject *obFuncTB = NULL;
	PyObject *argsTB = NULL;
	PyObject *obResult = NULL;
	PyObject *ascstr = NULL;
	PyObject *exc_typ, *exc_val, *exc_tb;

	/* Fetch the error state now before we cruch it */
	/* exc val contains the error message
	 * exc tb contains stack traceback and other info. */
	PyErr_Fetch(&exc_typ, &exc_val, &exc_tb);
	PyErr_NormalizeException(&exc_typ, &exc_val, &exc_tb);

	/* Import the modules we need - cStringIO and traceback */
	modStringIO = PyImport_ImportModule("cStringIO");
	if (modStringIO==NULL) {
		/* python 1.4 and before */
		modStringIO = PyImport_ImportModule("StringIO");
		iomod = "StringIO";
	}
	if (modStringIO==NULL) {
		/* python 3 */
		modStringIO = PyImport_ImportModule("io");
		iomod = "io";
	}
	if (modStringIO==NULL) {
		log_err("pythonmod: cannot print exception, "
			"cannot ImportModule cStringIO or StringIO or io");
		goto cleanup;
	}
	modTB = PyImport_ImportModule("traceback");
	if (modTB==NULL) {
		log_err("pythonmod: cannot print exception, "
			"cannot ImportModule traceback");
		goto cleanup;
	}

	/* Construct a cStringIO object */
	obFuncStringIO = PyObject_GetAttrString(modStringIO, "StringIO");
	if (obFuncStringIO==NULL) {
		log_err("pythonmod: cannot print exception, "
			"cannot GetAttrString %s.StringIO", iomod);
		goto cleanup;
	}
	obStringIO = PyObject_CallObject(obFuncStringIO, NULL);
	if (obStringIO==NULL) {
		log_err("pythonmod: cannot print exception, "
			"cannot call %s.StringIO()", iomod);
		goto cleanup;
	}

	/* Get the traceback.print_exception function, and call it. */
	obFuncTB = PyObject_GetAttrString(modTB, "print_exception");
	if (obFuncTB==NULL) {
		log_err("pythonmod: cannot print exception, "
			"cannot GetAttrString traceback.print_exception");
		goto cleanup;
	}
	argsTB = Py_BuildValue("OOOOO", (exc_typ ? exc_typ : Py_None),
		(exc_val ? exc_val : Py_None), (exc_tb  ? exc_tb  : Py_None),
		Py_None, obStringIO);
	if (argsTB==NULL) {
		log_err("pythonmod: cannot print exception, "
			"cannot BuildValue for print_exception");
		goto cleanup;
	}

	obResult = PyObject_CallObject(obFuncTB, argsTB);
	if (obResult==NULL) {
		PyErr_Print();
		log_err("pythonmod: cannot print exception, "
			"call traceback.print_exception() failed");
		goto cleanup;
	}

	/* Now call the getvalue() method in the StringIO instance */
	Py_DECREF(obFuncStringIO);
	obFuncStringIO = PyObject_GetAttrString(obStringIO, "getvalue");
	if (obFuncStringIO==NULL) {
		log_err("pythonmod: cannot print exception, "
			"cannot GetAttrString StringIO.getvalue");
		goto cleanup;
	}
	Py_DECREF(obResult);
	obResult = PyObject_CallObject(obFuncStringIO, NULL);
	if (obResult==NULL) {
		log_err("pythonmod: cannot print exception, "
			"call StringIO.getvalue() failed");
		goto cleanup;
	}

	/* And it should be a string all ready to go - duplicate it. */
	if (!PyString_Check(obResult) && !PyUnicode_Check(obResult)) {
		log_err("pythonmod: cannot print exception, "
			"StringIO.getvalue() result did not String_Check"
			" or Unicode_Check");
		goto cleanup;
	}
	if(PyString_Check(obResult)) {
		result = PyString_AsString(obResult);
	} else {
		ascstr = PyUnicode_AsASCIIString(obResult);
		result = PyBytes_AsString(ascstr);
	}
	log_err("pythonmod: python error: %s", result);

cleanup:
	Py_XDECREF(modStringIO);
	Py_XDECREF(modTB);
	Py_XDECREF(obFuncStringIO);
	Py_XDECREF(obStringIO);
	Py_XDECREF(obFuncTB);
	Py_XDECREF(argsTB);
	Py_XDECREF(obResult);
	Py_XDECREF(ascstr);

	/* clear the exception, by not restoring it */
	/* Restore the exception state */
	/* PyErr_Restore(exc_typ, exc_val, exc_tb); */
}

int pythonmod_init(struct module_env* env, int id)
{
   int py_mod_idx = py_mod_count++;
    
   /* Initialize module */
   FILE* script_py = NULL;
   PyObject* py_init_arg, *res;
   PyGILState_STATE gil;
<<<<<<< HEAD
   int init_standard = 1;
#if PY_MAJOR_VERSION < 3
   PyObject* PyFileObject = NULL;
#endif
=======
   int init_standard = 1, i = 0;
   
   struct config_strlist* cfg_item = env->cfg->python_script;
>>>>>>> efb36973

   struct pythonmod_env* pe = (struct pythonmod_env*)calloc(1, sizeof(struct pythonmod_env));
   if (!pe)
   {
      log_err("pythonmod: malloc failure");
      return 0;
   }

   env->modinfo[id] = (void*) pe;

   /* Initialize module */
   pe->fname=NULL; i = 0;
   while (cfg_item!=NULL) {
      if (py_mod_idx==i++) {
         pe->fname=cfg_item->str;
         break;
      }
      cfg_item = cfg_item->next;
   }
   if(pe->fname==NULL || pe->fname[0]==0) {
      log_err("pythonmod[%d]: no script given.", py_mod_idx);
      return 0;
   }

   /* Initialize Python libraries */
   if (py_mod_count==1 && !Py_IsInitialized()) 
   {
#if PY_MAJOR_VERSION >= 3
      wchar_t progname[8];
      mbstowcs(progname, "unbound", 8);
#else
      char *progname = "unbound";
#endif
      Py_SetProgramName(progname);
      Py_NoSiteFlag = 1;
#if PY_MAJOR_VERSION >= 3
      PyImport_AppendInittab(SWIG_name, (void*)SWIG_init);
#endif
      Py_Initialize();
      PyEval_InitThreads();
      SWIG_init();
      mainthr = PyEval_SaveThread();
   }

   gil = PyGILState_Ensure();

   if (py_mod_count==1) {
      /* Initialize Python */
      PyRun_SimpleString("import sys \n");
      PyRun_SimpleString("sys.path.append('.') \n");
      if(env->cfg->directory && env->cfg->directory[0]) {
         char wdir[1524];
         snprintf(wdir, sizeof(wdir), "sys.path.append('%s') \n",
         env->cfg->directory);
         PyRun_SimpleString(wdir);
      }
      PyRun_SimpleString("sys.path.append('"RUN_DIR"') \n");
      PyRun_SimpleString("sys.path.append('"SHARE_DIR"') \n");
      PyRun_SimpleString("import distutils.sysconfig \n");
      PyRun_SimpleString("sys.path.append(distutils.sysconfig.get_python_lib(1,0)) \n");
      if (PyRun_SimpleString("from unboundmodule import *\n") < 0)
      {
         log_err("pythonmod: cannot initialize core module: unboundmodule.py");
         PyGILState_Release(gil);
         return 0;
      }
   }

   /* Check Python file load */
   /* uses python to open the file, this works on other platforms,
    * eg. Windows, to open the file in the correct mode for python */
#if PY_MAJOR_VERSION < 3
   PyFileObject = PyFile_FromString((char*)pe->fname, "r");
   script_py = PyFile_AsFile(PyFileObject);
#else
   script_py = _Py_fopen(pe->fname, "r");
#endif
   if (script_py == NULL)
   {
      log_err("pythonmod: can't open file %s for reading", pe->fname);
      PyGILState_Release(gil);
      return 0;
   }

   /* Load file */
   pe->module = PyImport_AddModule("__main__");
   pe->dict = PyModule_GetDict(pe->module);
   pe->data = PyDict_New();
   PyModule_AddObject(pe->module, "mod_env", pe->data);

   /* TODO: deallocation of pe->... if an error occurs */

   if (PyRun_SimpleFile(script_py, pe->fname) < 0) {
      log_err("pythonmod: can't parse Python script %s", pe->fname);
      /* print the error to logs too, run it again */
      fseek(script_py, 0, SEEK_SET);
      /* we don't run the file, like this, because then side-effects
       *    s = PyRun_File(script_py, pe->fname, Py_file_input, 
       *        PyModule_GetDict(PyImport_AddModule("__main__")), pe->dict);
       * could happen (again). Instead we parse the file again to get
       * the error string in the logs, for when the daemon has stderr
       * removed.  SimpleFile run already printed to stderr, for then
       * this is called from unbound-checkconf or unbound -dd the user
       * has a nice formatted error.
      */
      /* ignore the NULL return of _node, it is NULL due to the parse failure
       * that we are expecting */
      (void)PyParser_SimpleParseFile(script_py, pe->fname, Py_file_input);
      log_py_err();
      PyGILState_Release(gil);
      fclose(script_py);
      return 0;
   }
#if PY_MAJOR_VERSION < 3
   Py_XDECREF(PyFileObject);
#else
   fclose(script_py);
#endif

   if ((pe->func_init = PyDict_GetItemString(pe->dict, "init_standard")) == NULL)
   {
      init_standard = 0;
      if ((pe->func_init = PyDict_GetItemString(pe->dict, "init")) == NULL)
      {
         log_err("pythonmod: function init is missing in %s", pe->fname);
         PyGILState_Release(gil);
         return 0;
      }
   }
   if ((pe->func_deinit = PyDict_GetItemString(pe->dict, "deinit")) == NULL)
   {
      log_err("pythonmod: function deinit is missing in %s", pe->fname);
      PyGILState_Release(gil);
      return 0;
   }
   if ((pe->func_operate = PyDict_GetItemString(pe->dict, "operate")) == NULL)
   {
      log_err("pythonmod: function operate is missing in %s", pe->fname);
      PyGILState_Release(gil);
      return 0;
   }
   if ((pe->func_inform = PyDict_GetItemString(pe->dict, "inform_super")) == NULL)
   {
      log_err("pythonmod: function inform_super is missing in %s", pe->fname);
      PyGILState_Release(gil);
      return 0;
   }

   if (init_standard)
   {
      py_init_arg = SWIG_NewPointerObj((void*) env, SWIGTYPE_p_module_env, 0);
   }
   else
   {
      py_init_arg = SWIG_NewPointerObj((void*) env->cfg,
        SWIGTYPE_p_config_file, 0);
   }
   res = PyObject_CallFunction(pe->func_init, "iO", id, py_init_arg);
   if (PyErr_Occurred())
   {
      log_err("pythonmod: Exception occurred in function init");
      log_py_err();
      Py_XDECREF(res);
      Py_XDECREF(py_init_arg);
      PyGILState_Release(gil);
      return 0;
   }

   Py_XDECREF(res);
   Py_XDECREF(py_init_arg);
   PyGILState_Release(gil);

   return 1;
}

void pythonmod_deinit(struct module_env* env, int id)
{
   struct pythonmod_env* pe = env->modinfo[id];
   if(pe == NULL)
      return;

   /* Free Python resources */
   if(pe->module != NULL)
   {
      PyObject* res;
      PyGILState_STATE gil = PyGILState_Ensure();

      /* Deinit module */
      res = PyObject_CallFunction(pe->func_deinit, "i", id);
      if (PyErr_Occurred()) {
         log_err("pythonmod: Exception occurred in function deinit");
         log_py_err();
      }
      /* Free result if any */
      Py_XDECREF(res);
      /* Free shared data if any */
      Py_XDECREF(pe->data);
      PyGILState_Release(gil);

      if(--py_mod_count==0) {
         PyEval_RestoreThread(mainthr);
         Py_Finalize();
         mainthr = NULL;
      }
   }
   pe->fname = NULL;
   free(pe);

   /* Module is deallocated in Python */
   env->modinfo[id] = NULL;
}

void pythonmod_inform_super(struct module_qstate* qstate, int id, struct module_qstate* super)
{
   struct pythonmod_env* pe = (struct pythonmod_env*)qstate->env->modinfo[id];
   struct pythonmod_qstate* pq = (struct pythonmod_qstate*)qstate->minfo[id];
   PyObject* py_qstate, *py_sqstate, *res;
   PyGILState_STATE gil = PyGILState_Ensure();

   log_query_info(VERB_ALGO, "pythonmod: inform_super, sub is", &qstate->qinfo);
   log_query_info(VERB_ALGO, "super is", &super->qinfo);

   py_qstate = SWIG_NewPointerObj((void*) qstate, SWIGTYPE_p_module_qstate, 0);
   py_sqstate = SWIG_NewPointerObj((void*) super, SWIGTYPE_p_module_qstate, 0);

   res = PyObject_CallFunction(pe->func_inform, "iOOO", id, py_qstate,
	py_sqstate, pq->data);

   if (PyErr_Occurred())
   {
      log_err("pythonmod: Exception occurred in function inform_super");
      log_py_err();
      qstate->ext_state[id] = module_error;
   }
   else if ((res == NULL)  || (!PyObject_IsTrue(res)))
   {
      log_err("pythonmod: python returned bad code in inform_super");
      qstate->ext_state[id] = module_error;
   }

   Py_XDECREF(res);
   Py_XDECREF(py_sqstate);
   Py_XDECREF(py_qstate);

   PyGILState_Release(gil);
}

void pythonmod_operate(struct module_qstate* qstate, enum module_ev event,
	int id, struct outbound_entry* ATTR_UNUSED(outbound))
{
   struct pythonmod_env* pe = (struct pythonmod_env*)qstate->env->modinfo[id];
   struct pythonmod_qstate* pq = (struct pythonmod_qstate*)qstate->minfo[id];
   PyObject* py_qstate, *res;
   PyGILState_STATE gil = PyGILState_Ensure();

   if ( pq == NULL)
   {
      /* create qstate */
      pq = qstate->minfo[id] = malloc(sizeof(struct pythonmod_qstate));

      /* Initialize per query data */
      pq->data = PyDict_New();
   }

   /* Call operate */
   py_qstate = SWIG_NewPointerObj((void*) qstate, SWIGTYPE_p_module_qstate, 0);
   res = PyObject_CallFunction(pe->func_operate, "iiOO", id, (int) event,
	py_qstate, pq->data);
   if (PyErr_Occurred())
   {
      log_err("pythonmod: Exception occurred in function operate, event: %s", strmodulevent(event));
      log_py_err();
      qstate->ext_state[id] = module_error;
   }
   else if ((res == NULL)  || (!PyObject_IsTrue(res)))
   {
      log_err("pythonmod: python returned bad code, event: %s", strmodulevent(event));
      qstate->ext_state[id] = module_error;
   }
   Py_XDECREF(res);
   Py_XDECREF(py_qstate);

   PyGILState_Release(gil);
}

void pythonmod_clear(struct module_qstate* qstate, int id)
{
   struct pythonmod_qstate* pq;
   if (qstate == NULL)
      return;

   pq = (struct pythonmod_qstate*)qstate->minfo[id];
   verbose(VERB_ALGO, "pythonmod: clear, id: %d, pq:%p", id, pq);
   if(pq != NULL)
   {
      PyGILState_STATE gil = PyGILState_Ensure();
      Py_DECREF(pq->data);
      PyGILState_Release(gil);
      /* Free qstate */
      free(pq);
   }

   qstate->minfo[id] = NULL;
}

size_t pythonmod_get_mem(struct module_env* env, int id)
{
   struct pythonmod_env* pe = (struct pythonmod_env*)env->modinfo[id];
   verbose(VERB_ALGO, "pythonmod: get_mem, id: %d, pe:%p", id, pe);
   if(!pe)
      return 0;
   return sizeof(*pe);
}

/**
 * The module function block
 */
static struct module_func_block pythonmod_block = {
   "python",
   &pythonmod_init, &pythonmod_deinit, &pythonmod_operate, &pythonmod_inform_super,
   &pythonmod_clear, &pythonmod_get_mem
};

struct module_func_block* pythonmod_get_funcblock(void)
{
   return &pythonmod_block;
}<|MERGE_RESOLUTION|>--- conflicted
+++ resolved
@@ -255,16 +255,11 @@
    FILE* script_py = NULL;
    PyObject* py_init_arg, *res;
    PyGILState_STATE gil;
-<<<<<<< HEAD
-   int init_standard = 1;
+   int init_standard = 1, i = 0;
 #if PY_MAJOR_VERSION < 3
    PyObject* PyFileObject = NULL;
 #endif
-=======
-   int init_standard = 1, i = 0;
-   
    struct config_strlist* cfg_item = env->cfg->python_script;
->>>>>>> efb36973
 
    struct pythonmod_env* pe = (struct pythonmod_env*)calloc(1, sizeof(struct pythonmod_env));
    if (!pe)
