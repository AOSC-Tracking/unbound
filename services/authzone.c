/*
 * services/authzone.c - authoritative zone that is locally hosted.
 *
 * Copyright (c) 2017, NLnet Labs. All rights reserved.
 *
 * This software is open source.
 * 
 * Redistribution and use in source and binary forms, with or without
 * modification, are permitted provided that the following conditions
 * are met:
 * 
 * Redistributions of source code must retain the above copyright notice,
 * this list of conditions and the following disclaimer.
 * 
 * Redistributions in binary form must reproduce the above copyright notice,
 * this list of conditions and the following disclaimer in the documentation
 * and/or other materials provided with the distribution.
 * 
 * Neither the name of the NLNET LABS nor the names of its contributors may
 * be used to endorse or promote products derived from this software without
 * specific prior written permission.
 * 
 * THIS SOFTWARE IS PROVIDED BY THE COPYRIGHT HOLDERS AND CONTRIBUTORS
 * "AS IS" AND ANY EXPRESS OR IMPLIED WARRANTIES, INCLUDING, BUT NOT
 * LIMITED TO, THE IMPLIED WARRANTIES OF MERCHANTABILITY AND FITNESS FOR
 * A PARTICULAR PURPOSE ARE DISCLAIMED. IN NO EVENT SHALL THE COPYRIGHT
 * HOLDER OR CONTRIBUTORS BE LIABLE FOR ANY DIRECT, INDIRECT, INCIDENTAL,
 * SPECIAL, EXEMPLARY, OR CONSEQUENTIAL DAMAGES (INCLUDING, BUT NOT LIMITED
 * TO, PROCUREMENT OF SUBSTITUTE GOODS OR SERVICES; LOSS OF USE, DATA, OR
 * PROFITS; OR BUSINESS INTERRUPTION) HOWEVER CAUSED AND ON ANY THEORY OF
 * LIABILITY, WHETHER IN CONTRACT, STRICT LIABILITY, OR TORT (INCLUDING
 * NEGLIGENCE OR OTHERWISE) ARISING IN ANY WAY OUT OF THE USE OF THIS
 * SOFTWARE, EVEN IF ADVISED OF THE POSSIBILITY OF SUCH DAMAGE.
 */

/**
 * \file
 *
 * This file contains the functions for an authority zone.  This zone
 * is queried by the iterator, just like a stub or forward zone, but then
 * the data is locally held.
 */

#include "config.h"
#include "services/authzone.h"
#include "util/data/dname.h"
#include "util/data/msgparse.h"
#include "util/data/msgreply.h"
#include "util/data/msgencode.h"
#include "util/data/packed_rrset.h"
#include "util/regional.h"
#include "util/net_help.h"
#include "util/netevent.h"
#include "util/config_file.h"
#include "util/log.h"
#include "util/module.h"
#include "util/random.h"
#include "services/cache/dns.h"
#include "services/outside_network.h"
#include "services/listen_dnsport.h"
#include "services/mesh.h"
#include "sldns/rrdef.h"
#include "sldns/pkthdr.h"
#include "sldns/sbuffer.h"
#include "sldns/str2wire.h"
#include "sldns/wire2str.h"
#include "sldns/parseutil.h"
#include "sldns/keyraw.h"
#include "validator/val_nsec3.h"
#include "validator/val_secalgo.h"
#include <ctype.h>

/** bytes to use for NSEC3 hash buffer. 20 for sha1 */
#define N3HASHBUFLEN 32
/** max number of CNAMEs we are willing to follow (in one answer) */
#define MAX_CNAME_CHAIN 8
/** timeout for probe packets for SOA */
#define AUTH_PROBE_TIMEOUT 100 /* msec */
/** when to stop with SOA probes (when exponential timeouts exceed this) */
#define AUTH_PROBE_TIMEOUT_STOP 1000 /* msec */
/* auth transfer timeout for TCP connections, in msec */
#define AUTH_TRANSFER_TIMEOUT 10000 /* msec */
/* auth transfer max backoff for failed tranfers and probes */
#define AUTH_TRANSFER_MAX_BACKOFF 86400 /* sec */
/* auth http port number */
#define AUTH_HTTP_PORT 80
/* auth https port number */
#define AUTH_HTTPS_PORT 443
/* max depth for nested $INCLUDEs */
#define MAX_INCLUDE_DEPTH 10
/** number of timeouts before we fallback from IXFR to AXFR,
 * because some versions of servers (eg. dnsmasq) drop IXFR packets. */
#define NUM_TIMEOUTS_FALLBACK_IXFR 3

/** pick up nextprobe task to start waiting to perform transfer actions */
static void xfr_set_timeout(struct auth_xfer* xfr, struct module_env* env,
	int failure, int lookup_only);
/** move to sending the probe packets, next if fails. task_probe */
static void xfr_probe_send_or_end(struct auth_xfer* xfr,
	struct module_env* env);
/** pick up probe task with specified(or NULL) destination first,
 * or transfer task if nothing to probe, or false if already in progress */
static int xfr_start_probe(struct auth_xfer* xfr, struct module_env* env,
	struct auth_master* spec);
/** delete xfer structure (not its tree entry) */
void auth_xfer_delete(struct auth_xfer* xfr);

/** create new dns_msg */
static struct dns_msg*
msg_create(struct regional* region, struct query_info* qinfo)
{
	struct dns_msg* msg = (struct dns_msg*)regional_alloc(region,
		sizeof(struct dns_msg));
	if(!msg)
		return NULL;
	msg->qinfo.qname = regional_alloc_init(region, qinfo->qname,
		qinfo->qname_len);
	if(!msg->qinfo.qname)
		return NULL;
	msg->qinfo.qname_len = qinfo->qname_len;
	msg->qinfo.qtype = qinfo->qtype;
	msg->qinfo.qclass = qinfo->qclass;
	msg->qinfo.local_alias = NULL;
	/* non-packed reply_info, because it needs to grow the array */
	msg->rep = (struct reply_info*)regional_alloc_zero(region,
		sizeof(struct reply_info)-sizeof(struct rrset_ref));
	if(!msg->rep)
		return NULL;
	msg->rep->flags = (uint16_t)(BIT_QR | BIT_AA);
	msg->rep->authoritative = 1;
	msg->rep->qdcount = 1;
	/* rrsets is NULL, no rrsets yet */
	return msg;
}

/** grow rrset array by one in msg */
static int
msg_grow_array(struct regional* region, struct dns_msg* msg)
{
	if(msg->rep->rrsets == NULL) {
		msg->rep->rrsets = regional_alloc_zero(region,
			sizeof(struct ub_packed_rrset_key*)*(msg->rep->rrset_count+1));
		if(!msg->rep->rrsets)
			return 0;
	} else {
		struct ub_packed_rrset_key** rrsets_old = msg->rep->rrsets;
		msg->rep->rrsets = regional_alloc_zero(region,
			sizeof(struct ub_packed_rrset_key*)*(msg->rep->rrset_count+1));
		if(!msg->rep->rrsets)
			return 0;
		memmove(msg->rep->rrsets, rrsets_old,
			sizeof(struct ub_packed_rrset_key*)*msg->rep->rrset_count);
	}
	return 1;
}

/** get ttl of rrset */
static time_t
get_rrset_ttl(struct ub_packed_rrset_key* k)
{
	struct packed_rrset_data* d = (struct packed_rrset_data*)
		k->entry.data;
	return d->ttl;
}

/** Copy rrset into region from domain-datanode and packet rrset */
static struct ub_packed_rrset_key*
auth_packed_rrset_copy_region(struct auth_zone* z, struct auth_data* node,
	struct auth_rrset* rrset, struct regional* region, time_t adjust)
{
	struct ub_packed_rrset_key key;
	memset(&key, 0, sizeof(key));
	key.entry.key = &key;
	key.entry.data = rrset->data;
	key.rk.dname = node->name;
	key.rk.dname_len = node->namelen;
	key.rk.type = htons(rrset->type);
	key.rk.rrset_class = htons(z->dclass);
	key.entry.hash = rrset_key_hash(&key.rk);
	return packed_rrset_copy_region(&key, region, adjust);
}

/** fix up msg->rep TTL and prefetch ttl */
static void
msg_ttl(struct dns_msg* msg)
{
	if(msg->rep->rrset_count == 0) return;
	if(msg->rep->rrset_count == 1) {
		msg->rep->ttl = get_rrset_ttl(msg->rep->rrsets[0]);
		msg->rep->prefetch_ttl = PREFETCH_TTL_CALC(msg->rep->ttl);
		msg->rep->serve_expired_ttl = msg->rep->ttl + SERVE_EXPIRED_TTL;
	} else if(get_rrset_ttl(msg->rep->rrsets[msg->rep->rrset_count-1]) <
		msg->rep->ttl) {
		msg->rep->ttl = get_rrset_ttl(msg->rep->rrsets[
			msg->rep->rrset_count-1]);
		msg->rep->prefetch_ttl = PREFETCH_TTL_CALC(msg->rep->ttl);
		msg->rep->serve_expired_ttl = msg->rep->ttl + SERVE_EXPIRED_TTL;
	}
}

/** see if rrset is a duplicate in the answer message */
static int
msg_rrset_duplicate(struct dns_msg* msg, uint8_t* nm, size_t nmlen,
	uint16_t type, uint16_t dclass)
{
	size_t i;
	for(i=0; i<msg->rep->rrset_count; i++) {
		struct ub_packed_rrset_key* k = msg->rep->rrsets[i];
		if(ntohs(k->rk.type) == type && k->rk.dname_len == nmlen &&
			ntohs(k->rk.rrset_class) == dclass &&
			query_dname_compare(k->rk.dname, nm) == 0)
			return 1;
	}
	return 0;
}

/** add rrset to answer section (no auth, add rrsets yet) */
static int
msg_add_rrset_an(struct auth_zone* z, struct regional* region,
	struct dns_msg* msg, struct auth_data* node, struct auth_rrset* rrset)
{
	log_assert(msg->rep->ns_numrrsets == 0);
	log_assert(msg->rep->ar_numrrsets == 0);
	if(!rrset || !node)
		return 1;
	if(msg_rrset_duplicate(msg, node->name, node->namelen, rrset->type,
		z->dclass))
		return 1;
	/* grow array */
	if(!msg_grow_array(region, msg))
		return 0;
	/* copy it */
	if(!(msg->rep->rrsets[msg->rep->rrset_count] =
		auth_packed_rrset_copy_region(z, node, rrset, region, 0)))
		return 0;
	msg->rep->rrset_count++;
	msg->rep->an_numrrsets++;
	msg_ttl(msg);
	return 1;
}

/** add rrset to authority section (no additonal section rrsets yet) */
static int
msg_add_rrset_ns(struct auth_zone* z, struct regional* region,
	struct dns_msg* msg, struct auth_data* node, struct auth_rrset* rrset)
{
	log_assert(msg->rep->ar_numrrsets == 0);
	if(!rrset || !node)
		return 1;
	if(msg_rrset_duplicate(msg, node->name, node->namelen, rrset->type,
		z->dclass))
		return 1;
	/* grow array */
	if(!msg_grow_array(region, msg))
		return 0;
	/* copy it */
	if(!(msg->rep->rrsets[msg->rep->rrset_count] =
		auth_packed_rrset_copy_region(z, node, rrset, region, 0)))
		return 0;
	msg->rep->rrset_count++;
	msg->rep->ns_numrrsets++;
	msg_ttl(msg);
	return 1;
}

/** add rrset to additional section */
static int
msg_add_rrset_ar(struct auth_zone* z, struct regional* region,
	struct dns_msg* msg, struct auth_data* node, struct auth_rrset* rrset)
{
	if(!rrset || !node)
		return 1;
	if(msg_rrset_duplicate(msg, node->name, node->namelen, rrset->type,
		z->dclass))
		return 1;
	/* grow array */
	if(!msg_grow_array(region, msg))
		return 0;
	/* copy it */
	if(!(msg->rep->rrsets[msg->rep->rrset_count] =
		auth_packed_rrset_copy_region(z, node, rrset, region, 0)))
		return 0;
	msg->rep->rrset_count++;
	msg->rep->ar_numrrsets++;
	msg_ttl(msg);
	return 1;
}

struct auth_zones* auth_zones_create(void)
{
	struct auth_zones* az = (struct auth_zones*)calloc(1, sizeof(*az));
	if(!az) {
		log_err("out of memory");
		return NULL;
	}
	rbtree_init(&az->ztree, &auth_zone_cmp);
	rbtree_init(&az->xtree, &auth_xfer_cmp);
	lock_rw_init(&az->lock);
	lock_protect(&az->lock, &az->ztree, sizeof(az->ztree));
	lock_protect(&az->lock, &az->xtree, sizeof(az->xtree));
	/* also lock protects the rbnode's in struct auth_zone, auth_xfer */
	return az;
}

int auth_zone_cmp(const void* z1, const void* z2)
{
	/* first sort on class, so that hierarchy can be maintained within
	 * a class */
	struct auth_zone* a = (struct auth_zone*)z1;
	struct auth_zone* b = (struct auth_zone*)z2;
	int m;
	if(a->dclass != b->dclass) {
		if(a->dclass < b->dclass)
			return -1;
		return 1;
	}
	/* sorted such that higher zones sort before lower zones (their
	 * contents) */
	return dname_lab_cmp(a->name, a->namelabs, b->name, b->namelabs, &m);
}

int auth_data_cmp(const void* z1, const void* z2)
{
	struct auth_data* a = (struct auth_data*)z1;
	struct auth_data* b = (struct auth_data*)z2;
	int m;
	/* canonical sort, because DNSSEC needs that */
	return dname_canon_lab_cmp(a->name, a->namelabs, b->name,
		b->namelabs, &m);
}

int auth_xfer_cmp(const void* z1, const void* z2)
{
	/* first sort on class, so that hierarchy can be maintained within
	 * a class */
	struct auth_xfer* a = (struct auth_xfer*)z1;
	struct auth_xfer* b = (struct auth_xfer*)z2;
	int m;
	if(a->dclass != b->dclass) {
		if(a->dclass < b->dclass)
			return -1;
		return 1;
	}
	/* sorted such that higher zones sort before lower zones (their
	 * contents) */
	return dname_lab_cmp(a->name, a->namelabs, b->name, b->namelabs, &m);
}

/** delete auth rrset node */
static void
auth_rrset_delete(struct auth_rrset* rrset)
{
	if(!rrset) return;
	free(rrset->data);
	free(rrset);
}

/** delete auth data domain node */
static void
auth_data_delete(struct auth_data* n)
{
	struct auth_rrset* p, *np;
	if(!n) return;
	p = n->rrsets;
	while(p) {
		np = p->next;
		auth_rrset_delete(p);
		p = np;
	}
	free(n->name);
	free(n);
}

/** helper traverse to delete zones */
static void
auth_data_del(rbnode_type* n, void* ATTR_UNUSED(arg))
{
	struct auth_data* z = (struct auth_data*)n->key;
	auth_data_delete(z);
}

/** delete an auth zone structure (tree remove must be done elsewhere) */
static void
auth_zone_delete(struct auth_zone* z)
{
	if(!z) return;
	lock_rw_destroy(&z->lock);
	traverse_postorder(&z->data, auth_data_del, NULL);
	free(z->name);
	free(z->zonefile);
	free(z);
}

struct auth_zone*
auth_zone_create(struct auth_zones* az, uint8_t* nm, size_t nmlen,
	uint16_t dclass)
{
	struct auth_zone* z = (struct auth_zone*)calloc(1, sizeof(*z));
	if(!z) {
		return NULL;
	}
	z->node.key = z;
	z->dclass = dclass;
	z->namelen = nmlen;
	z->namelabs = dname_count_labels(nm);
	z->name = memdup(nm, nmlen);
	if(!z->name) {
		free(z);
		return NULL;
	}
	rbtree_init(&z->data, &auth_data_cmp);
	lock_rw_init(&z->lock);
	lock_protect(&z->lock, &z->name, sizeof(*z)-sizeof(rbnode_type));
	lock_rw_wrlock(&z->lock);
	/* z lock protects all, except rbtree itself, which is az->lock */
	if(!rbtree_insert(&az->ztree, &z->node)) {
		lock_rw_unlock(&z->lock);
		auth_zone_delete(z);
		log_warn("duplicate auth zone");
		return NULL;
	}
	return z;
}

struct auth_zone*
auth_zone_find(struct auth_zones* az, uint8_t* nm, size_t nmlen,
	uint16_t dclass)
{
	struct auth_zone key;
	key.node.key = &key;
	key.dclass = dclass;
	key.name = nm;
	key.namelen = nmlen;
	key.namelabs = dname_count_labels(nm);
	return (struct auth_zone*)rbtree_search(&az->ztree, &key);
}

struct auth_xfer*
auth_xfer_find(struct auth_zones* az, uint8_t* nm, size_t nmlen,
	uint16_t dclass)
{
	struct auth_xfer key;
	key.node.key = &key;
	key.dclass = dclass;
	key.name = nm;
	key.namelen = nmlen;
	key.namelabs = dname_count_labels(nm);
	return (struct auth_xfer*)rbtree_search(&az->xtree, &key);
}

/** find an auth zone or sorted less-or-equal, return true if exact */
static int
auth_zone_find_less_equal(struct auth_zones* az, uint8_t* nm, size_t nmlen,
	uint16_t dclass, struct auth_zone** z)
{
	struct auth_zone key;
	key.node.key = &key;
	key.dclass = dclass;
	key.name = nm;
	key.namelen = nmlen;
	key.namelabs = dname_count_labels(nm);
	return rbtree_find_less_equal(&az->ztree, &key, (rbnode_type**)z);
}


/** find the auth zone that is above the given name */
struct auth_zone*
auth_zones_find_zone(struct auth_zones* az, uint8_t* name, size_t name_len,
	uint16_t dclass)
{
	uint8_t* nm = name;
	size_t nmlen = name_len;
	struct auth_zone* z;
	if(auth_zone_find_less_equal(az, nm, nmlen, dclass, &z)) {
		/* exact match */
		return z;
	} else {
		/* less-or-nothing */
		if(!z) return NULL; /* nothing smaller, nothing above it */
		/* we found smaller name; smaller may be above the name,
		 * but not below it. */
		nm = dname_get_shared_topdomain(z->name, name);
		dname_count_size_labels(nm, &nmlen);
		z = NULL;
	}

	/* search up */
	while(!z) {
		z = auth_zone_find(az, nm, nmlen, dclass);
		if(z) return z;
		if(dname_is_root(nm)) break;
		dname_remove_label(&nm, &nmlen);
	}
	return NULL;
}

/** find or create zone with name str. caller must have lock on az. 
 * returns a wrlocked zone */
static struct auth_zone*
auth_zones_find_or_add_zone(struct auth_zones* az, char* name)
{
	uint8_t nm[LDNS_MAX_DOMAINLEN+1];
	size_t nmlen = sizeof(nm);
	struct auth_zone* z;

	if(sldns_str2wire_dname_buf(name, nm, &nmlen) != 0) {
		log_err("cannot parse auth zone name: %s", name);
		return 0;
	}
	z = auth_zone_find(az, nm, nmlen, LDNS_RR_CLASS_IN);
	if(!z) {
		/* not found, create the zone */
		z = auth_zone_create(az, nm, nmlen, LDNS_RR_CLASS_IN);
	} else {
		lock_rw_wrlock(&z->lock);
	}
	return z;
}

/** find or create xfer zone with name str. caller must have lock on az. 
 * returns a locked xfer */
static struct auth_xfer*
auth_zones_find_or_add_xfer(struct auth_zones* az, struct auth_zone* z)
{
	struct auth_xfer* x;
	x = auth_xfer_find(az, z->name, z->namelen, z->dclass);
	if(!x) {
		/* not found, create the zone */
		x = auth_xfer_create(az, z);
	} else {
		lock_basic_lock(&x->lock);
	}
	return x;
}

int
auth_zone_set_zonefile(struct auth_zone* z, char* zonefile)
{
	if(z->zonefile) free(z->zonefile);
	if(zonefile == NULL) {
		z->zonefile = NULL;
	} else {
		z->zonefile = strdup(zonefile);
		if(!z->zonefile) {
			log_err("malloc failure");
			return 0;
		}
	}
	return 1;
}

/** set auth zone fallback. caller must have lock on zone */
int
auth_zone_set_fallback(struct auth_zone* z, char* fallbackstr)
{
	if(strcmp(fallbackstr, "yes") != 0 && strcmp(fallbackstr, "no") != 0){
		log_err("auth zone fallback, expected yes or no, got %s",
			fallbackstr);
		return 0;
	}
	z->fallback_enabled = (strcmp(fallbackstr, "yes")==0);
	return 1;
}

/** create domain with the given name */
static struct auth_data*
az_domain_create(struct auth_zone* z, uint8_t* nm, size_t nmlen)
{
	struct auth_data* n = (struct auth_data*)malloc(sizeof(*n));
	if(!n) return NULL;
	memset(n, 0, sizeof(*n));
	n->node.key = n;
	n->name = memdup(nm, nmlen);
	if(!n->name) {
		free(n);
		return NULL;
	}
	n->namelen = nmlen;
	n->namelabs = dname_count_labels(nm);
	if(!rbtree_insert(&z->data, &n->node)) {
		log_warn("duplicate auth domain name");
		free(n->name);
		free(n);
		return NULL;
	}
	return n;
}

/** find domain with exactly the given name */
static struct auth_data*
az_find_name(struct auth_zone* z, uint8_t* nm, size_t nmlen)
{
	struct auth_zone key;
	key.node.key = &key;
	key.name = nm;
	key.namelen = nmlen;
	key.namelabs = dname_count_labels(nm);
	return (struct auth_data*)rbtree_search(&z->data, &key);
}

/** Find domain name (or closest match) */
static void
az_find_domain(struct auth_zone* z, struct query_info* qinfo, int* node_exact,
	struct auth_data** node)
{
	struct auth_zone key;
	key.node.key = &key;
	key.name = qinfo->qname;
	key.namelen = qinfo->qname_len;
	key.namelabs = dname_count_labels(key.name);
	*node_exact = rbtree_find_less_equal(&z->data, &key,
		(rbnode_type**)node);
}

/** find or create domain with name in zone */
static struct auth_data*
az_domain_find_or_create(struct auth_zone* z, uint8_t* dname,
	size_t dname_len)
{
	struct auth_data* n = az_find_name(z, dname, dname_len);
	if(!n) {
		n = az_domain_create(z, dname, dname_len);
	}
	return n;
}

/** find rrset of given type in the domain */
static struct auth_rrset*
az_domain_rrset(struct auth_data* n, uint16_t t)
{
	struct auth_rrset* rrset;
	if(!n) return NULL;
	rrset = n->rrsets;
	while(rrset) {
		if(rrset->type == t)
			return rrset;
		rrset = rrset->next;
	}
	return NULL;
}

/** remove rrset of this type from domain */
static void
domain_remove_rrset(struct auth_data* node, uint16_t rr_type)
{
	struct auth_rrset* rrset, *prev;
	if(!node) return;
	prev = NULL;
	rrset = node->rrsets;
	while(rrset) {
		if(rrset->type == rr_type) {
			/* found it, now delete it */
			if(prev) prev->next = rrset->next;
			else	node->rrsets = rrset->next;
			auth_rrset_delete(rrset);
			return;
		}
		prev = rrset;
		rrset = rrset->next;
	}
}

/** find an rr index in the rrset.  returns true if found */
static int
az_rrset_find_rr(struct packed_rrset_data* d, uint8_t* rdata, size_t len,
	size_t* index)
{
	size_t i;
	for(i=0; i<d->count; i++) {
		if(d->rr_len[i] != len)
			continue;
		if(memcmp(d->rr_data[i], rdata, len) == 0) {
			*index = i;
			return 1;
		}
	}
	return 0;
}

/** find an rrsig index in the rrset.  returns true if found */
static int
az_rrset_find_rrsig(struct packed_rrset_data* d, uint8_t* rdata, size_t len,
	size_t* index)
{
	size_t i;
	for(i=d->count; i<d->count + d->rrsig_count; i++) {
		if(d->rr_len[i] != len)
			continue;
		if(memcmp(d->rr_data[i], rdata, len) == 0) {
			*index = i;
			return 1;
		}
	}
	return 0;
}

/** see if rdata is duplicate */
static int
rdata_duplicate(struct packed_rrset_data* d, uint8_t* rdata, size_t len)
{
	size_t i;
	for(i=0; i<d->count + d->rrsig_count; i++) {
		if(d->rr_len[i] != len)
			continue;
		if(memcmp(d->rr_data[i], rdata, len) == 0)
			return 1;
	}
	return 0;
}

/** get rrsig type covered from rdata.
 * @param rdata: rdata in wireformat, starting with 16bit rdlength.
 * @param rdatalen: length of rdata buffer.
 * @return type covered (or 0).
 */
static uint16_t
rrsig_rdata_get_type_covered(uint8_t* rdata, size_t rdatalen)
{
	if(rdatalen < 4)
		return 0;
	return sldns_read_uint16(rdata+2);
}

/** remove RR from existing RRset. Also sig, if it is a signature.
 * reallocates the packed rrset for a new one, false on alloc failure */
static int
rrset_remove_rr(struct auth_rrset* rrset, size_t index)
{
	struct packed_rrset_data* d, *old = rrset->data;
	size_t i;
	if(index >= old->count + old->rrsig_count)
		return 0; /* index out of bounds */
	d = (struct packed_rrset_data*)calloc(1, packed_rrset_sizeof(old) - (
		sizeof(size_t) + sizeof(uint8_t*) + sizeof(time_t) +
		old->rr_len[index]));
	if(!d) {
		log_err("malloc failure");
		return 0;
	}
	d->ttl = old->ttl;
	d->count = old->count;
	d->rrsig_count = old->rrsig_count;
	if(index < d->count) d->count--;
	else d->rrsig_count--;
	d->trust = old->trust;
	d->security = old->security;

	/* set rr_len, needed for ptr_fixup */
	d->rr_len = (size_t*)((uint8_t*)d +
		sizeof(struct packed_rrset_data));
	if(index > 0)
		memmove(d->rr_len, old->rr_len, (index)*sizeof(size_t));
	if(index+1 < old->count+old->rrsig_count)
		memmove(&d->rr_len[index], &old->rr_len[index+1],
		(old->count+old->rrsig_count - (index+1))*sizeof(size_t));
	packed_rrset_ptr_fixup(d);

	/* move over ttls */
	if(index > 0)
		memmove(d->rr_ttl, old->rr_ttl, (index)*sizeof(time_t));
	if(index+1 < old->count+old->rrsig_count)
		memmove(&d->rr_ttl[index], &old->rr_ttl[index+1],
		(old->count+old->rrsig_count - (index+1))*sizeof(time_t));
	
	/* move over rr_data */
	for(i=0; i<d->count+d->rrsig_count; i++) {
		size_t oldi;
		if(i < index) oldi = i;
		else oldi = i+1;
		memmove(d->rr_data[i], old->rr_data[oldi], d->rr_len[i]);
	}

	/* recalc ttl (lowest of remaining RR ttls) */
	if(d->count + d->rrsig_count > 0)
		d->ttl = d->rr_ttl[0];
	for(i=0; i<d->count+d->rrsig_count; i++) {
		if(d->rr_ttl[i] < d->ttl)
			d->ttl = d->rr_ttl[i];
	}

	free(rrset->data);
	rrset->data = d;
	return 1;
}

/** add RR to existing RRset. If insert_sig is true, add to rrsigs. 
 * This reallocates the packed rrset for a new one */
static int
rrset_add_rr(struct auth_rrset* rrset, uint32_t rr_ttl, uint8_t* rdata,
	size_t rdatalen, int insert_sig)
{
	struct packed_rrset_data* d, *old = rrset->data;
	size_t total, old_total;

	d = (struct packed_rrset_data*)calloc(1, packed_rrset_sizeof(old)
		+ sizeof(size_t) + sizeof(uint8_t*) + sizeof(time_t)
		+ rdatalen);
	if(!d) {
		log_err("out of memory");
		return 0;
	}
	/* copy base values */
	memcpy(d, old, sizeof(struct packed_rrset_data));
	if(!insert_sig) {
		d->count++;
	} else {
		d->rrsig_count++;
	}
	old_total = old->count + old->rrsig_count;
	total = d->count + d->rrsig_count;
	/* set rr_len, needed for ptr_fixup */
	d->rr_len = (size_t*)((uint8_t*)d +
		sizeof(struct packed_rrset_data));
	if(old->count != 0)
		memmove(d->rr_len, old->rr_len, old->count*sizeof(size_t));
	if(old->rrsig_count != 0)
		memmove(d->rr_len+d->count, old->rr_len+old->count,
			old->rrsig_count*sizeof(size_t));
	if(!insert_sig)
		d->rr_len[d->count-1] = rdatalen;
	else	d->rr_len[total-1] = rdatalen;
	packed_rrset_ptr_fixup(d);
	if((time_t)rr_ttl < d->ttl)
		d->ttl = rr_ttl;

	/* copy old values into new array */
	if(old->count != 0) {
		memmove(d->rr_ttl, old->rr_ttl, old->count*sizeof(time_t));
		/* all the old rr pieces are allocated sequential, so we
		 * can copy them in one go */
		memmove(d->rr_data[0], old->rr_data[0],
			(old->rr_data[old->count-1] - old->rr_data[0]) +
			old->rr_len[old->count-1]);
	}
	if(old->rrsig_count != 0) {
		memmove(d->rr_ttl+d->count, old->rr_ttl+old->count,
			old->rrsig_count*sizeof(time_t));
		memmove(d->rr_data[d->count], old->rr_data[old->count],
			(old->rr_data[old_total-1] - old->rr_data[old->count]) +
			old->rr_len[old_total-1]);
	}

	/* insert new value */
	if(!insert_sig) {
		d->rr_ttl[d->count-1] = rr_ttl;
		memmove(d->rr_data[d->count-1], rdata, rdatalen);
	} else {
		d->rr_ttl[total-1] = rr_ttl;
		memmove(d->rr_data[total-1], rdata, rdatalen);
	}

	rrset->data = d;
	free(old);
	return 1;
}

/** Create new rrset for node with packed rrset with one RR element */
static struct auth_rrset*
rrset_create(struct auth_data* node, uint16_t rr_type, uint32_t rr_ttl,
	uint8_t* rdata, size_t rdatalen)
{
	struct auth_rrset* rrset = (struct auth_rrset*)calloc(1,
		sizeof(*rrset));
	struct auth_rrset* p, *prev;
	struct packed_rrset_data* d;
	if(!rrset) {
		log_err("out of memory");
		return NULL;
	}
	rrset->type = rr_type;

	/* the rrset data structure, with one RR */
	d = (struct packed_rrset_data*)calloc(1,
		sizeof(struct packed_rrset_data) + sizeof(size_t) +
		sizeof(uint8_t*) + sizeof(time_t) + rdatalen);
	if(!d) {
		free(rrset);
		log_err("out of memory");
		return NULL;
	}
	rrset->data = d;
	d->ttl = rr_ttl;
	d->trust = rrset_trust_prim_noglue;
	d->rr_len = (size_t*)((uint8_t*)d + sizeof(struct packed_rrset_data));
	d->rr_data = (uint8_t**)&(d->rr_len[1]);
	d->rr_ttl = (time_t*)&(d->rr_data[1]);
	d->rr_data[0] = (uint8_t*)&(d->rr_ttl[1]);

	/* insert the RR */
	d->rr_len[0] = rdatalen;
	d->rr_ttl[0] = rr_ttl;
	memmove(d->rr_data[0], rdata, rdatalen);
	d->count++;

	/* insert rrset into linked list for domain */
	/* find sorted place to link the rrset into the list */
	prev = NULL;
	p = node->rrsets;
	while(p && p->type<=rr_type) {
		prev = p;
		p = p->next;
	}
	/* so, prev is smaller, and p is larger than rr_type */
	rrset->next = p;
	if(prev) prev->next = rrset;
	else node->rrsets = rrset;
	return rrset;
}

/** count number (and size) of rrsigs that cover a type */
static size_t
rrsig_num_that_cover(struct auth_rrset* rrsig, uint16_t rr_type, size_t* sigsz)
{
	struct packed_rrset_data* d = rrsig->data;
	size_t i, num = 0;
	*sigsz = 0;
	log_assert(d && rrsig->type == LDNS_RR_TYPE_RRSIG);
	for(i=0; i<d->count+d->rrsig_count; i++) {
		if(rrsig_rdata_get_type_covered(d->rr_data[i],
			d->rr_len[i]) == rr_type) {
			num++;
			(*sigsz) += d->rr_len[i];
		}
	}
	return num;
}

/** See if rrsig set has covered sigs for rrset and move them over */
static int
rrset_moveover_rrsigs(struct auth_data* node, uint16_t rr_type,
	struct auth_rrset* rrset, struct auth_rrset* rrsig)
{
	size_t sigs, sigsz, i, j, total;
	struct packed_rrset_data* sigold = rrsig->data;
	struct packed_rrset_data* old = rrset->data;
	struct packed_rrset_data* d, *sigd;

	log_assert(rrset->type == rr_type);
	log_assert(rrsig->type == LDNS_RR_TYPE_RRSIG);
	sigs = rrsig_num_that_cover(rrsig, rr_type, &sigsz);
	if(sigs == 0) {
		/* 0 rrsigs to move over, done */
		return 1;
	}

	/* allocate rrset sigsz larger for extra sigs elements, and
	 * allocate rrsig sigsz smaller for less sigs elements. */
	d = (struct packed_rrset_data*)calloc(1, packed_rrset_sizeof(old)
		+ sigs*(sizeof(size_t) + sizeof(uint8_t*) + sizeof(time_t))
		+ sigsz);
	if(!d) {
		log_err("out of memory");
		return 0;
	}
	/* copy base values */
	total = old->count + old->rrsig_count;
	memcpy(d, old, sizeof(struct packed_rrset_data));
	d->rrsig_count += sigs;
	/* setup rr_len */
	d->rr_len = (size_t*)((uint8_t*)d +
		sizeof(struct packed_rrset_data));
	if(total != 0)
		memmove(d->rr_len, old->rr_len, total*sizeof(size_t));
	j = d->count+d->rrsig_count-sigs;
	for(i=0; i<sigold->count+sigold->rrsig_count; i++) {
		if(rrsig_rdata_get_type_covered(sigold->rr_data[i],
			sigold->rr_len[i]) == rr_type) {
			d->rr_len[j] = sigold->rr_len[i];
			j++;
		}
	}
	packed_rrset_ptr_fixup(d);

	/* copy old values into new array */
	if(total != 0) {
		memmove(d->rr_ttl, old->rr_ttl, total*sizeof(time_t));
		/* all the old rr pieces are allocated sequential, so we
		 * can copy them in one go */
		memmove(d->rr_data[0], old->rr_data[0],
			(old->rr_data[total-1] - old->rr_data[0]) +
			old->rr_len[total-1]);
	}

	/* move over the rrsigs to the larger rrset*/
	j = d->count+d->rrsig_count-sigs;
	for(i=0; i<sigold->count+sigold->rrsig_count; i++) {
		if(rrsig_rdata_get_type_covered(sigold->rr_data[i],
			sigold->rr_len[i]) == rr_type) {
			/* move this one over to location j */
			d->rr_ttl[j] = sigold->rr_ttl[i];
			memmove(d->rr_data[j], sigold->rr_data[i],
				sigold->rr_len[i]);
			if(d->rr_ttl[j] < d->ttl)
				d->ttl = d->rr_ttl[j];
			j++;
		}
	}

	/* put it in and deallocate the old rrset */
	rrset->data = d;
	free(old);

	/* now make rrsig set smaller */
	if(sigold->count+sigold->rrsig_count == sigs) {
		/* remove all sigs from rrsig, remove it entirely */
		domain_remove_rrset(node, LDNS_RR_TYPE_RRSIG);
		return 1;
	}
	log_assert(packed_rrset_sizeof(sigold) > sigs*(sizeof(size_t) +
		sizeof(uint8_t*) + sizeof(time_t)) + sigsz);
	sigd = (struct packed_rrset_data*)calloc(1, packed_rrset_sizeof(sigold)
		- sigs*(sizeof(size_t) + sizeof(uint8_t*) + sizeof(time_t))
		- sigsz);
	if(!sigd) {
		/* no need to free up d, it has already been placed in the
		 * node->rrset structure */
		log_err("out of memory");
		return 0;
	}
	/* copy base values */
	memcpy(sigd, sigold, sizeof(struct packed_rrset_data));
	/* in sigd the RRSIGs are stored in the base of the RR, in count */
	sigd->count -= sigs;
	/* setup rr_len */
	sigd->rr_len = (size_t*)((uint8_t*)sigd +
		sizeof(struct packed_rrset_data));
	j = 0;
	for(i=0; i<sigold->count+sigold->rrsig_count; i++) {
		if(rrsig_rdata_get_type_covered(sigold->rr_data[i],
			sigold->rr_len[i]) != rr_type) {
			sigd->rr_len[j] = sigold->rr_len[i];
			j++;
		}
	}
	packed_rrset_ptr_fixup(sigd);

	/* copy old values into new rrsig array */
	j = 0;
	for(i=0; i<sigold->count+sigold->rrsig_count; i++) {
		if(rrsig_rdata_get_type_covered(sigold->rr_data[i],
			sigold->rr_len[i]) != rr_type) {
			/* move this one over to location j */
			sigd->rr_ttl[j] = sigold->rr_ttl[i];
			memmove(sigd->rr_data[j], sigold->rr_data[i],
				sigold->rr_len[i]);
			if(j==0) sigd->ttl = sigd->rr_ttl[j];
			else {
				if(sigd->rr_ttl[j] < sigd->ttl)
					sigd->ttl = sigd->rr_ttl[j];
			}
			j++;
		}
	}

	/* put it in and deallocate the old rrset */
	rrsig->data = sigd;
	free(sigold);

	return 1;
}

/** copy the rrsigs from the rrset to the rrsig rrset, because the rrset
 * is going to be deleted.  reallocates the RRSIG rrset data. */
static int
rrsigs_copy_from_rrset_to_rrsigset(struct auth_rrset* rrset,
	struct auth_rrset* rrsigset)
{
	size_t i;
	if(rrset->data->rrsig_count == 0)
		return 1;

	/* move them over one by one, because there might be duplicates,
	 * duplicates are ignored */
	for(i=rrset->data->count;
		i<rrset->data->count+rrset->data->rrsig_count; i++) {
		uint8_t* rdata = rrset->data->rr_data[i];
		size_t rdatalen = rrset->data->rr_len[i];
		time_t rr_ttl  = rrset->data->rr_ttl[i];

		if(rdata_duplicate(rrsigset->data, rdata, rdatalen)) {
			continue;
		}
		if(!rrset_add_rr(rrsigset, rr_ttl, rdata, rdatalen, 0))
			return 0;
	}
	return 1;
}

/** Add rr to node, ignores duplicate RRs,
 * rdata points to buffer with rdatalen octets, starts with 2bytelength. */
static int
az_domain_add_rr(struct auth_data* node, uint16_t rr_type, uint32_t rr_ttl,
	uint8_t* rdata, size_t rdatalen, int* duplicate)
{
	struct auth_rrset* rrset;
	/* packed rrsets have their rrsigs along with them, sort them out */
	if(rr_type == LDNS_RR_TYPE_RRSIG) {
		uint16_t ctype = rrsig_rdata_get_type_covered(rdata, rdatalen);
		if((rrset=az_domain_rrset(node, ctype))!= NULL) {
			/* a node of the correct type exists, add the RRSIG
			 * to the rrset of the covered data type */
			if(rdata_duplicate(rrset->data, rdata, rdatalen)) {
				if(duplicate) *duplicate = 1;
				return 1;
			}
			if(!rrset_add_rr(rrset, rr_ttl, rdata, rdatalen, 1))
				return 0;
		} else if((rrset=az_domain_rrset(node, rr_type))!= NULL) {
			/* add RRSIG to rrset of type RRSIG */
			if(rdata_duplicate(rrset->data, rdata, rdatalen)) {
				if(duplicate) *duplicate = 1;
				return 1;
			}
			if(!rrset_add_rr(rrset, rr_ttl, rdata, rdatalen, 0))
				return 0;
		} else {
			/* create rrset of type RRSIG */
			if(!rrset_create(node, rr_type, rr_ttl, rdata,
				rdatalen))
				return 0;
		}
	} else {
		/* normal RR type */
		if((rrset=az_domain_rrset(node, rr_type))!= NULL) {
			/* add data to existing node with data type */
			if(rdata_duplicate(rrset->data, rdata, rdatalen)) {
				if(duplicate) *duplicate = 1;
				return 1;
			}
			if(!rrset_add_rr(rrset, rr_ttl, rdata, rdatalen, 0))
				return 0;
		} else {
			struct auth_rrset* rrsig;
			/* create new node with data type */
			if(!(rrset=rrset_create(node, rr_type, rr_ttl, rdata,
				rdatalen)))
				return 0;

			/* see if node of type RRSIG has signatures that
			 * cover the data type, and move them over */
			/* and then make the RRSIG type smaller */
			if((rrsig=az_domain_rrset(node, LDNS_RR_TYPE_RRSIG))
				!= NULL) {
				if(!rrset_moveover_rrsigs(node, rr_type,
					rrset, rrsig))
					return 0;
			}
		}
	}
	return 1;
}

/** insert RR into zone, ignore duplicates */
static int
az_insert_rr(struct auth_zone* z, uint8_t* rr, size_t rr_len,
	size_t dname_len, int* duplicate)
{
	struct auth_data* node;
	uint8_t* dname = rr;
	uint16_t rr_type = sldns_wirerr_get_type(rr, rr_len, dname_len);
	uint16_t rr_class = sldns_wirerr_get_class(rr, rr_len, dname_len);
	uint32_t rr_ttl = sldns_wirerr_get_ttl(rr, rr_len, dname_len);
	size_t rdatalen = ((size_t)sldns_wirerr_get_rdatalen(rr, rr_len,
		dname_len))+2;
	/* rdata points to rdata prefixed with uint16 rdatalength */
	uint8_t* rdata = sldns_wirerr_get_rdatawl(rr, rr_len, dname_len);

	if(rr_class != z->dclass) {
		log_err("wrong class for RR");
		return 0;
	}
	if(!(node=az_domain_find_or_create(z, dname, dname_len))) {
		log_err("cannot create domain");
		return 0;
	}
	if(!az_domain_add_rr(node, rr_type, rr_ttl, rdata, rdatalen,
		duplicate)) {
		log_err("cannot add RR to domain");
		return 0;
	}
	return 1;
}

/** Remove rr from node, ignores nonexisting RRs,
 * rdata points to buffer with rdatalen octets, starts with 2bytelength. */
static int
az_domain_remove_rr(struct auth_data* node, uint16_t rr_type,
	uint8_t* rdata, size_t rdatalen, int* nonexist)
{
	struct auth_rrset* rrset;
	size_t index = 0;

	/* find the plain RR of the given type */
	if((rrset=az_domain_rrset(node, rr_type))!= NULL) {
		if(az_rrset_find_rr(rrset->data, rdata, rdatalen, &index)) {
			if(rrset->data->count == 1 &&
				rrset->data->rrsig_count == 0) {
				/* last RR, delete the rrset */
				domain_remove_rrset(node, rr_type);
			} else if(rrset->data->count == 1 &&
				rrset->data->rrsig_count != 0) {
				/* move RRSIGs to the RRSIG rrset, or
				 * this one becomes that RRset */
				struct auth_rrset* rrsigset = az_domain_rrset(
					node, LDNS_RR_TYPE_RRSIG);
				if(rrsigset) {
					/* move left over rrsigs to the
					 * existing rrset of type RRSIG */
					rrsigs_copy_from_rrset_to_rrsigset(
						rrset, rrsigset);
					/* and then delete the rrset */
					domain_remove_rrset(node, rr_type);
				} else {
					/* no rrset of type RRSIG, this
					 * set is now of that type,
					 * just remove the rr */
					if(!rrset_remove_rr(rrset, index))
						return 0;
					rrset->type = LDNS_RR_TYPE_RRSIG;
					rrset->data->count = rrset->data->rrsig_count;
					rrset->data->rrsig_count = 0;
				}
			} else {
				/* remove the RR from the rrset */
				if(!rrset_remove_rr(rrset, index))
					return 0;
			}
			return 1;
		}
		/* rr not found in rrset */
	}

	/* is it a type RRSIG, look under the covered type */
	if(rr_type == LDNS_RR_TYPE_RRSIG) {
		uint16_t ctype = rrsig_rdata_get_type_covered(rdata, rdatalen);
		if((rrset=az_domain_rrset(node, ctype))!= NULL) {
			if(az_rrset_find_rrsig(rrset->data, rdata, rdatalen,
				&index)) {
				/* rrsig should have d->count > 0, be
				 * over some rr of that type */
				/* remove the rrsig from the rrsigs list of the
				 * rrset */
				if(!rrset_remove_rr(rrset, index))
					return 0;
				return 1;
			}
		}
		/* also RRSIG not found */
	}

	/* nothing found to delete */
	if(nonexist) *nonexist = 1;
	return 1;
}

/** remove RR from zone, ignore if it does not exist, false on alloc failure*/
static int
az_remove_rr(struct auth_zone* z, uint8_t* rr, size_t rr_len,
	size_t dname_len, int* nonexist)
{
	struct auth_data* node;
	uint8_t* dname = rr;
	uint16_t rr_type = sldns_wirerr_get_type(rr, rr_len, dname_len);
	uint16_t rr_class = sldns_wirerr_get_class(rr, rr_len, dname_len);
	size_t rdatalen = ((size_t)sldns_wirerr_get_rdatalen(rr, rr_len,
		dname_len))+2;
	/* rdata points to rdata prefixed with uint16 rdatalength */
	uint8_t* rdata = sldns_wirerr_get_rdatawl(rr, rr_len, dname_len);

	if(rr_class != z->dclass) {
		log_err("wrong class for RR");
		/* really also a nonexisting entry, because no records
		 * of that class in the zone, but return an error because
		 * getting records of the wrong class is a failure of the
		 * zone transfer */
		return 0;
	}
	node = az_find_name(z, dname, dname_len);
	if(!node) {
		/* node with that name does not exist */
		/* nonexisting entry, because no such name */
		*nonexist = 1;
		return 1;
	}
	if(!az_domain_remove_rr(node, rr_type, rdata, rdatalen, nonexist)) {
		/* alloc failure or so */
		return 0;
	}
	/* remove the node, if necessary */
	/* an rrsets==NULL entry is not kept around for empty nonterminals,
	 * and also parent nodes are not kept around, so we just delete it */
	if(node->rrsets == NULL) {
		(void)rbtree_delete(&z->data, node);
		auth_data_delete(node);
	}
	return 1;
}

/** decompress an RR into the buffer where it'll be an uncompressed RR
 * with uncompressed dname and uncompressed rdata (dnames) */
static int
decompress_rr_into_buffer(struct sldns_buffer* buf, uint8_t* pkt,
	size_t pktlen, uint8_t* dname, uint16_t rr_type, uint16_t rr_class,
	uint32_t rr_ttl, uint8_t* rr_data, uint16_t rr_rdlen)
{
	sldns_buffer pktbuf;
	size_t dname_len = 0;
	size_t rdlenpos;
	size_t rdlen;
	uint8_t* rd;
	const sldns_rr_descriptor* desc;
	sldns_buffer_init_frm_data(&pktbuf, pkt, pktlen);
	sldns_buffer_clear(buf);

	/* decompress dname */
	sldns_buffer_set_position(&pktbuf,
		(size_t)(dname - sldns_buffer_current(&pktbuf)));
	dname_len = pkt_dname_len(&pktbuf);
	if(dname_len == 0) return 0; /* parse fail on dname */
	if(!sldns_buffer_available(buf, dname_len)) return 0;
	dname_pkt_copy(&pktbuf, sldns_buffer_current(buf), dname);
	sldns_buffer_skip(buf, (ssize_t)dname_len);

	/* type, class, ttl and rdatalength fields */
	if(!sldns_buffer_available(buf, 10)) return 0;
	sldns_buffer_write_u16(buf, rr_type);
	sldns_buffer_write_u16(buf, rr_class);
	sldns_buffer_write_u32(buf, rr_ttl);
	rdlenpos = sldns_buffer_position(buf);
	sldns_buffer_write_u16(buf, 0); /* rd length position */

	/* decompress rdata */
	desc = sldns_rr_descript(rr_type);
	rd = rr_data;
	rdlen = rr_rdlen;
	if(rdlen > 0 && desc && desc->_dname_count > 0) {
		int count = (int)desc->_dname_count;
		int rdf = 0;
		size_t len; /* how much rdata to plain copy */
		size_t uncompressed_len, compressed_len;
		size_t oldpos;
		/* decompress dnames. */
		while(rdlen > 0 && count) {
			switch(desc->_wireformat[rdf]) {
			case LDNS_RDF_TYPE_DNAME:
				sldns_buffer_set_position(&pktbuf,
					(size_t)(rd -
					sldns_buffer_begin(&pktbuf)));
				oldpos = sldns_buffer_position(&pktbuf);
				/* moves pktbuf to right after the
				 * compressed dname, and returns uncompressed
				 * dname length */
				uncompressed_len = pkt_dname_len(&pktbuf);
				if(!uncompressed_len)
					return 0; /* parse error in dname */
				if(!sldns_buffer_available(buf,
					uncompressed_len))
					/* dname too long for buffer */
					return 0;
				dname_pkt_copy(&pktbuf, 
					sldns_buffer_current(buf), rd);
				sldns_buffer_skip(buf, (ssize_t)uncompressed_len);
				compressed_len = sldns_buffer_position(
					&pktbuf) - oldpos;
				rd += compressed_len;
				rdlen -= compressed_len;
				count--;
				len = 0;
				break;
			case LDNS_RDF_TYPE_STR:
				len = rd[0] + 1;
				break;
			default:
				len = get_rdf_size(desc->_wireformat[rdf]);
				break;
			}
			if(len) {
				if(!sldns_buffer_available(buf, len))
					return 0; /* too long for buffer */
				sldns_buffer_write(buf, rd, len);
				rd += len;
				rdlen -= len;
			}
			rdf++;
		}
	}
	/* copy remaining data */
	if(rdlen > 0) {
		if(!sldns_buffer_available(buf, rdlen)) return 0;
		sldns_buffer_write(buf, rd, rdlen);
	}
	/* fixup rdlength */
	sldns_buffer_write_u16_at(buf, rdlenpos,
		sldns_buffer_position(buf)-rdlenpos-2);
	sldns_buffer_flip(buf);
	return 1;
}

/** insert RR into zone, from packet, decompress RR,
 * if duplicate is nonNULL set the flag but otherwise ignore duplicates */
static int
az_insert_rr_decompress(struct auth_zone* z, uint8_t* pkt, size_t pktlen,
	struct sldns_buffer* scratch_buffer, uint8_t* dname, uint16_t rr_type,
	uint16_t rr_class, uint32_t rr_ttl, uint8_t* rr_data,
	uint16_t rr_rdlen, int* duplicate)
{
	uint8_t* rr;
	size_t rr_len;
	size_t dname_len;
	if(!decompress_rr_into_buffer(scratch_buffer, pkt, pktlen, dname,
		rr_type, rr_class, rr_ttl, rr_data, rr_rdlen)) {
		log_err("could not decompress RR");
		return 0;
	}
	rr = sldns_buffer_begin(scratch_buffer);
	rr_len = sldns_buffer_limit(scratch_buffer);
	dname_len = dname_valid(rr, rr_len);
	return az_insert_rr(z, rr, rr_len, dname_len, duplicate);
}

/** remove RR from zone, from packet, decompress RR,
 * if nonexist is nonNULL set the flag but otherwise ignore nonexisting entries*/
static int
az_remove_rr_decompress(struct auth_zone* z, uint8_t* pkt, size_t pktlen,
	struct sldns_buffer* scratch_buffer, uint8_t* dname, uint16_t rr_type,
	uint16_t rr_class, uint32_t rr_ttl, uint8_t* rr_data,
	uint16_t rr_rdlen, int* nonexist)
{
	uint8_t* rr;
	size_t rr_len;
	size_t dname_len;
	if(!decompress_rr_into_buffer(scratch_buffer, pkt, pktlen, dname,
		rr_type, rr_class, rr_ttl, rr_data, rr_rdlen)) {
		log_err("could not decompress RR");
		return 0;
	}
	rr = sldns_buffer_begin(scratch_buffer);
	rr_len = sldns_buffer_limit(scratch_buffer);
	dname_len = dname_valid(rr, rr_len);
	return az_remove_rr(z, rr, rr_len, dname_len, nonexist);
}

/** 
 * Parse zonefile
 * @param z: zone to read in.
 * @param in: file to read from (just opened).
 * @param rr: buffer to use for RRs, 64k.
 *	passed so that recursive includes can use the same buffer and do
 *	not grow the stack too much.
 * @param rrbuflen: sizeof rr buffer.
 * @param state: parse state with $ORIGIN, $TTL and 'prev-dname' and so on,
 *	that is kept between includes.
 *	The lineno is set at 1 and then increased by the function.
 * @param fname: file name.
 * @param depth: recursion depth for includes
 * @param cfg: config for chroot.
 * returns false on failure, has printed an error message
 */
static int
az_parse_file(struct auth_zone* z, FILE* in, uint8_t* rr, size_t rrbuflen,
	struct sldns_file_parse_state* state, char* fname, int depth,
	struct config_file* cfg)
{
	size_t rr_len, dname_len;
	int status;
	state->lineno = 1;

	while(!feof(in)) {
		rr_len = rrbuflen;
		dname_len = 0;
		status = sldns_fp2wire_rr_buf(in, rr, &rr_len, &dname_len,
			state);
		if(status == LDNS_WIREPARSE_ERR_INCLUDE && rr_len == 0) {
			/* we have $INCLUDE or $something */
			if(strncmp((char*)rr, "$INCLUDE ", 9) == 0 ||
			   strncmp((char*)rr, "$INCLUDE\t", 9) == 0) {
				FILE* inc;
				int lineno_orig = state->lineno;
				char* incfile = (char*)rr + 8;
				if(depth > MAX_INCLUDE_DEPTH) {
					log_err("%s:%d max include depth"
					  "exceeded", fname, state->lineno);
					return 0;
				}
				/* skip spaces */
				while(*incfile == ' ' || *incfile == '\t')
					incfile++;
				/* adjust for chroot on include file */
				if(cfg->chrootdir && cfg->chrootdir[0] &&
					strncmp(incfile, cfg->chrootdir,
						strlen(cfg->chrootdir)) == 0)
					incfile += strlen(cfg->chrootdir);
				incfile = strdup(incfile);
				if(!incfile) {
					log_err("malloc failure");
					return 0;
				}
				verbose(VERB_ALGO, "opening $INCLUDE %s",
					incfile);
				inc = fopen(incfile, "r");
				if(!inc) {
					log_err("%s:%d cannot open include "
						"file %s: %s", fname,
						lineno_orig, incfile,
						strerror(errno));
					free(incfile);
					return 0;
				}
				/* recurse read that file now */
				if(!az_parse_file(z, inc, rr, rrbuflen,
					state, incfile, depth+1, cfg)) {
					log_err("%s:%d cannot parse include "
						"file %s", fname,
						lineno_orig, incfile);
					fclose(inc);
					free(incfile);
					return 0;
				}
				fclose(inc);
				verbose(VERB_ALGO, "done with $INCLUDE %s",
					incfile);
				free(incfile);
				state->lineno = lineno_orig;
			}
			continue;
		}
		if(status != 0) {
			log_err("parse error %s %d:%d: %s", fname,
				state->lineno, LDNS_WIREPARSE_OFFSET(status),
				sldns_get_errorstr_parse(status));
			return 0;
		}
		if(rr_len == 0) {
			/* EMPTY line, TTL or ORIGIN */
			continue;
		}
		/* insert wirerr in rrbuf */
		if(!az_insert_rr(z, rr, rr_len, dname_len, NULL)) {
			char buf[17];
			sldns_wire2str_type_buf(sldns_wirerr_get_type(rr,
				rr_len, dname_len), buf, sizeof(buf));
			log_err("%s:%d cannot insert RR of type %s",
				fname, state->lineno, buf);
			return 0;
		}
	}
	return 1;
}

int
auth_zone_read_zonefile(struct auth_zone* z, struct config_file* cfg)
{
	uint8_t rr[LDNS_RR_BUF_SIZE];
	struct sldns_file_parse_state state;
	char* zfilename;
	FILE* in;
	if(!z || !z->zonefile || z->zonefile[0]==0)
		return 1; /* no file, or "", nothing to read */
	
	zfilename = z->zonefile;
	if(cfg->chrootdir && cfg->chrootdir[0] && strncmp(zfilename,
		cfg->chrootdir, strlen(cfg->chrootdir)) == 0)
		zfilename += strlen(cfg->chrootdir);
	if(verbosity >= VERB_ALGO) {
		char nm[255+1];
		dname_str(z->name, nm);
		verbose(VERB_ALGO, "read zonefile %s for %s", zfilename, nm);
	}
	in = fopen(zfilename, "r");
	if(!in) {
		char* n = sldns_wire2str_dname(z->name, z->namelen);
		if(z->zone_is_slave && errno == ENOENT) {
			/* we fetch the zone contents later, no file yet */
			verbose(VERB_ALGO, "no zonefile %s for %s",
				zfilename, n?n:"error");
			free(n);
			return 1;
		}
		log_err("cannot open zonefile %s for %s: %s",
			zfilename, n?n:"error", strerror(errno));
		free(n);
		return 0;
	}

	/* clear the data tree */
	traverse_postorder(&z->data, auth_data_del, NULL);
	rbtree_init(&z->data, &auth_data_cmp);

	memset(&state, 0, sizeof(state));
	/* default TTL to 3600 */
	state.default_ttl = 3600;
	/* set $ORIGIN to the zone name */
	if(z->namelen <= sizeof(state.origin)) {
		memcpy(state.origin, z->name, z->namelen);
		state.origin_len = z->namelen;
	}
	/* parse the (toplevel) file */
	if(!az_parse_file(z, in, rr, sizeof(rr), &state, zfilename, 0, cfg)) {
		char* n = sldns_wire2str_dname(z->name, z->namelen);
		log_err("error parsing zonefile %s for %s",
			zfilename, n?n:"error");
		free(n);
		fclose(in);
		return 0;
	}
	fclose(in);
	return 1;
}

/** write buffer to file and check return codes */
static int
write_out(FILE* out, const char* str, size_t len)
{
	size_t r;
	if(len == 0)
		return 1;
	r = fwrite(str, 1, len, out);
	if(r == 0) {
		log_err("write failed: %s", strerror(errno));
		return 0;
	} else if(r < len) {
		log_err("write failed: too short (disk full?)");
		return 0;
	}
	return 1;
}

/** convert auth rr to string */
static int
auth_rr_to_string(uint8_t* nm, size_t nmlen, uint16_t tp, uint16_t cl,
	struct packed_rrset_data* data, size_t i, char* s, size_t buflen)
{
	int w = 0;
	size_t slen = buflen, datlen;
	uint8_t* dat;
	if(i >= data->count) tp = LDNS_RR_TYPE_RRSIG;
	dat = nm;
	datlen = nmlen;
	w += sldns_wire2str_dname_scan(&dat, &datlen, &s, &slen, NULL, 0);
	w += sldns_str_print(&s, &slen, "\t");
	w += sldns_str_print(&s, &slen, "%lu\t", (unsigned long)data->rr_ttl[i]);
	w += sldns_wire2str_class_print(&s, &slen, cl);
	w += sldns_str_print(&s, &slen, "\t");
	w += sldns_wire2str_type_print(&s, &slen, tp);
	w += sldns_str_print(&s, &slen, "\t");
	datlen = data->rr_len[i]-2;
	dat = data->rr_data[i]+2;
	w += sldns_wire2str_rdata_scan(&dat, &datlen, &s, &slen, tp, NULL, 0);

	if(tp == LDNS_RR_TYPE_DNSKEY) {
		w += sldns_str_print(&s, &slen, " ;{id = %u}",
			sldns_calc_keytag_raw(data->rr_data[i]+2,
				data->rr_len[i]-2));
	}
	w += sldns_str_print(&s, &slen, "\n");

	if(w > (int)buflen) {
		log_nametypeclass(0, "RR too long to print", nm, tp, cl);
		return 0;
	}
	return 1;
}

/** write rrset to file */
static int
auth_zone_write_rrset(struct auth_zone* z, struct auth_data* node,
	struct auth_rrset* r, FILE* out)
{
	size_t i, count = r->data->count + r->data->rrsig_count;
	char buf[LDNS_RR_BUF_SIZE];
	for(i=0; i<count; i++) {
		if(!auth_rr_to_string(node->name, node->namelen, r->type,
			z->dclass, r->data, i, buf, sizeof(buf))) {
			verbose(VERB_ALGO, "failed to rr2str rr %d", (int)i);
			continue;
		}
		if(!write_out(out, buf, strlen(buf)))
			return 0;
	}
	return 1;
}

/** write domain to file */
static int
auth_zone_write_domain(struct auth_zone* z, struct auth_data* n, FILE* out)
{
	struct auth_rrset* r;
	/* if this is zone apex, write SOA first */
	if(z->namelen == n->namelen) {
		struct auth_rrset* soa = az_domain_rrset(n, LDNS_RR_TYPE_SOA);
		if(soa) {
			if(!auth_zone_write_rrset(z, n, soa, out))
				return 0;
		}
	}
	/* write all the RRsets for this domain */
	for(r = n->rrsets; r; r = r->next) {
		if(z->namelen == n->namelen &&
			r->type == LDNS_RR_TYPE_SOA)
			continue; /* skip SOA here */
		if(!auth_zone_write_rrset(z, n, r, out))
			return 0;
	}
	return 1;
}

int auth_zone_write_file(struct auth_zone* z, const char* fname)
{
	FILE* out;
	struct auth_data* n;
	out = fopen(fname, "w");
	if(!out) {
		log_err("could not open %s: %s", fname, strerror(errno));
		return 0;
	}
	RBTREE_FOR(n, struct auth_data*, &z->data) {
		if(!auth_zone_write_domain(z, n, out)) {
			log_err("could not write domain to %s", fname);
			fclose(out);
			return 0;
		}
	}
	fclose(out);
	return 1;
}

/** read all auth zones from file (if they have) */
static int
auth_zones_read_zones(struct auth_zones* az, struct config_file* cfg)
{
	struct auth_zone* z;
	lock_rw_wrlock(&az->lock);
	RBTREE_FOR(z, struct auth_zone*, &az->ztree) {
		lock_rw_wrlock(&z->lock);
		if(!auth_zone_read_zonefile(z, cfg)) {
			lock_rw_unlock(&z->lock);
			lock_rw_unlock(&az->lock);
			return 0;
		}
		lock_rw_unlock(&z->lock);
	}
	lock_rw_unlock(&az->lock);
	return 1;
}

/** find serial number of zone or false if none */
int
auth_zone_get_serial(struct auth_zone* z, uint32_t* serial)
{
	struct auth_data* apex;
	struct auth_rrset* soa;
	struct packed_rrset_data* d;
	apex = az_find_name(z, z->name, z->namelen);
	if(!apex) return 0;
	soa = az_domain_rrset(apex, LDNS_RR_TYPE_SOA);
	if(!soa || soa->data->count==0)
		return 0; /* no RRset or no RRs in rrset */
	if(soa->data->rr_len[0] < 2+4*5) return 0; /* SOA too short */
	d = soa->data;
	*serial = sldns_read_uint32(d->rr_data[0]+(d->rr_len[0]-20));
	return 1;
}

/** Find auth_zone SOA and populate the values in xfr(soa values). */
static int
xfr_find_soa(struct auth_zone* z, struct auth_xfer* xfr)
{
	struct auth_data* apex;
	struct auth_rrset* soa;
	struct packed_rrset_data* d;
	apex = az_find_name(z, z->name, z->namelen);
	if(!apex) return 0;
	soa = az_domain_rrset(apex, LDNS_RR_TYPE_SOA);
	if(!soa || soa->data->count==0)
		return 0; /* no RRset or no RRs in rrset */
	if(soa->data->rr_len[0] < 2+4*5) return 0; /* SOA too short */
	/* SOA record ends with serial, refresh, retry, expiry, minimum,
	 * as 4 byte fields */
	d = soa->data;
	xfr->have_zone = 1;
	xfr->serial = sldns_read_uint32(d->rr_data[0]+(d->rr_len[0]-20));
	xfr->refresh = sldns_read_uint32(d->rr_data[0]+(d->rr_len[0]-16));
	xfr->retry = sldns_read_uint32(d->rr_data[0]+(d->rr_len[0]-12));
	xfr->expiry = sldns_read_uint32(d->rr_data[0]+(d->rr_len[0]-8));
	/* soa minimum at d->rr_len[0]-4 */
	return 1;
}

/** 
 * Setup auth_xfer zone
 * This populates the have_zone, soa values, and so on times.
 * Doesn't do network traffic yet, can set option flags.
 * @param z: locked by caller, and modified for setup
 * @param x: locked by caller, and modified.
 * @return false on failure.
 */
static int
auth_xfer_setup(struct auth_zone* z, struct auth_xfer* x)
{
	/* for a zone without zone transfers, x==NULL, so skip them,
	 * i.e. the zone config is fixed with no masters or urls */
	if(!z || !x) return 1;
	if(!xfr_find_soa(z, x)) {
		return 1;
	}
	/* nothing for probe, nextprobe and transfer tasks */
	return 1;
}

/**
 * Setup all zones
 * @param az: auth zones structure
 * @return false on failure.
 */
static int
auth_zones_setup_zones(struct auth_zones* az)
{
	struct auth_zone* z;
	struct auth_xfer* x;
	lock_rw_wrlock(&az->lock);
	RBTREE_FOR(z, struct auth_zone*, &az->ztree) {
		lock_rw_wrlock(&z->lock);
		x = auth_xfer_find(az, z->name, z->namelen, z->dclass);
		if(x) {
			lock_basic_lock(&x->lock);
		}
		if(!auth_xfer_setup(z, x)) {
			if(x) {
				lock_basic_unlock(&x->lock);
			}
			lock_rw_unlock(&z->lock);
			lock_rw_unlock(&az->lock);
			return 0;
		}
		if(x) {
			lock_basic_unlock(&x->lock);
		}
		lock_rw_unlock(&z->lock);
	}
	lock_rw_unlock(&az->lock);
	return 1;
}

/** set config items and create zones */
static int
auth_zones_cfg(struct auth_zones* az, struct config_auth* c)
{
	struct auth_zone* z;
	struct auth_xfer* x = NULL;

	/* create zone */
	lock_rw_wrlock(&az->lock);
	if(!(z=auth_zones_find_or_add_zone(az, c->name))) {
		lock_rw_unlock(&az->lock);
		return 0;
	}
	if(c->masters || c->urls) {
		if(!(x=auth_zones_find_or_add_xfer(az, z))) {
			lock_rw_unlock(&az->lock);
			lock_rw_unlock(&z->lock);
			return 0;
		}
	}
	if(c->for_downstream)
		az->have_downstream = 1;
	lock_rw_unlock(&az->lock);

	/* set options */
	z->zone_deleted = 0;
	if(!auth_zone_set_zonefile(z, c->zonefile)) {
		if(x) {
			lock_basic_unlock(&x->lock);
		}
		lock_rw_unlock(&z->lock);
		return 0;
	}
	z->for_downstream = c->for_downstream;
	z->for_upstream = c->for_upstream;
	z->fallback_enabled = c->fallback_enabled;

	/* xfer zone */
	if(x) {
		z->zone_is_slave = 1;
		/* set options on xfer zone */
		if(!xfer_set_masters(&x->task_probe->masters, c, 0)) {
			lock_basic_unlock(&x->lock);
			lock_rw_unlock(&z->lock);
			return 0;
		}
		if(!xfer_set_masters(&x->task_transfer->masters, c, 1)) {
			lock_basic_unlock(&x->lock);
			lock_rw_unlock(&z->lock);
			return 0;
		}
		lock_basic_unlock(&x->lock);
	}

	lock_rw_unlock(&z->lock);
	return 1;
}

/** set all auth zones deleted, then in auth_zones_cfg, it marks them
 * as nondeleted (if they are still in the config), and then later
 * we can find deleted zones */
static void
az_setall_deleted(struct auth_zones* az)
{
	struct auth_zone* z;
	lock_rw_wrlock(&az->lock);
	RBTREE_FOR(z, struct auth_zone*, &az->ztree) {
		lock_rw_wrlock(&z->lock);
		z->zone_deleted = 1;
		lock_rw_unlock(&z->lock);
	}
	lock_rw_unlock(&az->lock);
}

/** find zones that are marked deleted and delete them.
 * This is called from apply_cfg, and there are no threads and no
 * workers, so the xfr can just be deleted. */
static void
az_delete_deleted_zones(struct auth_zones* az)
{
	struct auth_zone* z;
	struct auth_zone* delete_list = NULL, *next;
	struct auth_xfer* xfr;
	lock_rw_wrlock(&az->lock);
	RBTREE_FOR(z, struct auth_zone*, &az->ztree) {
		lock_rw_wrlock(&z->lock);
		if(z->zone_deleted) {
			/* we cannot alter the rbtree right now, but
			 * we can put it on a linked list and then
			 * delete it */
			z->delete_next = delete_list;
			delete_list = z;
		}
		lock_rw_unlock(&z->lock);
	}
	/* now we are out of the tree loop and we can loop and delete
	 * the zones */
	z = delete_list;
	while(z) {
		next = z->delete_next;
		xfr = auth_xfer_find(az, z->name, z->namelen, z->dclass);
		if(xfr) {
			(void)rbtree_delete(&az->xtree, &xfr->node);
			auth_xfer_delete(xfr);
		}
		(void)rbtree_delete(&az->ztree, &z->node);
		auth_zone_delete(z);
		z = next;
	}
	lock_rw_unlock(&az->lock);
}

int auth_zones_apply_cfg(struct auth_zones* az, struct config_file* cfg,
	int setup)
{
	struct config_auth* p;
	az_setall_deleted(az);
	for(p = cfg->auths; p; p = p->next) {
		if(!p->name || p->name[0] == 0) {
			log_warn("auth-zone without a name, skipped");
			continue;
		}
		if(!auth_zones_cfg(az, p)) {
			log_err("cannot config auth zone %s", p->name);
			return 0;
		}
	}
	az_delete_deleted_zones(az);
	if(!auth_zones_read_zones(az, cfg))
		return 0;
	if(setup) {
		if(!auth_zones_setup_zones(az))
			return 0;
	}
	return 1;
}

/** delete chunks
 * @param at: transfer structure with chunks list.  The chunks and their
 * 	data are freed.
 */
static void
auth_chunks_delete(struct auth_transfer* at)
{
	if(at->chunks_first) {
		struct auth_chunk* c, *cn;
		c = at->chunks_first;
		while(c) {
			cn = c->next;
			free(c->data);
			free(c);
			c = cn;
		}
	}
	at->chunks_first = NULL;
	at->chunks_last = NULL;
}

/** free master addr list */
static void
auth_free_master_addrs(struct auth_addr* list)
{
	struct auth_addr *n;
	while(list) {
		n = list->next;
		free(list);
		list = n;
	}
}

/** free the masters list */
static void
auth_free_masters(struct auth_master* list)
{
	struct auth_master* n;
	while(list) {
		n = list->next;
		auth_free_master_addrs(list->list);
		free(list->host);
		free(list->file);
		free(list);
		list = n;
	}
}

/** delete auth xfer structure
 * @param xfr: delete this xfer and its tasks.
 */
void
auth_xfer_delete(struct auth_xfer* xfr)
{
	if(!xfr) return;
	lock_basic_destroy(&xfr->lock);
	free(xfr->name);
	if(xfr->task_nextprobe) {
		comm_timer_delete(xfr->task_nextprobe->timer);
		free(xfr->task_nextprobe);
	}
	if(xfr->task_probe) {
		auth_free_masters(xfr->task_probe->masters);
		comm_point_delete(xfr->task_probe->cp);
		comm_timer_delete(xfr->task_probe->timer);
		free(xfr->task_probe);
	}
	if(xfr->task_transfer) {
		auth_free_masters(xfr->task_transfer->masters);
		comm_point_delete(xfr->task_transfer->cp);
		comm_timer_delete(xfr->task_transfer->timer);
		if(xfr->task_transfer->chunks_first) {
			auth_chunks_delete(xfr->task_transfer);
		}
		free(xfr->task_transfer);
	}
	auth_free_masters(xfr->allow_notify_list);
	free(xfr);
}

/** helper traverse to delete zones */
static void
auth_zone_del(rbnode_type* n, void* ATTR_UNUSED(arg))
{
	struct auth_zone* z = (struct auth_zone*)n->key;
	auth_zone_delete(z);
}

/** helper traverse to delete xfer zones */
static void
auth_xfer_del(rbnode_type* n, void* ATTR_UNUSED(arg))
{
	struct auth_xfer* z = (struct auth_xfer*)n->key;
	auth_xfer_delete(z);
}

void auth_zones_delete(struct auth_zones* az)
{
	if(!az) return;
	lock_rw_destroy(&az->lock);
	traverse_postorder(&az->ztree, auth_zone_del, NULL);
	traverse_postorder(&az->xtree, auth_xfer_del, NULL);
	free(az);
}

/** true if domain has only nsec3 */
static int
domain_has_only_nsec3(struct auth_data* n)
{
	struct auth_rrset* rrset = n->rrsets;
	int nsec3_seen = 0;
	while(rrset) {
		if(rrset->type == LDNS_RR_TYPE_NSEC3) {
			nsec3_seen = 1;
		} else if(rrset->type != LDNS_RR_TYPE_RRSIG) {
			return 0;
		}
		rrset = rrset->next;
	}
	return nsec3_seen;
}

/** see if the domain has a wildcard child '*.domain' */
static struct auth_data*
az_find_wildcard_domain(struct auth_zone* z, uint8_t* nm, size_t nmlen)
{
	uint8_t wc[LDNS_MAX_DOMAINLEN];
	if(nmlen+2 > sizeof(wc))
		return NULL; /* result would be too long */
	wc[0] = 1; /* length of wildcard label */
	wc[1] = (uint8_t)'*'; /* wildcard label */
	memmove(wc+2, nm, nmlen);
	return az_find_name(z, wc, nmlen+2);
}

/** find wildcard between qname and cename */
static struct auth_data*
az_find_wildcard(struct auth_zone* z, struct query_info* qinfo,
	struct auth_data* ce)
{
	uint8_t* nm = qinfo->qname;
	size_t nmlen = qinfo->qname_len;
	struct auth_data* node;
	if(!dname_subdomain_c(nm, z->name))
		return NULL; /* out of zone */
	while((node=az_find_wildcard_domain(z, nm, nmlen))==NULL) {
		/* see if we can go up to find the wildcard */
		if(nmlen == z->namelen)
			return NULL; /* top of zone reached */
		if(ce && nmlen == ce->namelen)
			return NULL; /* ce reached */
		if(dname_is_root(nm))
			return NULL; /* cannot go up */
		dname_remove_label(&nm, &nmlen);
	}
	return node;
}

/** domain is not exact, find first candidate ce (name that matches
 * a part of qname) in tree */
static struct auth_data*
az_find_candidate_ce(struct auth_zone* z, struct query_info* qinfo,
	struct auth_data* n)
{
	uint8_t* nm;
	size_t nmlen;
	if(n) {
		nm = dname_get_shared_topdomain(qinfo->qname, n->name);
	} else {
		nm = qinfo->qname;
	}
	dname_count_size_labels(nm, &nmlen);
	n = az_find_name(z, nm, nmlen);
	/* delete labels and go up on name */
	while(!n) {
		if(dname_is_root(nm))
			return NULL; /* cannot go up */
		dname_remove_label(&nm, &nmlen);
		n = az_find_name(z, nm, nmlen);
	}
	return n;
}

/** go up the auth tree to next existing name. */
static struct auth_data*
az_domain_go_up(struct auth_zone* z, struct auth_data* n)
{
	uint8_t* nm = n->name;
	size_t nmlen = n->namelen;
	while(!dname_is_root(nm)) {
		dname_remove_label(&nm, &nmlen);
		if((n=az_find_name(z, nm, nmlen)) != NULL)
			return n;
	}
	return NULL;
}

/** Find the closest encloser, an name that exists and is above the
 * qname.
 * return true if the node (param node) is existing, nonobscured and
 * 	can be used to generate answers from.  It is then also node_exact.
 * returns false if the node is not good enough (or it wasn't node_exact)
 *	in this case the ce can be filled.
 *	if ce is NULL, no ce exists, and likely the zone is completely empty,
 *	not even with a zone apex.
 *	if ce is nonNULL it is the closest enclosing upper name (that exists
 *	itself for answer purposes).  That name may have DNAME, NS or wildcard
 *	rrset is the closest DNAME or NS rrset that was found.
 */
static int
az_find_ce(struct auth_zone* z, struct query_info* qinfo,
	struct auth_data* node, int node_exact, struct auth_data** ce,
	struct auth_rrset** rrset)
{
	struct auth_data* n = node;
	*ce = NULL;
	*rrset = NULL;
	if(!node_exact) {
		/* if not exact, lookup closest exact match */
		n = az_find_candidate_ce(z, qinfo, n);
	} else {
		/* if exact, the node itself is the first candidate ce */
		*ce = n;
	}

	/* no direct answer from nsec3-only domains */
	if(n && domain_has_only_nsec3(n)) {
		node_exact = 0;
		*ce = NULL;
	}

	/* with exact matches, walk up the labels until we find the
	 * delegation, or DNAME or zone end */
	while(n) {
		/* see if the current candidate has issues */
		/* not zone apex and has type NS */
		if(n->namelen != z->namelen &&
			(*rrset=az_domain_rrset(n, LDNS_RR_TYPE_NS)) &&
			/* delegate here, but DS at exact the dp has notype */
			(qinfo->qtype != LDNS_RR_TYPE_DS || 
			n->namelen != qinfo->qname_len)) {
			/* referral */
			/* this is ce and the lowernode is nonexisting */
			*ce = n;
			return 0;
		}
		/* not equal to qname and has type DNAME */
		if(n->namelen != qinfo->qname_len &&
			(*rrset=az_domain_rrset(n, LDNS_RR_TYPE_DNAME))) {
			/* this is ce and the lowernode is nonexisting */
			*ce = n;
			return 0;
		}

		if(*ce == NULL && !domain_has_only_nsec3(n)) {
			/* if not found yet, this exact name must be
			 * our lowest match (but not nsec3onlydomain) */
			*ce = n;
		}

		/* walk up the tree by removing labels from name and lookup */
		n = az_domain_go_up(z, n);
	}
	/* found no problems, if it was an exact node, it is fine to use */
	return node_exact;
}

/** add additional A/AAAA from domain names in rrset rdata (+offset)
 * offset is number of bytes in rdata where the dname is located. */
static int
az_add_additionals_from(struct auth_zone* z, struct regional* region,
	struct dns_msg* msg, struct auth_rrset* rrset, size_t offset)
{
	struct packed_rrset_data* d = rrset->data;
	size_t i;
	if(!d) return 0;
	for(i=0; i<d->count; i++) {
		size_t dlen;
		struct auth_data* domain;
		struct auth_rrset* ref;
		if(d->rr_len[i] < 2+offset)
			continue; /* too short */
		if(!(dlen = dname_valid(d->rr_data[i]+2+offset,
			d->rr_len[i]-2-offset)))
			continue; /* malformed */
		domain = az_find_name(z, d->rr_data[i]+2+offset, dlen);
		if(!domain)
			continue;
		if((ref=az_domain_rrset(domain, LDNS_RR_TYPE_A)) != NULL) {
			if(!msg_add_rrset_ar(z, region, msg, domain, ref))
				return 0;
		}
		if((ref=az_domain_rrset(domain, LDNS_RR_TYPE_AAAA)) != NULL) {
			if(!msg_add_rrset_ar(z, region, msg, domain, ref))
				return 0;
		}
	}
	return 1;
}

/** add negative SOA record (with negative TTL) */
static int
az_add_negative_soa(struct auth_zone* z, struct regional* region,
	struct dns_msg* msg)
{
	uint32_t minimum;
	struct packed_rrset_data* d;
	struct auth_rrset* soa;
	struct auth_data* apex = az_find_name(z, z->name, z->namelen);
	if(!apex) return 0;
	soa = az_domain_rrset(apex, LDNS_RR_TYPE_SOA);
	if(!soa) return 0;
	/* must be first to put in message; we want to fix the TTL with
	 * one RRset here, otherwise we'd need to loop over the RRs to get
	 * the resulting lower TTL */
	log_assert(msg->rep->rrset_count == 0);
	if(!msg_add_rrset_ns(z, region, msg, apex, soa)) return 0;
	/* fixup TTL */
	d = (struct packed_rrset_data*)msg->rep->rrsets[msg->rep->rrset_count-1]->entry.data;
	/* last 4 bytes are minimum ttl in network format */
	if(d->count == 0) return 0;
	if(d->rr_len[0] < 2+4) return 0;
	minimum = sldns_read_uint32(d->rr_data[0]+(d->rr_len[0]-4));
	d->ttl = (time_t)minimum;
	d->rr_ttl[0] = (time_t)minimum;
	msg->rep->ttl = get_rrset_ttl(msg->rep->rrsets[0]);
	msg->rep->prefetch_ttl = PREFETCH_TTL_CALC(msg->rep->ttl);
	msg->rep->serve_expired_ttl = msg->rep->ttl + SERVE_EXPIRED_TTL;
	return 1;
}

/** See if the query goes to empty nonterminal (that has no auth_data,
 * but there are nodes underneath.  We already checked that there are
 * not NS, or DNAME above, so that we only need to check if some node
 * exists below (with nonempty rr list), return true if emptynonterminal */
static int
az_empty_nonterminal(struct auth_zone* z, struct query_info* qinfo,
	struct auth_data* node)
{
	struct auth_data* next;
	if(!node) {
		/* no smaller was found, use first (smallest) node as the
		 * next one */
		next = (struct auth_data*)rbtree_first(&z->data);
	} else {
		next = (struct auth_data*)rbtree_next(&node->node);
	}
	while(next && (rbnode_type*)next != RBTREE_NULL && next->rrsets == NULL) {
		/* the next name has empty rrsets, is an empty nonterminal
		 * itself, see if there exists something below it */
		next = (struct auth_data*)rbtree_next(&node->node);
	}
	if((rbnode_type*)next == RBTREE_NULL || !next) {
		/* there is no next node, so something below it cannot
		 * exist */
		return 0;
	}
	/* a next node exists, if there was something below the query,
	 * this node has to be it.  See if it is below the query name */
	if(dname_strict_subdomain_c(next->name, qinfo->qname))
		return 1;
	return 0;
}

/** create synth cname target name in buffer, or fail if too long */
static size_t
synth_cname_buf(uint8_t* qname, size_t qname_len, size_t dname_len,
	uint8_t* dtarg, size_t dtarglen, uint8_t* buf, size_t buflen)
{
	size_t newlen = qname_len + dtarglen - dname_len;
	if(newlen > buflen) {
		/* YXDOMAIN error */
		return 0;
	}
	/* new name is concatenation of qname front (without DNAME owner)
	 * and DNAME target name */
	memcpy(buf, qname, qname_len-dname_len);
	memmove(buf+(qname_len-dname_len), dtarg, dtarglen);
	return newlen;
}

/** create synthetic CNAME rrset for in a DNAME answer in region,
 * false on alloc failure, cname==NULL when name too long. */
static int
create_synth_cname(uint8_t* qname, size_t qname_len, struct regional* region,
	struct auth_data* node, struct auth_rrset* dname, uint16_t dclass,
	struct ub_packed_rrset_key** cname)
{
	uint8_t buf[LDNS_MAX_DOMAINLEN];
	uint8_t* dtarg;
	size_t dtarglen, newlen;
	struct packed_rrset_data* d;

	/* get DNAME target name */
	if(dname->data->count < 1) return 0;
	if(dname->data->rr_len[0] < 3) return 0; /* at least rdatalen +1 */
	dtarg = dname->data->rr_data[0]+2;
	dtarglen = dname->data->rr_len[0]-2;
	if(sldns_read_uint16(dname->data->rr_data[0]) != dtarglen)
		return 0; /* rdatalen in DNAME rdata is malformed */
	if(dname_valid(dtarg, dtarglen) != dtarglen)
		return 0; /* DNAME RR has malformed rdata */

	/* synthesize a CNAME */
	newlen = synth_cname_buf(qname, qname_len, node->namelen,
		dtarg, dtarglen, buf, sizeof(buf));
	if(newlen == 0) {
		/* YXDOMAIN error */
		*cname = NULL;
		return 1;
	}
	*cname = (struct ub_packed_rrset_key*)regional_alloc(region,
		sizeof(struct ub_packed_rrset_key));
	if(!*cname)
		return 0; /* out of memory */
	memset(&(*cname)->entry, 0, sizeof((*cname)->entry));
	(*cname)->entry.key = (*cname);
	(*cname)->rk.type = htons(LDNS_RR_TYPE_CNAME);
	(*cname)->rk.rrset_class = htons(dclass);
	(*cname)->rk.flags = 0;
	(*cname)->rk.dname = regional_alloc_init(region, qname, qname_len);
	if(!(*cname)->rk.dname)
		return 0; /* out of memory */
	(*cname)->rk.dname_len = qname_len;
	(*cname)->entry.hash = rrset_key_hash(&(*cname)->rk);
	d = (struct packed_rrset_data*)regional_alloc_zero(region,
		sizeof(struct packed_rrset_data) + sizeof(size_t) +
		sizeof(uint8_t*) + sizeof(time_t) + sizeof(uint16_t)
		+ newlen);
	if(!d)
		return 0; /* out of memory */
	(*cname)->entry.data = d;
	d->ttl = 0; /* 0 for synthesized CNAME TTL */
	d->count = 1;
	d->rrsig_count = 0;
	d->trust = rrset_trust_ans_noAA;
	d->rr_len = (size_t*)((uint8_t*)d +
		sizeof(struct packed_rrset_data));
	d->rr_len[0] = newlen + sizeof(uint16_t);
	packed_rrset_ptr_fixup(d);
	d->rr_ttl[0] = d->ttl;
	sldns_write_uint16(d->rr_data[0], newlen);
	memmove(d->rr_data[0] + sizeof(uint16_t), buf, newlen);
	return 1;
}

/** add a synthesized CNAME to the answer section */
static int
add_synth_cname(struct auth_zone* z, uint8_t* qname, size_t qname_len,
	struct regional* region, struct dns_msg* msg, struct auth_data* dname,
	struct auth_rrset* rrset)
{
	struct ub_packed_rrset_key* cname;
	/* synthesize a CNAME */
	if(!create_synth_cname(qname, qname_len, region, dname, rrset,
		z->dclass, &cname)) {
		/* out of memory */
		return 0;
	}
	if(!cname) {
		/* cname cannot be create because of YXDOMAIN */
		msg->rep->flags |= LDNS_RCODE_YXDOMAIN;
		return 1;
	}
	/* add cname to message */
	if(!msg_grow_array(region, msg))
		return 0;
	msg->rep->rrsets[msg->rep->rrset_count] = cname;
	msg->rep->rrset_count++;
	msg->rep->an_numrrsets++;
	msg_ttl(msg);
	return 1;
}

/** Change a dname to a different one, for wildcard namechange */
static void
az_change_dnames(struct dns_msg* msg, uint8_t* oldname, uint8_t* newname,
	size_t newlen, int an_only)
{
	size_t i;
	size_t start = 0, end = msg->rep->rrset_count;
	if(!an_only) start = msg->rep->an_numrrsets;
	if(an_only) end = msg->rep->an_numrrsets;
	for(i=start; i<end; i++) {
		/* allocated in region so we can change the ptrs */
		if(query_dname_compare(msg->rep->rrsets[i]->rk.dname, oldname)
			== 0) {
			msg->rep->rrsets[i]->rk.dname = newname;
			msg->rep->rrsets[i]->rk.dname_len = newlen;
		}
	}
}

/** find NSEC record covering the query */
static struct auth_rrset*
az_find_nsec_cover(struct auth_zone* z, struct auth_data** node)
{
	uint8_t* nm = (*node)->name;
	size_t nmlen = (*node)->namelen;
	struct auth_rrset* rrset;
	/* find the NSEC for the smallest-or-equal node */
	/* if node == NULL, we did not find a smaller name.  But the zone
	 * name is the smallest name and should have an NSEC. So there is
	 * no NSEC to return (for a properly signed zone) */
	/* for empty nonterminals, the auth-data node should not exist,
	 * and thus we don't need to go rbtree_previous here to find
	 * a domain with an NSEC record */
	/* but there could be glue, and if this is node, then it has no NSEC.
	 * Go up to find nonglue (previous) NSEC-holding nodes */
	while((rrset=az_domain_rrset(*node, LDNS_RR_TYPE_NSEC)) == NULL) {
		if(dname_is_root(nm)) return NULL;
		if(nmlen == z->namelen) return NULL;
		dname_remove_label(&nm, &nmlen);
		/* adjust *node for the nsec rrset to find in */
		*node = az_find_name(z, nm, nmlen);
	}
	return rrset;
}

/** Find NSEC and add for wildcard denial */
static int
az_nsec_wildcard_denial(struct auth_zone* z, struct regional* region,
	struct dns_msg* msg, uint8_t* cenm, size_t cenmlen)
{
	struct query_info qinfo;
	int node_exact;
	struct auth_data* node;
	struct auth_rrset* nsec;
	uint8_t wc[LDNS_MAX_DOMAINLEN];
	if(cenmlen+2 > sizeof(wc))
		return 0; /* result would be too long */
	wc[0] = 1; /* length of wildcard label */
	wc[1] = (uint8_t)'*'; /* wildcard label */
	memmove(wc+2, cenm, cenmlen);

	/* we have '*.ce' in wc wildcard name buffer */
	/* get nsec cover for that */
	qinfo.qname = wc;
	qinfo.qname_len = cenmlen+2;
	qinfo.qtype = 0;
	qinfo.qclass = 0;
	az_find_domain(z, &qinfo, &node_exact, &node);
	if((nsec=az_find_nsec_cover(z, &node)) != NULL) {
		if(!msg_add_rrset_ns(z, region, msg, node, nsec)) return 0;
	}
	return 1;
}

/** Find the NSEC3PARAM rrset (if any) and if true you have the parameters */
static int
az_nsec3_param(struct auth_zone* z, int* algo, size_t* iter, uint8_t** salt,
	size_t* saltlen)
{
	struct auth_data* apex;
	struct auth_rrset* param;
	size_t i;
	apex = az_find_name(z, z->name, z->namelen);
	if(!apex) return 0;
	param = az_domain_rrset(apex, LDNS_RR_TYPE_NSEC3PARAM);
	if(!param || param->data->count==0)
		return 0; /* no RRset or no RRs in rrset */
	/* find out which NSEC3PARAM RR has supported parameters */
	/* skip unknown flags (dynamic signer is recalculating nsec3 chain) */
	for(i=0; i<param->data->count; i++) {
		uint8_t* rdata = param->data->rr_data[i]+2;
		size_t rdatalen = param->data->rr_len[i];
		if(rdatalen < 2+5)
			continue; /* too short */
		if(!nsec3_hash_algo_size_supported((int)(rdata[0])))
			continue; /* unsupported algo */
		if(rdatalen < (size_t)(2+5+(size_t)rdata[4]))
			continue; /* salt missing */
		if((rdata[1]&NSEC3_UNKNOWN_FLAGS)!=0)
			continue; /* unknown flags */
		*algo = (int)(rdata[0]);
		*iter = sldns_read_uint16(rdata+2);
		*saltlen = rdata[4];
		if(*saltlen == 0)
			*salt = NULL;
		else	*salt = rdata+5;
		return 1;
	}
	/* no supported params */
	return 0;
}

/** Hash a name with nsec3param into buffer, it has zone name appended.
 * return length of hash */
static size_t
az_nsec3_hash(uint8_t* buf, size_t buflen, uint8_t* nm, size_t nmlen,
	int algo, size_t iter, uint8_t* salt, size_t saltlen)
{
	size_t hlen = nsec3_hash_algo_size_supported(algo);
	/* buffer has domain name, nsec3hash, and 256 is for max saltlen
	 * (salt has 0-255 length) */
	unsigned char p[LDNS_MAX_DOMAINLEN+1+N3HASHBUFLEN+256];
	size_t i;
	if(nmlen+saltlen > sizeof(p) || hlen+saltlen > sizeof(p))
		return 0;
	if(hlen > buflen)
		return 0; /* somehow too large for destination buffer */
	/* hashfunc(name, salt) */
	memmove(p, nm, nmlen);
	query_dname_tolower(p);
	memmove(p+nmlen, salt, saltlen);
	(void)secalgo_nsec3_hash(algo, p, nmlen+saltlen, (unsigned char*)buf);
	for(i=0; i<iter; i++) {
		/* hashfunc(hash, salt) */
		memmove(p, buf, hlen);
		memmove(p+hlen, salt, saltlen);
		(void)secalgo_nsec3_hash(algo, p, hlen+saltlen,
			(unsigned char*)buf);
	}
	return hlen;
}

/** Hash name and return b32encoded hashname for lookup, zone name appended */
static int
az_nsec3_hashname(struct auth_zone* z, uint8_t* hashname, size_t* hashnmlen,
	uint8_t* nm, size_t nmlen, int algo, size_t iter, uint8_t* salt,
	size_t saltlen)
{
	uint8_t hash[N3HASHBUFLEN];
	size_t hlen;
	int ret;
	hlen = az_nsec3_hash(hash, sizeof(hash), nm, nmlen, algo, iter,
		salt, saltlen);
	if(!hlen) return 0;
	/* b32 encode */
	if(*hashnmlen < hlen*2+1+z->namelen) /* approx b32 as hexb16 */
		return 0;
	ret = sldns_b32_ntop_extended_hex(hash, hlen, (char*)(hashname+1),
		(*hashnmlen)-1);
	if(ret<1)
		return 0;
	hashname[0] = (uint8_t)ret;
	ret++;
	if((*hashnmlen) - ret < z->namelen)
		return 0;
	memmove(hashname+ret, z->name, z->namelen);
	*hashnmlen = z->namelen+(size_t)ret;
	return 1;
}

/** Find the datanode that covers the nsec3hash-name */
static struct auth_data*
az_nsec3_findnode(struct auth_zone* z, uint8_t* hashnm, size_t hashnmlen)
{
	struct query_info qinfo;
	struct auth_data* node;
	int node_exact;
	qinfo.qclass = 0;
	qinfo.qtype = 0;
	qinfo.qname = hashnm;
	qinfo.qname_len = hashnmlen;
	/* because canonical ordering and b32 nsec3 ordering are the same.
	 * this is a good lookup to find the nsec3 name. */
	az_find_domain(z, &qinfo, &node_exact, &node);
	/* but we may have to skip non-nsec3 nodes */
	/* this may be a lot, the way to speed that up is to have a
	 * separate nsec3 tree with nsec3 nodes */
	while(node && (rbnode_type*)node != RBTREE_NULL &&
		!az_domain_rrset(node, LDNS_RR_TYPE_NSEC3)) {
		node = (struct auth_data*)rbtree_previous(&node->node);
	}
	if((rbnode_type*)node == RBTREE_NULL)
		node = NULL;
	return node;
}

/** Find cover for hashed(nm, nmlen) (or NULL) */
static struct auth_data*
az_nsec3_find_cover(struct auth_zone* z, uint8_t* nm, size_t nmlen,
	int algo, size_t iter, uint8_t* salt, size_t saltlen)
{
	struct auth_data* node;
	uint8_t hname[LDNS_MAX_DOMAINLEN];
	size_t hlen = sizeof(hname);
	if(!az_nsec3_hashname(z, hname, &hlen, nm, nmlen, algo, iter,
		salt, saltlen))
		return NULL;
	node = az_nsec3_findnode(z, hname, hlen);
	if(node)
		return node;
	/* we did not find any, perhaps because the NSEC3 hash is before
	 * the first hash, we have to find the 'last hash' in the zone */
	node = (struct auth_data*)rbtree_last(&z->data);
	while(node && (rbnode_type*)node != RBTREE_NULL &&
		!az_domain_rrset(node, LDNS_RR_TYPE_NSEC3)) {
		node = (struct auth_data*)rbtree_previous(&node->node);
	}
	if((rbnode_type*)node == RBTREE_NULL)
		node = NULL;
	return node;
}

/** Find exact match for hashed(nm, nmlen) NSEC3 record or NULL */
static struct auth_data*
az_nsec3_find_exact(struct auth_zone* z, uint8_t* nm, size_t nmlen,
	int algo, size_t iter, uint8_t* salt, size_t saltlen)
{
	struct auth_data* node;
	uint8_t hname[LDNS_MAX_DOMAINLEN];
	size_t hlen = sizeof(hname);
	if(!az_nsec3_hashname(z, hname, &hlen, nm, nmlen, algo, iter,
		salt, saltlen))
		return NULL;
	node = az_find_name(z, hname, hlen);
	if(az_domain_rrset(node, LDNS_RR_TYPE_NSEC3))
		return node;
	return NULL;
}

/** Return nextcloser name (as a ref into the qname).  This is one label
 * more than the cenm (cename must be a suffix of qname) */
static void
az_nsec3_get_nextcloser(uint8_t* cenm, uint8_t* qname, size_t qname_len,
	uint8_t** nx, size_t* nxlen)
{
	int celabs = dname_count_labels(cenm);
	int qlabs = dname_count_labels(qname);
	int strip = qlabs - celabs -1;
	log_assert(dname_strict_subdomain(qname, qlabs, cenm, celabs));
	*nx = qname;
	*nxlen = qname_len;
	if(strip>0)
		dname_remove_labels(nx, nxlen, strip);
}

/** Find the closest encloser that has exact NSEC3.
 * updated cenm to the new name. If it went up no-exact-ce is true. */
static struct auth_data*
az_nsec3_find_ce(struct auth_zone* z, uint8_t** cenm, size_t* cenmlen,
	int* no_exact_ce, int algo, size_t iter, uint8_t* salt, size_t saltlen)
{
	struct auth_data* node;
	while((node = az_nsec3_find_exact(z, *cenm, *cenmlen,
		algo, iter, salt, saltlen)) == NULL) {
		if(*cenmlen == z->namelen) {
			/* next step up would take us out of the zone. fail */
			return NULL;
		}
		*no_exact_ce = 1;
		dname_remove_label(cenm, cenmlen);
	}
	return node;
}

/* Insert NSEC3 record in authority section, if NULL does nothing */
static int
az_nsec3_insert(struct auth_zone* z, struct regional* region,
	struct dns_msg* msg, struct auth_data* node)
{
	struct auth_rrset* nsec3;
	if(!node) return 1; /* no node, skip this */
	nsec3 = az_domain_rrset(node, LDNS_RR_TYPE_NSEC3);
	if(!nsec3) return 1; /* if no nsec3 RR, skip it */
	if(!msg_add_rrset_ns(z, region, msg, node, nsec3)) return 0;
	return 1;
}

/** add NSEC3 records to the zone for the nsec3 proof.
 * Specify with the flags with parts of the proof are required.
 * the ce is the exact matching name (for notype) but also delegation points.
 * qname is the one where the nextcloser name can be derived from.
 * If NSEC3 is not properly there (in the zone) nothing is added.
 * always enabled: include nsec3 proving about the Closest Encloser.
 * 	that is an exact match that should exist for it.
 * 	If that does not exist, a higher exact match + nxproof is enabled
 * 	(for some sort of opt-out empty nonterminal cases).
 * nodataproof: search for exact match and include that instead.
 * ceproof: include ce proof NSEC3 (omitted for wildcard replies).
 * nxproof: include denial of the qname.
 * wcproof: include denial of wildcard (wildcard.ce).
 */
static int
az_add_nsec3_proof(struct auth_zone* z, struct regional* region,
	struct dns_msg* msg, uint8_t* cenm, size_t cenmlen, uint8_t* qname,
	size_t qname_len, int nodataproof, int ceproof, int nxproof,
	int wcproof)
{
	int algo;
	size_t iter, saltlen;
	uint8_t* salt;
	int no_exact_ce = 0;
	struct auth_data* node;

	/* find parameters of nsec3 proof */
	if(!az_nsec3_param(z, &algo, &iter, &salt, &saltlen))
		return 1; /* no nsec3 */
	if(nodataproof) {
		/* see if the node has a hash of itself for the nodata
		 * proof nsec3, this has to be an exact match nsec3. */
		struct auth_data* match;
		match = az_nsec3_find_exact(z, qname, qname_len, algo,
			iter, salt, saltlen);
		if(match) {
			if(!az_nsec3_insert(z, region, msg, match))
				return 0;
			/* only nodata NSEC3 needed, no CE or others. */
			return 1;
		}
	}
	/* find ce that has an NSEC3 */
	if(ceproof) {
		node = az_nsec3_find_ce(z, &cenm, &cenmlen, &no_exact_ce,
			algo, iter, salt, saltlen);
		if(no_exact_ce) nxproof = 1;
		if(!az_nsec3_insert(z, region, msg, node))
			return 0;
	}

	if(nxproof) {
		uint8_t* nx;
		size_t nxlen;
		/* create nextcloser domain name */
		az_nsec3_get_nextcloser(cenm, qname, qname_len, &nx, &nxlen);
		/* find nsec3 that matches or covers it */
		node = az_nsec3_find_cover(z, nx, nxlen, algo, iter, salt,
			saltlen);
		if(!az_nsec3_insert(z, region, msg, node))
			return 0;
	}
	if(wcproof) {
		/* create wildcard name *.ce */
		uint8_t wc[LDNS_MAX_DOMAINLEN];
		size_t wclen;
		if(cenmlen+2 > sizeof(wc))
			return 0; /* result would be too long */
		wc[0] = 1; /* length of wildcard label */
		wc[1] = (uint8_t)'*'; /* wildcard label */
		memmove(wc+2, cenm, cenmlen);
		wclen = cenmlen+2;
		/* find nsec3 that matches or covers it */
		node = az_nsec3_find_cover(z, wc, wclen, algo, iter, salt,
			saltlen);
		if(!az_nsec3_insert(z, region, msg, node))
			return 0;
	}
	return 1;
}

/** generate answer for positive answer */
static int
az_generate_positive_answer(struct auth_zone* z, struct regional* region,
	struct dns_msg* msg, struct auth_data* node, struct auth_rrset* rrset)
{
	if(!msg_add_rrset_an(z, region, msg, node, rrset)) return 0;
	/* see if we want additional rrs */
	if(rrset->type == LDNS_RR_TYPE_MX) {
		if(!az_add_additionals_from(z, region, msg, rrset, 2))
			return 0;
	} else if(rrset->type == LDNS_RR_TYPE_SRV) {
		if(!az_add_additionals_from(z, region, msg, rrset, 6))
			return 0;
	} else if(rrset->type == LDNS_RR_TYPE_NS) {
		if(!az_add_additionals_from(z, region, msg, rrset, 0))
			return 0;
	}
	return 1;
}

/** generate answer for type ANY answer */
static int
az_generate_any_answer(struct auth_zone* z, struct regional* region,
	struct dns_msg* msg, struct auth_data* node)
{
	struct auth_rrset* rrset;
	int added = 0;
	/* add a couple (at least one) RRs */
	if((rrset=az_domain_rrset(node, LDNS_RR_TYPE_SOA)) != NULL) {
		if(!msg_add_rrset_an(z, region, msg, node, rrset)) return 0;
		added++;
	}
	if((rrset=az_domain_rrset(node, LDNS_RR_TYPE_MX)) != NULL) {
		if(!msg_add_rrset_an(z, region, msg, node, rrset)) return 0;
		added++;
	}
	if((rrset=az_domain_rrset(node, LDNS_RR_TYPE_A)) != NULL) {
		if(!msg_add_rrset_an(z, region, msg, node, rrset)) return 0;
		added++;
	}
	if((rrset=az_domain_rrset(node, LDNS_RR_TYPE_AAAA)) != NULL) {
		if(!msg_add_rrset_an(z, region, msg, node, rrset)) return 0;
		added++;
	}
	if(added == 0 && node && node->rrsets) {
		if(!msg_add_rrset_an(z, region, msg, node,
			node->rrsets)) return 0;
	}
	return 1;
}

/** follow cname chain and add more data to the answer section */
static int
follow_cname_chain(struct auth_zone* z, uint16_t qtype,
	struct regional* region, struct dns_msg* msg,
	struct packed_rrset_data* d)
{
	int maxchain = 0;
	/* see if we can add the target of the CNAME into the answer */
	while(maxchain++ < MAX_CNAME_CHAIN) {
		struct auth_data* node;
		struct auth_rrset* rrset;
		size_t clen;
		/* d has cname rdata */
		if(d->count == 0) break; /* no CNAME */
		if(d->rr_len[0] < 2+1) break; /* too small */
		if((clen=dname_valid(d->rr_data[0]+2, d->rr_len[0]-2))==0)
			break; /* malformed */
		if(!dname_subdomain_c(d->rr_data[0]+2, z->name))
			break; /* target out of zone */
		if((node = az_find_name(z, d->rr_data[0]+2, clen))==NULL)
			break; /* no such target name */
		if((rrset=az_domain_rrset(node, qtype))!=NULL) {
			/* done we found the target */
			if(!msg_add_rrset_an(z, region, msg, node, rrset))
				return 0;
			break;
		}
		if((rrset=az_domain_rrset(node, LDNS_RR_TYPE_CNAME))==NULL)
			break; /* no further CNAME chain, notype */
		if(!msg_add_rrset_an(z, region, msg, node, rrset)) return 0;
		d = rrset->data;
	}
	return 1;
}

/** generate answer for cname answer */
static int
az_generate_cname_answer(struct auth_zone* z, struct query_info* qinfo,
	struct regional* region, struct dns_msg* msg,
	struct auth_data* node, struct auth_rrset* rrset)
{
	if(!msg_add_rrset_an(z, region, msg, node, rrset)) return 0;
	if(!rrset) return 1;
	if(!follow_cname_chain(z, qinfo->qtype, region, msg, rrset->data))
		return 0;
	return 1;
}

/** generate answer for notype answer */
static int
az_generate_notype_answer(struct auth_zone* z, struct regional* region,
	struct dns_msg* msg, struct auth_data* node)
{
	struct auth_rrset* rrset;
	if(!az_add_negative_soa(z, region, msg)) return 0;
	/* DNSSEC denial NSEC */
	if((rrset=az_domain_rrset(node, LDNS_RR_TYPE_NSEC))!=NULL) {
		if(!msg_add_rrset_ns(z, region, msg, node, rrset)) return 0;
	} else if(node) {
		/* DNSSEC denial NSEC3 */
		if(!az_add_nsec3_proof(z, region, msg, node->name,
			node->namelen, msg->qinfo.qname,
			msg->qinfo.qname_len, 1, 1, 0, 0))
			return 0;
	}
	return 1;
}

/** generate answer for referral answer */
static int
az_generate_referral_answer(struct auth_zone* z, struct regional* region,
	struct dns_msg* msg, struct auth_data* ce, struct auth_rrset* rrset)
{
	struct auth_rrset* ds, *nsec;
	/* turn off AA flag, referral is nonAA because it leaves the zone */
	log_assert(ce);
	msg->rep->flags &= ~BIT_AA;
	if(!msg_add_rrset_ns(z, region, msg, ce, rrset)) return 0;
	/* add DS or deny it */
	if((ds=az_domain_rrset(ce, LDNS_RR_TYPE_DS))!=NULL) {
		if(!msg_add_rrset_ns(z, region, msg, ce, ds)) return 0;
	} else {
		/* deny the DS */
		if((nsec=az_domain_rrset(ce, LDNS_RR_TYPE_NSEC))!=NULL) {
			if(!msg_add_rrset_ns(z, region, msg, ce, nsec))
				return 0;
		} else {
			if(!az_add_nsec3_proof(z, region, msg, ce->name,
				ce->namelen, msg->qinfo.qname,
				msg->qinfo.qname_len, 1, 1, 0, 0))
				return 0;
		}
	}
	/* add additional rrs for type NS */
	if(!az_add_additionals_from(z, region, msg, rrset, 0)) return 0;
	return 1;
}

/** generate answer for DNAME answer */
static int
az_generate_dname_answer(struct auth_zone* z, struct query_info* qinfo,
	struct regional* region, struct dns_msg* msg, struct auth_data* ce,
	struct auth_rrset* rrset)
{
	log_assert(ce);
	/* add the DNAME and then a CNAME */
	if(!msg_add_rrset_an(z, region, msg, ce, rrset)) return 0;
	if(!add_synth_cname(z, qinfo->qname, qinfo->qname_len, region,
		msg, ce, rrset)) return 0;
	if(FLAGS_GET_RCODE(msg->rep->flags) == LDNS_RCODE_YXDOMAIN)
		return 1;
	if(msg->rep->rrset_count == 0 ||
		!msg->rep->rrsets[msg->rep->rrset_count-1])
		return 0;
	if(!follow_cname_chain(z, qinfo->qtype, region, msg, 
		(struct packed_rrset_data*)msg->rep->rrsets[
		msg->rep->rrset_count-1]->entry.data))
		return 0;
	return 1;
}

/** generate answer for wildcard answer */
static int
az_generate_wildcard_answer(struct auth_zone* z, struct query_info* qinfo,
	struct regional* region, struct dns_msg* msg, struct auth_data* ce,
	struct auth_data* wildcard, struct auth_data* node)
{
	struct auth_rrset* rrset, *nsec;
	int insert_ce = 0;
	if((rrset=az_domain_rrset(wildcard, qinfo->qtype)) != NULL) {
		/* wildcard has type, add it */
		if(!msg_add_rrset_an(z, region, msg, wildcard, rrset))
			return 0;
		az_change_dnames(msg, wildcard->name, msg->qinfo.qname,
			msg->qinfo.qname_len, 1);
	} else if((rrset=az_domain_rrset(wildcard, LDNS_RR_TYPE_CNAME))!=NULL) {
		/* wildcard has cname instead, do that */
		if(!msg_add_rrset_an(z, region, msg, wildcard, rrset))
			return 0;
		az_change_dnames(msg, wildcard->name, msg->qinfo.qname,
			msg->qinfo.qname_len, 1);
		if(!follow_cname_chain(z, qinfo->qtype, region, msg,
			rrset->data))
			return 0;
	} else if(qinfo->qtype == LDNS_RR_TYPE_ANY && wildcard->rrsets) {
		/* add ANY rrsets from wildcard node */
		if(!az_generate_any_answer(z, region, msg, wildcard))
			return 0;
		az_change_dnames(msg, wildcard->name, msg->qinfo.qname,
			msg->qinfo.qname_len, 1);
	} else {
		/* wildcard has nodata, notype answer */
		/* call other notype routine for dnssec notype denials */
		if(!az_generate_notype_answer(z, region, msg, wildcard))
			return 0;
		/* because the notype, there is no positive data with an
		 * RRSIG that indicates the wildcard position.  Thus the
		 * wildcard qname denial needs to have a CE nsec3. */
		insert_ce = 1;
	}

	/* ce and node for dnssec denial of wildcard original name */
	if((nsec=az_find_nsec_cover(z, &node)) != NULL) {
		if(!msg_add_rrset_ns(z, region, msg, node, nsec)) return 0;
	} else if(ce) {
		uint8_t* wildup = wildcard->name;
		size_t wilduplen= wildcard->namelen;
		dname_remove_label(&wildup, &wilduplen);
		if(!az_add_nsec3_proof(z, region, msg, wildup,
			wilduplen, msg->qinfo.qname,
			msg->qinfo.qname_len, 0, insert_ce, 1, 0))
			return 0;
	}

	/* fixup name of wildcard from *.zone to qname, use already allocated
	 * pointer to msg qname */
	az_change_dnames(msg, wildcard->name, msg->qinfo.qname,
		msg->qinfo.qname_len, 0);
	return 1;
}

/** generate answer for nxdomain answer */
static int
az_generate_nxdomain_answer(struct auth_zone* z, struct regional* region,
	struct dns_msg* msg, struct auth_data* ce, struct auth_data* node)
{
	struct auth_rrset* nsec;
	msg->rep->flags |= LDNS_RCODE_NXDOMAIN;
	if(!az_add_negative_soa(z, region, msg)) return 0;
	if((nsec=az_find_nsec_cover(z, &node)) != NULL) {
		if(!msg_add_rrset_ns(z, region, msg, node, nsec)) return 0;
		if(ce && !az_nsec_wildcard_denial(z, region, msg, ce->name,
			ce->namelen)) return 0;
	} else if(ce) {
		if(!az_add_nsec3_proof(z, region, msg, ce->name,
			ce->namelen, msg->qinfo.qname,
			msg->qinfo.qname_len, 0, 1, 1, 1))
			return 0;
	}
	return 1;
}

/** Create answers when an exact match exists for the domain name */
static int
az_generate_answer_with_node(struct auth_zone* z, struct query_info* qinfo,
	struct regional* region, struct dns_msg* msg, struct auth_data* node)
{
	struct auth_rrset* rrset;
	/* positive answer, rrset we are looking for exists */
	if((rrset=az_domain_rrset(node, qinfo->qtype)) != NULL) {
		return az_generate_positive_answer(z, region, msg, node, rrset);
	}
	/* CNAME? */
	if((rrset=az_domain_rrset(node, LDNS_RR_TYPE_CNAME)) != NULL) {
		return az_generate_cname_answer(z, qinfo, region, msg,
			node, rrset);
	}
	/* type ANY ? */
	if(qinfo->qtype == LDNS_RR_TYPE_ANY) {
		return az_generate_any_answer(z, region, msg, node);
	}
	/* NOERROR/NODATA (no such type at domain name) */
	return az_generate_notype_answer(z, region, msg, node);
}

/** Generate answer without an existing-node that we can use.
 * So it'll be a referral, DNAME or nxdomain */
static int
az_generate_answer_nonexistnode(struct auth_zone* z, struct query_info* qinfo,
	struct regional* region, struct dns_msg* msg, struct auth_data* ce,
	struct auth_rrset* rrset, struct auth_data* node)
{
	struct auth_data* wildcard;

	/* we do not have an exact matching name (that exists) */
	/* see if we have a NS or DNAME in the ce */
	if(ce && rrset && rrset->type == LDNS_RR_TYPE_NS) {
		return az_generate_referral_answer(z, region, msg, ce, rrset);
	}
	if(ce && rrset && rrset->type == LDNS_RR_TYPE_DNAME) {
		return az_generate_dname_answer(z, qinfo, region, msg, ce,
			rrset);
	}
	/* if there is an empty nonterminal, wildcard and nxdomain don't
	 * happen, it is a notype answer */
	if(az_empty_nonterminal(z, qinfo, node)) {
		return az_generate_notype_answer(z, region, msg, node);
	}
	/* see if we have a wildcard under the ce */
	if((wildcard=az_find_wildcard(z, qinfo, ce)) != NULL) {
		return az_generate_wildcard_answer(z, qinfo, region, msg,
			ce, wildcard, node);
	}
	/* generate nxdomain answer */
	return az_generate_nxdomain_answer(z, region, msg, ce, node);
}

/** Lookup answer in a zone. */
static int
auth_zone_generate_answer(struct auth_zone* z, struct query_info* qinfo,
	struct regional* region, struct dns_msg** msg, int* fallback)
{
	struct auth_data* node, *ce;
	struct auth_rrset* rrset;
	int node_exact, node_exists;
	/* does the zone want fallback in case of failure? */
	*fallback = z->fallback_enabled;
	if(!(*msg=msg_create(region, qinfo))) return 0;

	/* lookup if there is a matching domain name for the query */
	az_find_domain(z, qinfo, &node_exact, &node);

	/* see if node exists for generating answers from (i.e. not glue and
	 * obscured by NS or DNAME or NSEC3-only), and also return the
	 * closest-encloser from that, closest node that should be used
	 * to generate answers from that is above the query */
	node_exists = az_find_ce(z, qinfo, node, node_exact, &ce, &rrset);

	if(verbosity >= VERB_ALGO) {
		char zname[256], qname[256], nname[256], cename[256],
			tpstr[32], rrstr[32];
		sldns_wire2str_dname_buf(qinfo->qname, qinfo->qname_len, qname,
			sizeof(qname));
		sldns_wire2str_type_buf(qinfo->qtype, tpstr, sizeof(tpstr));
		sldns_wire2str_dname_buf(z->name, z->namelen, zname,
			sizeof(zname));
		if(node)
			sldns_wire2str_dname_buf(node->name, node->namelen,
				nname, sizeof(nname));
		else	snprintf(nname, sizeof(nname), "NULL");
		if(ce)
			sldns_wire2str_dname_buf(ce->name, ce->namelen,
				cename, sizeof(cename));
		else	snprintf(cename, sizeof(cename), "NULL");
		if(rrset) sldns_wire2str_type_buf(rrset->type, rrstr,
			sizeof(rrstr));
		else	snprintf(rrstr, sizeof(rrstr), "NULL");
		log_info("auth_zone %s query %s %s, domain %s %s %s, "
			"ce %s, rrset %s", zname, qname, tpstr, nname,
			(node_exact?"exact":"notexact"),
			(node_exists?"exist":"notexist"), cename, rrstr);
	}

	if(node_exists) {
		/* the node is fine, generate answer from node */
		return az_generate_answer_with_node(z, qinfo, region, *msg,
			node);
	}
	return az_generate_answer_nonexistnode(z, qinfo, region, *msg,
		ce, rrset, node);
}

int auth_zones_lookup(struct auth_zones* az, struct query_info* qinfo,
	struct regional* region, struct dns_msg** msg, int* fallback,
	uint8_t* dp_nm, size_t dp_nmlen)
{
	int r;
	struct auth_zone* z;
	/* find the zone that should contain the answer. */
	lock_rw_rdlock(&az->lock);
	z = auth_zone_find(az, dp_nm, dp_nmlen, qinfo->qclass);
	if(!z) {
		lock_rw_unlock(&az->lock);
		/* no auth zone, fallback to internet */
		*fallback = 1;
		return 0;
	}
	lock_rw_rdlock(&z->lock);
	lock_rw_unlock(&az->lock);

	/* if not for upstream queries, fallback */
	if(!z->for_upstream) {
		lock_rw_unlock(&z->lock);
		*fallback = 1;
		return 0;
	}
	if(z->zone_expired) {
		*fallback = z->fallback_enabled;
		lock_rw_unlock(&z->lock);
		return 0;
	}
	/* see what answer that zone would generate */
	r = auth_zone_generate_answer(z, qinfo, region, msg, fallback);
	lock_rw_unlock(&z->lock);
	return r;
}

/** encode auth answer */
static void
auth_answer_encode(struct query_info* qinfo, struct module_env* env,
	struct edns_data* edns, struct comm_reply* repinfo, sldns_buffer* buf,
	struct regional* temp, struct dns_msg* msg)
{
	uint16_t udpsize;
	udpsize = edns->udp_size;
	edns->edns_version = EDNS_ADVERTISED_VERSION;
	edns->udp_size = EDNS_ADVERTISED_SIZE;
	edns->ext_rcode = 0;
	edns->bits &= EDNS_DO;

	if(!inplace_cb_reply_local_call(env, qinfo, NULL, msg->rep,
		(int)FLAGS_GET_RCODE(msg->rep->flags), edns, repinfo, temp)
		|| !reply_info_answer_encode(qinfo, msg->rep,
		*(uint16_t*)sldns_buffer_begin(buf),
		sldns_buffer_read_u16_at(buf, 2),
		buf, 0, 0, temp, udpsize, edns,
		(int)(edns->bits&EDNS_DO), 0)) {
		error_encode(buf, (LDNS_RCODE_SERVFAIL|BIT_AA), qinfo,
			*(uint16_t*)sldns_buffer_begin(buf),
			sldns_buffer_read_u16_at(buf, 2), edns);
	}
}

/** encode auth error answer */
static void
auth_error_encode(struct query_info* qinfo, struct module_env* env,
	struct edns_data* edns, struct comm_reply* repinfo, sldns_buffer* buf,
	struct regional* temp, int rcode)
{
	edns->edns_version = EDNS_ADVERTISED_VERSION;
	edns->udp_size = EDNS_ADVERTISED_SIZE;
	edns->ext_rcode = 0;
	edns->bits &= EDNS_DO;

	if(!inplace_cb_reply_local_call(env, qinfo, NULL, NULL,
		rcode, edns, repinfo, temp))
		edns->opt_list = NULL;
	error_encode(buf, rcode|BIT_AA, qinfo,
		*(uint16_t*)sldns_buffer_begin(buf),
		sldns_buffer_read_u16_at(buf, 2), edns);
}

int auth_zones_answer(struct auth_zones* az, struct module_env* env,
	struct query_info* qinfo, struct edns_data* edns,
	struct comm_reply* repinfo, struct sldns_buffer* buf, struct regional* temp)
{
	struct dns_msg* msg = NULL;
	struct auth_zone* z;
	int r;
	int fallback = 0;

	lock_rw_rdlock(&az->lock);
	if(!az->have_downstream) {
		/* no downstream auth zones */
		lock_rw_unlock(&az->lock);
		return 0;
	}
	if(qinfo->qtype == LDNS_RR_TYPE_DS) {
		uint8_t* delname = qinfo->qname;
		size_t delnamelen = qinfo->qname_len;
		dname_remove_label(&delname, &delnamelen);
		z = auth_zones_find_zone(az, delname, delnamelen,
			qinfo->qclass);
	} else {
		z = auth_zones_find_zone(az, qinfo->qname, qinfo->qname_len,
			qinfo->qclass);
	}
	if(!z) {
		/* no zone above it */
		lock_rw_unlock(&az->lock);
		return 0;
	}
	lock_rw_rdlock(&z->lock);
	lock_rw_unlock(&az->lock);
	if(!z->for_downstream) {
		lock_rw_unlock(&z->lock);
		return 0;
	}
	if(z->zone_expired) {
		if(z->fallback_enabled) {
			lock_rw_unlock(&z->lock);
			return 0;
		}
		lock_rw_unlock(&z->lock);
		lock_rw_wrlock(&az->lock);
		az->num_query_down++;
		lock_rw_unlock(&az->lock);
		auth_error_encode(qinfo, env, edns, repinfo, buf, temp,
			LDNS_RCODE_SERVFAIL);
		return 1;
	}

	/* answer it from zone z */
	r = auth_zone_generate_answer(z, qinfo, temp, &msg, &fallback);
	lock_rw_unlock(&z->lock);
	if(!r && fallback) {
		/* fallback to regular answering (recursive) */
		return 0;
	}
	lock_rw_wrlock(&az->lock);
	az->num_query_down++;
	lock_rw_unlock(&az->lock);

	/* encode answer */
	if(!r)
		auth_error_encode(qinfo, env, edns, repinfo, buf, temp,
			LDNS_RCODE_SERVFAIL);
	else	auth_answer_encode(qinfo, env, edns, repinfo, buf, temp, msg);

	return 1;
}

int auth_zones_can_fallback(struct auth_zones* az, uint8_t* nm, size_t nmlen,
	uint16_t dclass)
{
	int r;
	struct auth_zone* z;
	lock_rw_rdlock(&az->lock);
	z = auth_zone_find(az, nm, nmlen, dclass);
	if(!z) {
		lock_rw_unlock(&az->lock);
		/* no such auth zone, fallback */
		return 1;
	}
	lock_rw_rdlock(&z->lock);
	lock_rw_unlock(&az->lock);
	r = z->fallback_enabled || (!z->for_upstream);
	lock_rw_unlock(&z->lock);
	return r;
}

int
auth_zone_parse_notify_serial(sldns_buffer* pkt, uint32_t *serial)
{
	struct query_info q;
	uint16_t rdlen;
	memset(&q, 0, sizeof(q));
	sldns_buffer_set_position(pkt, 0);
	if(!query_info_parse(&q, pkt)) return 0;
	if(LDNS_ANCOUNT(sldns_buffer_begin(pkt)) == 0) return 0;
	/* skip name of RR in answer section */
	if(sldns_buffer_remaining(pkt) < 1) return 0;
	if(pkt_dname_len(pkt) == 0) return 0;
	/* check type */
	if(sldns_buffer_remaining(pkt) < 10 /* type,class,ttl,rdatalen*/)
		return 0;
	if(sldns_buffer_read_u16(pkt) != LDNS_RR_TYPE_SOA) return 0;
	sldns_buffer_skip(pkt, 2); /* class */
	sldns_buffer_skip(pkt, 4); /* ttl */
	rdlen = sldns_buffer_read_u16(pkt); /* rdatalen */
	if(sldns_buffer_remaining(pkt) < rdlen) return 0;
	if(rdlen < 22) return 0; /* bad soa length */
	sldns_buffer_skip(pkt, (ssize_t)(rdlen-20));
	*serial = sldns_buffer_read_u32(pkt);
	/* return true when has serial in answer section */
	return 1;
}

/** see if addr appears in the list */
static int
addr_in_list(struct auth_addr* list, struct sockaddr_storage* addr,
	socklen_t addrlen)
{
	struct auth_addr* p;
	for(p=list; p; p=p->next) {
		if(sockaddr_cmp_addr(addr, addrlen, &p->addr, p->addrlen)==0)
			return 1;
	}
	return 0;
}

/** check if an address matches a master specification (or one of its
 * addresses in the addr list) */
static int
addr_matches_master(struct auth_master* master, struct sockaddr_storage* addr,
	socklen_t addrlen, struct auth_master** fromhost)
{
	struct sockaddr_storage a;
	socklen_t alen = 0;
	int net = 0;
	if(addr_in_list(master->list, addr, addrlen)) {
		*fromhost = master;
		return 1;	
	}
	/* compare address (but not port number, that is the destination
	 * port of the master, the port number of the received notify is
	 * allowed to by any port on that master) */
	if(extstrtoaddr(master->host, &a, &alen) &&
		sockaddr_cmp_addr(addr, addrlen, &a, alen)==0) {
		*fromhost = master;
		return 1;
	}
	/* prefixes, addr/len, like 10.0.0.0/8 */
	/* not http and has a / and there is one / */
	if(master->allow_notify && !master->http &&
		strchr(master->host, '/') != NULL &&
		strchr(master->host, '/') == strrchr(master->host, '/') &&
		netblockstrtoaddr(master->host, UNBOUND_DNS_PORT, &a, &alen,
		&net) && alen == addrlen) {
		if(addr_in_common(addr, (addr_is_ip6(addr, addrlen)?128:32),
			&a, net, alen) >= net) {
			*fromhost = NULL; /* prefix does not have destination
				to send the probe or transfer with */
			return 1; /* matches the netblock */
		}
	}
	return 0;
}

/** check access list for notifies */
static int
az_xfr_allowed_notify(struct auth_xfer* xfr, struct sockaddr_storage* addr,
	socklen_t addrlen, struct auth_master** fromhost)
{
	struct auth_master* p;
	for(p=xfr->allow_notify_list; p; p=p->next) {
		if(addr_matches_master(p, addr, addrlen, fromhost)) {
			return 1;
		}
	}
	return 0;
}

/** see if the serial means the zone has to be updated, i.e. the serial
 * is newer than the zone serial, or we have no zone */
static int
xfr_serial_means_update(struct auth_xfer* xfr, uint32_t serial)
{
	if(!xfr->have_zone)
		return 1; /* no zone, anything is better */
	if(xfr->zone_expired)
		return 1; /* expired, the sent serial is better than expired
			data */
	if(compare_serial(xfr->serial, serial) < 0)
		return 1; /* our serial is smaller than the sent serial,
			the data is newer, fetch it */
	return 0;
}

/** note notify serial, updates the notify information in the xfr struct */
static void
xfr_note_notify_serial(struct auth_xfer* xfr, int has_serial, uint32_t serial)
{
	if(xfr->notify_received && xfr->notify_has_serial && has_serial) {
		/* see if this serial is newer */
		if(compare_serial(xfr->notify_serial, serial) < 0)
			xfr->notify_serial = serial;
	} else if(xfr->notify_received && xfr->notify_has_serial &&
		!has_serial) {
		/* remove serial, we have notify without serial */
		xfr->notify_has_serial = 0;
		xfr->notify_serial = 0;
	} else if(xfr->notify_received && !xfr->notify_has_serial) {
		/* we already have notify without serial, keep it
		 * that way; no serial check when current operation
		 * is done */
	} else {
		xfr->notify_received = 1;
		xfr->notify_has_serial = has_serial;
		xfr->notify_serial = serial;
	}
}

/** process a notify serial, start new probe or note serial. xfr is locked */
static void
xfr_process_notify(struct auth_xfer* xfr, struct module_env* env,
	int has_serial, uint32_t serial, struct auth_master* fromhost)
{
	/* if the serial of notify is older than we have, don't fetch
	 * a zone, we already have it */
	if(has_serial && !xfr_serial_means_update(xfr, serial)) {
		lock_basic_unlock(&xfr->lock);
		return;
	}
	/* start new probe with this addr src, or note serial */
	if(!xfr_start_probe(xfr, env, fromhost)) {
		/* not started because already in progress, note the serial */
		xfr_note_notify_serial(xfr, has_serial, serial);
		lock_basic_unlock(&xfr->lock);
	}
	/* successful end of start_probe unlocked xfr->lock */
}

int auth_zones_notify(struct auth_zones* az, struct module_env* env,
	uint8_t* nm, size_t nmlen, uint16_t dclass,
	struct sockaddr_storage* addr, socklen_t addrlen, int has_serial,
	uint32_t serial, int* refused)
{
	struct auth_xfer* xfr;
	struct auth_master* fromhost = NULL;
	/* see which zone this is */
	lock_rw_rdlock(&az->lock);
	xfr = auth_xfer_find(az, nm, nmlen, dclass);
	if(!xfr) {
		lock_rw_unlock(&az->lock);
		/* no such zone, refuse the notify */
		*refused = 1;
		return 0;
	}
	lock_basic_lock(&xfr->lock);
	lock_rw_unlock(&az->lock);
	
	/* check access list for notifies */
	if(!az_xfr_allowed_notify(xfr, addr, addrlen, &fromhost)) {
		lock_basic_unlock(&xfr->lock);
		/* notify not allowed, refuse the notify */
		*refused = 1;
		return 0;
	}

	/* process the notify */
	xfr_process_notify(xfr, env, has_serial, serial, fromhost);
	return 1;
}

int auth_zones_startprobesequence(struct auth_zones* az,
	struct module_env* env, uint8_t* nm, size_t nmlen, uint16_t dclass)
{
	struct auth_xfer* xfr;
	lock_rw_rdlock(&az->lock);
	xfr = auth_xfer_find(az, nm, nmlen, dclass);
	if(!xfr) {
		lock_rw_unlock(&az->lock);
		return 0;
	}
	lock_basic_lock(&xfr->lock);
	lock_rw_unlock(&az->lock);

	xfr_process_notify(xfr, env, 0, 0, NULL);
	return 1;
}

/** set a zone expired */
static void
auth_xfer_set_expired(struct auth_xfer* xfr, struct module_env* env,
	int expired)
{
	struct auth_zone* z;

	/* expire xfr */
	lock_basic_lock(&xfr->lock);
	xfr->zone_expired = expired;
	lock_basic_unlock(&xfr->lock);

	/* find auth_zone */
	lock_rw_rdlock(&env->auth_zones->lock);
	z = auth_zone_find(env->auth_zones, xfr->name, xfr->namelen,
		xfr->dclass);
	if(!z) {
		lock_rw_unlock(&env->auth_zones->lock);
		return;
	}
	lock_rw_wrlock(&z->lock);
	lock_rw_unlock(&env->auth_zones->lock);

	/* expire auth_zone */
	z->zone_expired = expired;
	lock_rw_unlock(&z->lock);
}

/** find master (from notify or probe) in list of masters */
static struct auth_master*
find_master_by_host(struct auth_master* list, char* host)
{
	struct auth_master* p;
	for(p=list; p; p=p->next) {
		if(strcmp(p->host, host) == 0)
			return p;
	}
	return NULL;
}

/** delete the looked up auth_addrs for all the masters in the list */
static void
xfr_masterlist_free_addrs(struct auth_master* list)
{
	struct auth_master* m;
	for(m=list; m; m=m->next) {
		if(m->list) {
			auth_free_master_addrs(m->list);
			m->list = NULL;
		}
	}
}

/** copy a list of auth_addrs */
static struct auth_addr*
auth_addr_list_copy(struct auth_addr* source)
{
	struct auth_addr* list = NULL, *last = NULL;
	struct auth_addr* p;
	for(p=source; p; p=p->next) {
		struct auth_addr* a = (struct auth_addr*)memdup(p, sizeof(*p));
		if(!a) {
			log_err("malloc failure");
			auth_free_master_addrs(list);
			return NULL;
		}
		a->next = NULL;
		if(last) last->next = a;
		if(!list) list = a;
		last = a;
	}
	return list;
}

/** copy a master to a new structure, NULL on alloc failure */
static struct auth_master*
auth_master_copy(struct auth_master* o)
{
	struct auth_master* m;
	if(!o) return NULL;
	m = (struct auth_master*)memdup(o, sizeof(*o));
	if(!m) {
		log_err("malloc failure");
		return NULL;
	}
	m->next = NULL;
	if(m->host) {
		m->host = strdup(m->host);
		if(!m->host) {
			free(m);
			log_err("malloc failure");
			return NULL;
		}
	}
	if(m->file) {
		m->file = strdup(m->file);
		if(!m->file) {
			free(m->host);
			free(m);
			log_err("malloc failure");
			return NULL;
		}
	}
	if(m->list) {
		m->list = auth_addr_list_copy(m->list);
		if(!m->list) {
			free(m->file);
			free(m->host);
			free(m);
			return NULL;
		}
	}
	return m;
}

/** copy the master addresses from the task_probe lookups to the allow_notify
 * list of masters */
static void
probe_copy_masters_for_allow_notify(struct auth_xfer* xfr)
{
	struct auth_master* list = NULL, *last = NULL;
	struct auth_master* p;
	/* build up new list with copies */
	for(p = xfr->task_probe->masters; p; p=p->next) {
		struct auth_master* m = auth_master_copy(p);
		if(!m) {
			auth_free_masters(list);
			/* failed because of malloc failure, use old list */
			return;
		}
		m->next = NULL;
		if(last) last->next = m;
		if(!list) list = m;
		last = m;
	}
	/* success, replace list */
	auth_free_masters(xfr->allow_notify_list);
	xfr->allow_notify_list = list;
}

/** start the lookups for task_transfer */
static void
xfr_transfer_start_lookups(struct auth_xfer* xfr)
{
	/* delete all the looked up addresses in the list */
	xfr_masterlist_free_addrs(xfr->task_transfer->masters);

	/* start lookup at the first master */
	xfr->task_transfer->lookup_target = xfr->task_transfer->masters;
	xfr->task_transfer->lookup_aaaa = 0;
}

/** move to the next lookup of hostname for task_transfer */
static void
xfr_transfer_move_to_next_lookup(struct auth_xfer* xfr, struct module_env* env)
{
	if(!xfr->task_transfer->lookup_target)
		return; /* already at end of list */
	if(!xfr->task_transfer->lookup_aaaa && env->cfg->do_ip6) {
		/* move to lookup AAAA */
		xfr->task_transfer->lookup_aaaa = 1;
		return;
	}
	xfr->task_transfer->lookup_target = 
		xfr->task_transfer->lookup_target->next;
	xfr->task_transfer->lookup_aaaa = 0;
	if(!env->cfg->do_ip4 && xfr->task_transfer->lookup_target!=NULL)
		xfr->task_transfer->lookup_aaaa = 1;
}

/** start the lookups for task_probe */
static void
xfr_probe_start_lookups(struct auth_xfer* xfr)
{
	/* delete all the looked up addresses in the list */
	xfr_masterlist_free_addrs(xfr->task_probe->masters);

	/* start lookup at the first master */
	xfr->task_probe->lookup_target = xfr->task_probe->masters;
	xfr->task_probe->lookup_aaaa = 0;
}

/** move to the next lookup of hostname for task_probe */
static void
xfr_probe_move_to_next_lookup(struct auth_xfer* xfr, struct module_env* env)
{
	if(!xfr->task_probe->lookup_target)
		return; /* already at end of list */
	if(!xfr->task_probe->lookup_aaaa && env->cfg->do_ip6) {
		/* move to lookup AAAA */
		xfr->task_probe->lookup_aaaa = 1;
		return;
	}
	xfr->task_probe->lookup_target = xfr->task_probe->lookup_target->next;
	xfr->task_probe->lookup_aaaa = 0;
	if(!env->cfg->do_ip4 && xfr->task_probe->lookup_target!=NULL)
		xfr->task_probe->lookup_aaaa = 1;
}

/** start the iteration of the task_transfer list of masters */
static void
xfr_transfer_start_list(struct auth_xfer* xfr, struct auth_master* spec) 
{
	if(spec) {
		xfr->task_transfer->scan_specific = find_master_by_host(
			xfr->task_transfer->masters, spec->host);
		if(xfr->task_transfer->scan_specific) {
			xfr->task_transfer->scan_target = NULL;
			xfr->task_transfer->scan_addr = NULL;
			if(xfr->task_transfer->scan_specific->list)
				xfr->task_transfer->scan_addr =
					xfr->task_transfer->scan_specific->list;
			return;
		}
	}
	/* no specific (notified) host to scan */
	xfr->task_transfer->scan_specific = NULL;
	xfr->task_transfer->scan_addr = NULL;
	/* pick up first scan target */
	xfr->task_transfer->scan_target = xfr->task_transfer->masters;
	if(xfr->task_transfer->scan_target && xfr->task_transfer->
		scan_target->list)
		xfr->task_transfer->scan_addr =
			xfr->task_transfer->scan_target->list;
}

/** start the iteration of the task_probe list of masters */
static void
xfr_probe_start_list(struct auth_xfer* xfr, struct auth_master* spec) 
{
	if(spec) {
		xfr->task_probe->scan_specific = find_master_by_host(
			xfr->task_probe->masters, spec->host);
		if(xfr->task_probe->scan_specific) {
			xfr->task_probe->scan_target = NULL;
			xfr->task_probe->scan_addr = NULL;
			if(xfr->task_probe->scan_specific->list)
				xfr->task_probe->scan_addr =
					xfr->task_probe->scan_specific->list;
			return;
		}
	}
	/* no specific (notified) host to scan */
	xfr->task_probe->scan_specific = NULL;
	xfr->task_probe->scan_addr = NULL;
	/* pick up first scan target */
	xfr->task_probe->scan_target = xfr->task_probe->masters;
	if(xfr->task_probe->scan_target && xfr->task_probe->scan_target->list)
		xfr->task_probe->scan_addr =
			xfr->task_probe->scan_target->list;
}

/** pick up the master that is being scanned right now, task_transfer */
static struct auth_master*
xfr_transfer_current_master(struct auth_xfer* xfr)
{
	if(xfr->task_transfer->scan_specific)
		return xfr->task_transfer->scan_specific;
	return xfr->task_transfer->scan_target;
}

/** pick up the master that is being scanned right now, task_probe */
static struct auth_master*
xfr_probe_current_master(struct auth_xfer* xfr)
{
	if(xfr->task_probe->scan_specific)
		return xfr->task_probe->scan_specific;
	return xfr->task_probe->scan_target;
}

/** true if at end of list, task_transfer */
static int
xfr_transfer_end_of_list(struct auth_xfer* xfr)
{
	return !xfr->task_transfer->scan_specific &&
		!xfr->task_transfer->scan_target;
}

/** true if at end of list, task_probe */
static int
xfr_probe_end_of_list(struct auth_xfer* xfr)
{
	return !xfr->task_probe->scan_specific && !xfr->task_probe->scan_target;
}

/** move to next master in list, task_transfer */
static void
xfr_transfer_nextmaster(struct auth_xfer* xfr)
{
	if(!xfr->task_transfer->scan_specific &&
		!xfr->task_transfer->scan_target)
		return;
	if(xfr->task_transfer->scan_addr) {
		xfr->task_transfer->scan_addr =
			xfr->task_transfer->scan_addr->next;
		if(xfr->task_transfer->scan_addr)
			return;
	}
	if(xfr->task_transfer->scan_specific) {
		xfr->task_transfer->scan_specific = NULL;
		xfr->task_transfer->scan_target = xfr->task_transfer->masters;
		if(xfr->task_transfer->scan_target && xfr->task_transfer->
			scan_target->list)
			xfr->task_transfer->scan_addr =
				xfr->task_transfer->scan_target->list;
		return;
	}
	if(!xfr->task_transfer->scan_target)
		return;
	xfr->task_transfer->scan_target = xfr->task_transfer->scan_target->next;
	if(xfr->task_transfer->scan_target && xfr->task_transfer->
		scan_target->list)
		xfr->task_transfer->scan_addr =
			xfr->task_transfer->scan_target->list;
	return;
}

/** move to next master in list, task_probe */
static void
xfr_probe_nextmaster(struct auth_xfer* xfr)
{
	if(!xfr->task_probe->scan_specific && !xfr->task_probe->scan_target)
		return;
	if(xfr->task_probe->scan_addr) {
		xfr->task_probe->scan_addr = xfr->task_probe->scan_addr->next;
		if(xfr->task_probe->scan_addr)
			return;
	}
	if(xfr->task_probe->scan_specific) {
		xfr->task_probe->scan_specific = NULL;
		xfr->task_probe->scan_target = xfr->task_probe->masters;
		if(xfr->task_probe->scan_target && xfr->task_probe->
			scan_target->list)
			xfr->task_probe->scan_addr =
				xfr->task_probe->scan_target->list;
		return;
	}
	if(!xfr->task_probe->scan_target)
		return;
	xfr->task_probe->scan_target = xfr->task_probe->scan_target->next;
	if(xfr->task_probe->scan_target && xfr->task_probe->
		scan_target->list)
		xfr->task_probe->scan_addr =
			xfr->task_probe->scan_target->list;
	return;
}

/** create SOA probe packet for xfr */
static void
xfr_create_soa_probe_packet(struct auth_xfer* xfr, sldns_buffer* buf, 
	uint16_t id)
{
	struct query_info qinfo;

	memset(&qinfo, 0, sizeof(qinfo));
	qinfo.qname = xfr->name;
	qinfo.qname_len = xfr->namelen;
	qinfo.qtype = LDNS_RR_TYPE_SOA;
	qinfo.qclass = xfr->dclass;
	qinfo_query_encode(buf, &qinfo);
	sldns_buffer_write_u16_at(buf, 0, id);
}

/** create IXFR/AXFR packet for xfr */
static void
xfr_create_ixfr_packet(struct auth_xfer* xfr, sldns_buffer* buf, uint16_t id,
	struct auth_master* master)
{
	struct query_info qinfo;
	uint32_t serial;
	int have_zone;
	have_zone = xfr->have_zone;
	serial = xfr->serial;

	memset(&qinfo, 0, sizeof(qinfo));
	qinfo.qname = xfr->name;
	qinfo.qname_len = xfr->namelen;
	xfr->task_transfer->got_xfr_serial = 0;
	xfr->task_transfer->rr_scan_num = 0;
	xfr->task_transfer->incoming_xfr_serial = 0;
	xfr->task_transfer->on_ixfr_is_axfr = 0;
	xfr->task_transfer->on_ixfr = 1;
	qinfo.qtype = LDNS_RR_TYPE_IXFR;
	if(!have_zone || xfr->task_transfer->ixfr_fail || !master->ixfr) {
		qinfo.qtype = LDNS_RR_TYPE_AXFR;
		xfr->task_transfer->ixfr_fail = 0;
		xfr->task_transfer->on_ixfr = 0;
	}

	qinfo.qclass = xfr->dclass;
	qinfo_query_encode(buf, &qinfo);
	sldns_buffer_write_u16_at(buf, 0, id);

	/* append serial for IXFR */
	if(qinfo.qtype == LDNS_RR_TYPE_IXFR) {
		size_t end = sldns_buffer_limit(buf);
		sldns_buffer_clear(buf);
		sldns_buffer_set_position(buf, end);
		/* auth section count 1 */
		sldns_buffer_write_u16_at(buf, LDNS_NSCOUNT_OFF, 1);
		/* write SOA */
		sldns_buffer_write_u8(buf, 0xC0); /* compressed ptr to qname */
		sldns_buffer_write_u8(buf, 0x0C);
		sldns_buffer_write_u16(buf, LDNS_RR_TYPE_SOA);
		sldns_buffer_write_u16(buf, qinfo.qclass);
		sldns_buffer_write_u32(buf, 0); /* ttl */
		sldns_buffer_write_u16(buf, 22); /* rdata length */
		sldns_buffer_write_u8(buf, 0); /* . */
		sldns_buffer_write_u8(buf, 0); /* . */
		sldns_buffer_write_u32(buf, serial); /* serial */
		sldns_buffer_write_u32(buf, 0); /* refresh */
		sldns_buffer_write_u32(buf, 0); /* retry */
		sldns_buffer_write_u32(buf, 0); /* expire */
		sldns_buffer_write_u32(buf, 0); /* minimum */
		sldns_buffer_flip(buf);
	}
}

/** check if returned packet is OK */
static int
check_packet_ok(sldns_buffer* pkt, uint16_t qtype, struct auth_xfer* xfr,
	uint32_t* serial)
{
	/* parse to see if packet worked, valid reply */

	/* check serial number of SOA */
	if(sldns_buffer_limit(pkt) < LDNS_HEADER_SIZE)
		return 0;

	/* check ID */
	if(LDNS_ID_WIRE(sldns_buffer_begin(pkt)) != xfr->task_probe->id)
		return 0;

	/* check flag bits and rcode */
	if(!LDNS_QR_WIRE(sldns_buffer_begin(pkt)))
		return 0;
	if(LDNS_OPCODE_WIRE(sldns_buffer_begin(pkt)) != LDNS_PACKET_QUERY)
		return 0;
	if(LDNS_RCODE_WIRE(sldns_buffer_begin(pkt)) != LDNS_RCODE_NOERROR)
		return 0;

	/* check qname */
	if(LDNS_QDCOUNT(sldns_buffer_begin(pkt)) != 1)
		return 0;
	sldns_buffer_skip(pkt, LDNS_HEADER_SIZE);
	if(sldns_buffer_remaining(pkt) < xfr->namelen)
		return 0;
	if(query_dname_compare(sldns_buffer_current(pkt), xfr->name) != 0)
		return 0;
	sldns_buffer_skip(pkt, (ssize_t)xfr->namelen);

	/* check qtype, qclass */
	if(sldns_buffer_remaining(pkt) < 4)
		return 0;
	if(sldns_buffer_read_u16(pkt) != qtype)
		return 0;
	if(sldns_buffer_read_u16(pkt) != xfr->dclass)
		return 0;

	if(serial) {
		uint16_t rdlen;
		/* read serial number, from answer section SOA */
		if(LDNS_ANCOUNT(sldns_buffer_begin(pkt)) == 0)
			return 0;
		/* read from first record SOA record */
		if(sldns_buffer_remaining(pkt) < 1)
			return 0;
		if(dname_pkt_compare(pkt, sldns_buffer_current(pkt),
			xfr->name) != 0)
			return 0;
		if(!pkt_dname_len(pkt))
			return 0;
		/* type, class, ttl, rdatalen */
		if(sldns_buffer_remaining(pkt) < 4+4+2)
			return 0;
		if(sldns_buffer_read_u16(pkt) != qtype)
			return 0;
		if(sldns_buffer_read_u16(pkt) != xfr->dclass)
			return 0;
		sldns_buffer_skip(pkt, 4); /* ttl */
		rdlen = sldns_buffer_read_u16(pkt);
		if(sldns_buffer_remaining(pkt) < rdlen)
			return 0;
		if(sldns_buffer_remaining(pkt) < 1)
			return 0;
		if(!pkt_dname_len(pkt)) /* soa name */
			return 0;
		if(sldns_buffer_remaining(pkt) < 1)
			return 0;
		if(!pkt_dname_len(pkt)) /* soa name */
			return 0;
		if(sldns_buffer_remaining(pkt) < 20)
			return 0;
		*serial = sldns_buffer_read_u32(pkt);
	}
	return 1;
}

/** read one line from chunks into buffer at current position */
static int
chunkline_get_line(struct auth_chunk** chunk, size_t* chunk_pos,
	sldns_buffer* buf)
{
	int readsome = 0;
	while(*chunk) {
		/* more text in this chunk? */
		if(*chunk_pos < (*chunk)->len) {
			readsome = 1;
			while(*chunk_pos < (*chunk)->len) {
				char c = (char)((*chunk)->data[*chunk_pos]);
				(*chunk_pos)++;
				if(sldns_buffer_remaining(buf) < 2) {
					/* buffer too short */
					verbose(VERB_ALGO, "http chunkline, "
						"line too long");
					return 0;
				}
				sldns_buffer_write_u8(buf, (uint8_t)c);
				if(c == '\n') {
					/* we are done */
					return 1;
				}
			}
		}
		/* move to next chunk */
		*chunk = (*chunk)->next;
		*chunk_pos = 0;
	}
	/* no more text */
	if(readsome) return 1;
	return 0;
}

/** count number of open and closed parenthesis in a chunkline */
static int
chunkline_count_parens(sldns_buffer* buf, size_t start)
{
	size_t end = sldns_buffer_position(buf);
	size_t i;
	int count = 0;
	int squote = 0, dquote = 0;
	for(i=start; i<end; i++) {
		char c = (char)sldns_buffer_read_u8_at(buf, i);
		if(squote && c != '\'') continue;
		if(dquote && c != '"') continue;
		if(c == '"')
			dquote = !dquote; /* skip quoted part */
		else if(c == '\'')
			squote = !squote; /* skip quoted part */
		else if(c == '(')
			count ++;
		else if(c == ')')
			count --;
		else if(c == ';') {
			/* rest is a comment */
			return count;
		}
	}
	return count;
}

/** remove trailing ;... comment from a line in the chunkline buffer */
static void
chunkline_remove_trailcomment(sldns_buffer* buf, size_t start)
{
	size_t end = sldns_buffer_position(buf);
	size_t i;
	int squote = 0, dquote = 0;
	for(i=start; i<end; i++) {
		char c = (char)sldns_buffer_read_u8_at(buf, i);
		if(squote && c != '\'') continue;
		if(dquote && c != '"') continue;
		if(c == '"')
			dquote = !dquote; /* skip quoted part */
		else if(c == '\'')
			squote = !squote; /* skip quoted part */
		else if(c == ';') {
			/* rest is a comment */
			sldns_buffer_set_position(buf, i);
			return;
		}
	}
	/* nothing to remove */
}

/** see if a chunkline is a comment line (or empty line) */
static int
chunkline_is_comment_line_or_empty(sldns_buffer* buf)
{
	size_t i, end = sldns_buffer_limit(buf);
	for(i=0; i<end; i++) {
		char c = (char)sldns_buffer_read_u8_at(buf, i);
		if(c == ';')
			return 1; /* comment */
		else if(c != ' ' && c != '\t' && c != '\r' && c != '\n')
			return 0; /* not a comment */
	}
	return 1; /* empty */
}

/** find a line with ( ) collated */
static int
chunkline_get_line_collated(struct auth_chunk** chunk, size_t* chunk_pos,
	sldns_buffer* buf)
{
	size_t pos;
	int parens = 0;
	sldns_buffer_clear(buf);
	pos = sldns_buffer_position(buf);
	if(!chunkline_get_line(chunk, chunk_pos, buf)) {
		if(sldns_buffer_position(buf) < sldns_buffer_limit(buf))
			sldns_buffer_write_u8_at(buf, sldns_buffer_position(buf), 0);
		else sldns_buffer_write_u8_at(buf, sldns_buffer_position(buf)-1, 0);
		sldns_buffer_flip(buf);
		return 0;
	}
	parens += chunkline_count_parens(buf, pos);
	while(parens > 0) {
		chunkline_remove_trailcomment(buf, pos);
		pos = sldns_buffer_position(buf);
		if(!chunkline_get_line(chunk, chunk_pos, buf)) {
			if(sldns_buffer_position(buf) < sldns_buffer_limit(buf))
				sldns_buffer_write_u8_at(buf, sldns_buffer_position(buf), 0);
			else sldns_buffer_write_u8_at(buf, sldns_buffer_position(buf)-1, 0);
			sldns_buffer_flip(buf);
			return 0;
		}
		parens += chunkline_count_parens(buf, pos);
	}

	if(sldns_buffer_remaining(buf) < 1) {
		verbose(VERB_ALGO, "http chunkline: "
			"line too long");
		return 0;
	}
	sldns_buffer_write_u8_at(buf, sldns_buffer_position(buf), 0);
	sldns_buffer_flip(buf);
	return 1;
}

/** process $ORIGIN for http */
static int
http_parse_origin(sldns_buffer* buf, struct sldns_file_parse_state* pstate)
{
	char* line = (char*)sldns_buffer_begin(buf);
	if(strncmp(line, "$ORIGIN", 7) == 0 &&
		isspace((unsigned char)line[7])) {
		int s;
		pstate->origin_len = sizeof(pstate->origin);
		s = sldns_str2wire_dname_buf(sldns_strip_ws(line+8),
			pstate->origin, &pstate->origin_len);
		if(s) pstate->origin_len = 0;
		return 1;
	}
	return 0;
}

/** process $TTL for http */
static int
http_parse_ttl(sldns_buffer* buf, struct sldns_file_parse_state* pstate)
{
	char* line = (char*)sldns_buffer_begin(buf);
	if(strncmp(line, "$TTL", 4) == 0 &&
		isspace((unsigned char)line[4])) {
		const char* end = NULL;
		pstate->default_ttl = sldns_str2period(
			sldns_strip_ws(line+5), &end);
		return 1;
	}
	return 0;
}

/** find noncomment RR line in chunks, collates lines if ( ) format */
static int
chunkline_non_comment_RR(struct auth_chunk** chunk, size_t* chunk_pos,
	sldns_buffer* buf, struct sldns_file_parse_state* pstate)
{
	while(chunkline_get_line_collated(chunk, chunk_pos, buf)) {
		if(chunkline_is_comment_line_or_empty(buf)) {
			/* a comment, go to next line */
			continue;
		}
		if(http_parse_origin(buf, pstate)) {
			continue; /* $ORIGIN has been handled */
		}
		if(http_parse_ttl(buf, pstate)) {
			continue; /* $TTL has been handled */
		}
		return 1;
	}
	/* no noncomments, fail */
	return 0;
}

/** check syntax of chunklist zonefile, parse first RR, return false on
 * failure and return a string in the scratch buffer (first RR string)
 * on failure. */
static int
http_zonefile_syntax_check(struct auth_xfer* xfr, sldns_buffer* buf)
{
	uint8_t rr[LDNS_RR_BUF_SIZE];
	size_t rr_len, dname_len = 0;
	struct sldns_file_parse_state pstate;
	struct auth_chunk* chunk;
	size_t chunk_pos;
	int e;
	memset(&pstate, 0, sizeof(pstate));
	pstate.default_ttl = 3600;
	if(xfr->namelen < sizeof(pstate.origin)) {
		pstate.origin_len = xfr->namelen;
		memmove(pstate.origin, xfr->name, xfr->namelen);
	}
	chunk = xfr->task_transfer->chunks_first;
	chunk_pos = 0;
	if(!chunkline_non_comment_RR(&chunk, &chunk_pos, buf, &pstate)) {
		return 0;
	}
	rr_len = sizeof(rr);
	e=sldns_str2wire_rr_buf((char*)sldns_buffer_begin(buf), rr, &rr_len,
		&dname_len, pstate.default_ttl,
		pstate.origin_len?pstate.origin:NULL, pstate.origin_len,
		pstate.prev_rr_len?pstate.prev_rr:NULL, pstate.prev_rr_len);
	if(e != 0) {
		log_err("parse failure on first RR[%d]: %s",
			LDNS_WIREPARSE_OFFSET(e),
			sldns_get_errorstr_parse(LDNS_WIREPARSE_ERROR(e)));
		return 0;
	}
	/* check that class is correct */
	if(sldns_wirerr_get_class(rr, rr_len, dname_len) != xfr->dclass) {
		log_err("parse failure: first record in downloaded zonefile "
			"from wrong RR class");
		return 0;
	}
	return 1;
}

/** sum sizes of chunklist */
static size_t
chunklist_sum(struct auth_chunk* list)
{
	struct auth_chunk* p;
	size_t s = 0;
	for(p=list; p; p=p->next) {
		s += p->len;
	}
	return s;
}

/** remove newlines from collated line */
static void
chunkline_newline_removal(sldns_buffer* buf)
{
	size_t i, end=sldns_buffer_limit(buf);
	for(i=0; i<end; i++) {
		char c = (char)sldns_buffer_read_u8_at(buf, i);
		if(c == '\n' && i==end-1) {
			sldns_buffer_write_u8_at(buf, i, 0);
			sldns_buffer_set_limit(buf, end-1);
			return;
		}
		if(c == '\n')
			sldns_buffer_write_u8_at(buf, i, (uint8_t)' ');
	}
}

/** for http download, parse and add RR to zone */
static int
http_parse_add_rr(struct auth_xfer* xfr, struct auth_zone* z,
	sldns_buffer* buf, struct sldns_file_parse_state* pstate)
{
	uint8_t rr[LDNS_RR_BUF_SIZE];
	size_t rr_len, dname_len = 0;
	int e;
	char* line = (char*)sldns_buffer_begin(buf);
	rr_len = sizeof(rr);
	e = sldns_str2wire_rr_buf(line, rr, &rr_len, &dname_len,
		pstate->default_ttl,
		pstate->origin_len?pstate->origin:NULL, pstate->origin_len,
		pstate->prev_rr_len?pstate->prev_rr:NULL, pstate->prev_rr_len);
	if(e != 0) {
		log_err("%s/%s parse failure RR[%d]: %s in '%s'",
			xfr->task_transfer->master->host,
			xfr->task_transfer->master->file,
			LDNS_WIREPARSE_OFFSET(e),
			sldns_get_errorstr_parse(LDNS_WIREPARSE_ERROR(e)),
			line);
		return 0;
	}
	if(rr_len == 0)
		return 1; /* empty line or so */

	/* set prev */
	if(dname_len < sizeof(pstate->prev_rr)) {
		memmove(pstate->prev_rr, rr, dname_len);
		pstate->prev_rr_len = dname_len;
	}

	return az_insert_rr(z, rr, rr_len, dname_len, NULL);
}

/** RR list iterator, returns RRs from answer section one by one from the
 * dns packets in the chunklist */
static void
chunk_rrlist_start(struct auth_xfer* xfr, struct auth_chunk** rr_chunk,
	int* rr_num, size_t* rr_pos)
{
	*rr_chunk = xfr->task_transfer->chunks_first;
	*rr_num = 0;
	*rr_pos = 0;
}

/** RR list iterator, see if we are at the end of the list */
static int
chunk_rrlist_end(struct auth_chunk* rr_chunk, int rr_num)
{
	while(rr_chunk) {
		if(rr_chunk->len < LDNS_HEADER_SIZE)
			return 1;
		if(rr_num < (int)LDNS_ANCOUNT(rr_chunk->data))
			return 0;
		/* no more RRs in this chunk */
		/* continue with next chunk, see if it has RRs */
		rr_chunk = rr_chunk->next;
		rr_num = 0;
	}
	return 1;
}

/** RR list iterator, move to next RR */
static void
chunk_rrlist_gonext(struct auth_chunk** rr_chunk, int* rr_num,
	size_t* rr_pos, size_t rr_nextpos)
{
	/* already at end of chunks? */
	if(!*rr_chunk)
		return;
	/* move within this chunk */
	if((*rr_chunk)->len >= LDNS_HEADER_SIZE &&
		(*rr_num)+1 < (int)LDNS_ANCOUNT((*rr_chunk)->data)) {
		(*rr_num) += 1;
		*rr_pos = rr_nextpos;
		return;
	}
	/* no more RRs in this chunk */
	/* continue with next chunk, see if it has RRs */
	if(*rr_chunk)
		*rr_chunk = (*rr_chunk)->next;
	while(*rr_chunk) {
		*rr_num = 0;
		*rr_pos = 0;
		if((*rr_chunk)->len >= LDNS_HEADER_SIZE &&
			LDNS_ANCOUNT((*rr_chunk)->data) > 0) {
			return;
		}
		*rr_chunk = (*rr_chunk)->next;
	}
}

/** RR iterator, get current RR information, false on parse error */
static int
chunk_rrlist_get_current(struct auth_chunk* rr_chunk, int rr_num,
	size_t rr_pos, uint8_t** rr_dname, uint16_t* rr_type,
	uint16_t* rr_class, uint32_t* rr_ttl, uint16_t* rr_rdlen,
	uint8_t** rr_rdata, size_t* rr_nextpos)
{
	sldns_buffer pkt;
	/* integrity checks on position */
	if(!rr_chunk) return 0;
	if(rr_chunk->len < LDNS_HEADER_SIZE) return 0;
	if(rr_num >= (int)LDNS_ANCOUNT(rr_chunk->data)) return 0;
	if(rr_pos >= rr_chunk->len) return 0;

	/* fetch rr information */
	sldns_buffer_init_frm_data(&pkt, rr_chunk->data, rr_chunk->len);
	if(rr_pos == 0) {
		size_t i;
		/* skip question section */
		sldns_buffer_set_position(&pkt, LDNS_HEADER_SIZE);
		for(i=0; i<LDNS_QDCOUNT(rr_chunk->data); i++) {
			if(pkt_dname_len(&pkt) == 0) return 0;
			if(sldns_buffer_remaining(&pkt) < 4) return 0;
			sldns_buffer_skip(&pkt, 4); /* type and class */
		}
	} else	{
		sldns_buffer_set_position(&pkt, rr_pos);
	}
	*rr_dname = sldns_buffer_current(&pkt);
	if(pkt_dname_len(&pkt) == 0) return 0;
	if(sldns_buffer_remaining(&pkt) < 10) return 0;
	*rr_type = sldns_buffer_read_u16(&pkt);
	*rr_class = sldns_buffer_read_u16(&pkt);
	*rr_ttl = sldns_buffer_read_u32(&pkt);
	*rr_rdlen = sldns_buffer_read_u16(&pkt);
	if(sldns_buffer_remaining(&pkt) < (*rr_rdlen)) return 0;
	*rr_rdata = sldns_buffer_current(&pkt);
	sldns_buffer_skip(&pkt, (ssize_t)(*rr_rdlen));
	*rr_nextpos = sldns_buffer_position(&pkt);
	return 1;
}

/** print log message where we are in parsing the zone transfer */
static void
log_rrlist_position(const char* label, struct auth_chunk* rr_chunk,
	uint8_t* rr_dname, uint16_t rr_type, size_t rr_counter)
{
	sldns_buffer pkt;
	size_t dlen;
	uint8_t buf[256];
	char str[256];
	char typestr[32];
	sldns_buffer_init_frm_data(&pkt, rr_chunk->data, rr_chunk->len);
	sldns_buffer_set_position(&pkt, (size_t)(rr_dname -
		sldns_buffer_begin(&pkt)));
	if((dlen=pkt_dname_len(&pkt)) == 0) return;
	if(dlen >= sizeof(buf)) return;
	dname_pkt_copy(&pkt, buf, rr_dname);
	dname_str(buf, str);
	(void)sldns_wire2str_type_buf(rr_type, typestr, sizeof(typestr));
	verbose(VERB_ALGO, "%s at[%d] %s %s", label, (int)rr_counter,
		str, typestr);
}

/** check that start serial is OK for ixfr. we are at rr_counter == 0,
 * and we are going to check rr_counter == 1 (has to be type SOA) serial */
static int
ixfr_start_serial(struct auth_chunk* rr_chunk, int rr_num, size_t rr_pos,
	uint8_t* rr_dname, uint16_t rr_type, uint16_t rr_class,
	uint32_t rr_ttl, uint16_t rr_rdlen, uint8_t* rr_rdata,
	size_t rr_nextpos, uint32_t transfer_serial, uint32_t xfr_serial)
{
	uint32_t startserial;
	/* move forward on RR */
	chunk_rrlist_gonext(&rr_chunk, &rr_num, &rr_pos, rr_nextpos);
	if(chunk_rrlist_end(rr_chunk, rr_num)) {
		/* no second SOA */
		verbose(VERB_OPS, "IXFR has no second SOA record");
		return 0;
	}
	if(!chunk_rrlist_get_current(rr_chunk, rr_num, rr_pos,
		&rr_dname, &rr_type, &rr_class, &rr_ttl, &rr_rdlen,
		&rr_rdata, &rr_nextpos)) {
		verbose(VERB_OPS, "IXFR cannot parse second SOA record");
		/* failed to parse RR */
		return 0;
	}
	if(rr_type != LDNS_RR_TYPE_SOA) {
		verbose(VERB_OPS, "IXFR second record is not type SOA");
		return 0;
	}
	if(rr_rdlen < 22) {
		verbose(VERB_OPS, "IXFR, second SOA has short rdlength");
		return 0; /* bad SOA rdlen */
	}
	startserial = sldns_read_uint32(rr_rdata+rr_rdlen-20);
	if(startserial == transfer_serial) {
		/* empty AXFR, not an IXFR */
		verbose(VERB_OPS, "IXFR second serial same as first");
		return 0;
	}
	if(startserial != xfr_serial) {
		/* wrong start serial, it does not match the serial in
		 * memory */
		verbose(VERB_OPS, "IXFR is from serial %u to %u but %u "
			"in memory, rejecting the zone transfer",
			(unsigned)startserial, (unsigned)transfer_serial,
			(unsigned)xfr_serial);
		return 0;
	}
	/* everything OK in second SOA serial */
	return 1;
}

/** apply IXFR to zone in memory. z is locked. false on failure(mallocfail) */
static int
apply_ixfr(struct auth_xfer* xfr, struct auth_zone* z,
	struct sldns_buffer* scratch_buffer)
{
	struct auth_chunk* rr_chunk;
	int rr_num;
	size_t rr_pos;
	uint8_t* rr_dname, *rr_rdata;
	uint16_t rr_type, rr_class, rr_rdlen;
	uint32_t rr_ttl;
	size_t rr_nextpos;
	int have_transfer_serial = 0;
	uint32_t transfer_serial = 0;
	size_t rr_counter = 0;
	int delmode = 0;
	int softfail = 0;

	/* start RR iterator over chunklist of packets */
	chunk_rrlist_start(xfr, &rr_chunk, &rr_num, &rr_pos);
	while(!chunk_rrlist_end(rr_chunk, rr_num)) {
		if(!chunk_rrlist_get_current(rr_chunk, rr_num, rr_pos,
			&rr_dname, &rr_type, &rr_class, &rr_ttl, &rr_rdlen,
			&rr_rdata, &rr_nextpos)) {
			/* failed to parse RR */
			return 0;
		}
		if(verbosity>=7) log_rrlist_position("apply ixfr",
			rr_chunk, rr_dname, rr_type, rr_counter);
		/* twiddle add/del mode and check for start and end */
		if(rr_counter == 0 && rr_type != LDNS_RR_TYPE_SOA)
			return 0;
		if(rr_counter == 1 && rr_type != LDNS_RR_TYPE_SOA) {
			/* this is an AXFR returned from the IXFR master */
			/* but that should already have been detected, by
			 * on_ixfr_is_axfr */
			return 0;
		}
		if(rr_type == LDNS_RR_TYPE_SOA) {
			uint32_t serial;
			if(rr_rdlen < 22) return 0; /* bad SOA rdlen */
			serial = sldns_read_uint32(rr_rdata+rr_rdlen-20);
			if(have_transfer_serial == 0) {
				have_transfer_serial = 1;
				transfer_serial = serial;
				delmode = 1; /* gets negated below */
				/* check second RR before going any further */
				if(!ixfr_start_serial(rr_chunk, rr_num, rr_pos,
					rr_dname, rr_type, rr_class, rr_ttl,
					rr_rdlen, rr_rdata, rr_nextpos,
					transfer_serial, xfr->serial)) {
					return 0;
				}
			} else if(transfer_serial == serial) {
				have_transfer_serial++;
				if(rr_counter == 1) {
					/* empty AXFR, with SOA; SOA; */
					/* should have been detected by
					 * on_ixfr_is_axfr */
					return 0;
				}
				if(have_transfer_serial == 3) {
					/* see serial three times for end */
					/* eg. IXFR:
					 *  SOA 3 start
					 *  SOA 1 second RR, followed by del
					 *  SOA 2 followed by add
					 *  SOA 2 followed by del
					 *  SOA 3 followed by add
					 *  SOA 3 end */
					/* ended by SOA record */
					xfr->serial = transfer_serial;
					break;
				}
			}
			/* twiddle add/del mode */
			/* switch from delete part to add part and back again
			 * just before the soa, it gets deleted and added too
			 * this means we switch to delete mode for the final
			 * SOA(so skip that one) */
			delmode = !delmode;
		}
		/* process this RR */
		/* if the RR is deleted twice or added twice, then we 
		 * softfail, and continue with the rest of the IXFR, so
		 * that we serve something fairly nice during the refetch */
		if(verbosity>=7) log_rrlist_position((delmode?"del":"add"),
			rr_chunk, rr_dname, rr_type, rr_counter);
		if(delmode) {
			/* delete this RR */
			int nonexist = 0;
			if(!az_remove_rr_decompress(z, rr_chunk->data,
				rr_chunk->len, scratch_buffer, rr_dname,
				rr_type, rr_class, rr_ttl, rr_rdata, rr_rdlen,
				&nonexist)) {
				/* failed, malloc error or so */
				return 0;
			}
			if(nonexist) {
				/* it was removal of a nonexisting RR */
				if(verbosity>=4) log_rrlist_position(
					"IXFR error nonexistent RR",
					rr_chunk, rr_dname, rr_type, rr_counter);
				softfail = 1;
			}
		} else if(rr_counter != 0) {
			/* skip first SOA RR for addition, it is added in
			 * the addition part near the end of the ixfr, when
			 * that serial is seen the second time. */
			int duplicate = 0;
			/* add this RR */
			if(!az_insert_rr_decompress(z, rr_chunk->data,
				rr_chunk->len, scratch_buffer, rr_dname,
				rr_type, rr_class, rr_ttl, rr_rdata, rr_rdlen,
				&duplicate)) {
				/* failed, malloc error or so */
				return 0;
			}
			if(duplicate) {
				/* it was a duplicate */
				if(verbosity>=4) log_rrlist_position(
					"IXFR error duplicate RR",
					rr_chunk, rr_dname, rr_type, rr_counter);
				softfail = 1;
			}
		}

		rr_counter++;
		chunk_rrlist_gonext(&rr_chunk, &rr_num, &rr_pos, rr_nextpos);
	}
	if(softfail) {
		verbose(VERB_ALGO, "IXFR did not apply cleanly, fetching full zone");
		return 0;
	}
	return 1;
}

/** apply AXFR to zone in memory. z is locked. false on failure(mallocfail) */
static int
apply_axfr(struct auth_xfer* xfr, struct auth_zone* z,
	struct sldns_buffer* scratch_buffer)
{
	struct auth_chunk* rr_chunk;
	int rr_num;
	size_t rr_pos;
	uint8_t* rr_dname, *rr_rdata;
	uint16_t rr_type, rr_class, rr_rdlen;
	uint32_t rr_ttl;
	uint32_t serial = 0;
	size_t rr_nextpos;
	size_t rr_counter = 0;
	int have_end_soa = 0;

	/* clear the data tree */
	traverse_postorder(&z->data, auth_data_del, NULL);
	rbtree_init(&z->data, &auth_data_cmp);
	xfr->have_zone = 0;
	xfr->serial = 0;

	/* insert all RRs in to the zone */
	/* insert the SOA only once, skip the last one */
	/* start RR iterator over chunklist of packets */
	chunk_rrlist_start(xfr, &rr_chunk, &rr_num, &rr_pos);
	while(!chunk_rrlist_end(rr_chunk, rr_num)) {
		if(!chunk_rrlist_get_current(rr_chunk, rr_num, rr_pos,
			&rr_dname, &rr_type, &rr_class, &rr_ttl, &rr_rdlen,
			&rr_rdata, &rr_nextpos)) {
			/* failed to parse RR */
			return 0;
		}
		if(verbosity>=7) log_rrlist_position("apply_axfr",
			rr_chunk, rr_dname, rr_type, rr_counter);
		if(rr_type == LDNS_RR_TYPE_SOA) {
			if(rr_counter != 0) {
				/* end of the axfr */
				have_end_soa = 1;
				break;
			}
			if(rr_rdlen < 22) return 0; /* bad SOA rdlen */
			serial = sldns_read_uint32(rr_rdata+rr_rdlen-20);
		}

		/* add this RR */
		if(!az_insert_rr_decompress(z, rr_chunk->data, rr_chunk->len,
			scratch_buffer, rr_dname, rr_type, rr_class, rr_ttl,
			rr_rdata, rr_rdlen, NULL)) {
			/* failed, malloc error or so */
			return 0;
		}

		rr_counter++;
		chunk_rrlist_gonext(&rr_chunk, &rr_num, &rr_pos, rr_nextpos);
	}
	if(!have_end_soa) {
		log_err("no end SOA record for AXFR");
		return 0;
	}

	xfr->serial = serial;
	xfr->have_zone = 1;
	return 1;
}

/** apply HTTP to zone in memory. z is locked. false on failure(mallocfail) */
static int
apply_http(struct auth_xfer* xfr, struct auth_zone* z,
	struct sldns_buffer* scratch_buffer)
{
	/* parse data in chunks */
	/* parse RR's and read into memory. ignore $INCLUDE from the
	 * downloaded file*/
	struct sldns_file_parse_state pstate;
	struct auth_chunk* chunk;
	size_t chunk_pos;
	memset(&pstate, 0, sizeof(pstate));
	pstate.default_ttl = 3600;
	if(xfr->namelen < sizeof(pstate.origin)) {
		pstate.origin_len = xfr->namelen;
		memmove(pstate.origin, xfr->name, xfr->namelen);
	}

	if(verbosity >= VERB_ALGO)
		verbose(VERB_ALGO, "http download %s of size %d",
		xfr->task_transfer->master->file,
		(int)chunklist_sum(xfr->task_transfer->chunks_first));
	if(xfr->task_transfer->chunks_first && verbosity >= VERB_ALGO) {
		char preview[1024];
		if(xfr->task_transfer->chunks_first->len+1 > sizeof(preview)) {
			memmove(preview, xfr->task_transfer->chunks_first->data,
				sizeof(preview)-1);
			preview[sizeof(preview)-1]=0;
		} else {
			memmove(preview, xfr->task_transfer->chunks_first->data,
				xfr->task_transfer->chunks_first->len);
			preview[xfr->task_transfer->chunks_first->len]=0;
		}
		log_info("auth zone http downloaded content preview: %s",
			preview);
	}

	/* perhaps a little syntax check before we try to apply the data? */
	if(!http_zonefile_syntax_check(xfr, scratch_buffer)) {
		log_err("http download %s/%s does not contain a zonefile, "
			"but got '%s'", xfr->task_transfer->master->host,
			xfr->task_transfer->master->file,
			sldns_buffer_begin(scratch_buffer));
		return 0;
	}

	/* clear the data tree */
	traverse_postorder(&z->data, auth_data_del, NULL);
	rbtree_init(&z->data, &auth_data_cmp);
	xfr->have_zone = 0;
	xfr->serial = 0;

	chunk = xfr->task_transfer->chunks_first;
	chunk_pos = 0;
	pstate.lineno = 0;
	while(chunkline_get_line_collated(&chunk, &chunk_pos, scratch_buffer)) {
		/* process this line */
		pstate.lineno++;
		chunkline_newline_removal(scratch_buffer);
		if(chunkline_is_comment_line_or_empty(scratch_buffer)) {
			continue;
		}
		/* parse line and add RR */
		if(http_parse_origin(scratch_buffer, &pstate)) {
			continue; /* $ORIGIN has been handled */
		}
		if(http_parse_ttl(scratch_buffer, &pstate)) {
			continue; /* $TTL has been handled */
		}
		if(!http_parse_add_rr(xfr, z, scratch_buffer, &pstate)) {
			verbose(VERB_ALGO, "error parsing line [%s:%d] %s",
				xfr->task_transfer->master->file,
				pstate.lineno,
				sldns_buffer_begin(scratch_buffer));
			return 0;
		}
	}
	return 1;
}

/** write http chunks to zonefile to create downloaded file */
static int
auth_zone_write_chunks(struct auth_xfer* xfr, const char* fname)
{
	FILE* out;
	struct auth_chunk* p;
	out = fopen(fname, "w");
	if(!out) {
		log_err("could not open %s: %s", fname, strerror(errno));
		return 0;
	}
	for(p = xfr->task_transfer->chunks_first; p ; p = p->next) {
		if(!write_out(out, (char*)p->data, p->len)) {
			log_err("could not write http download to %s", fname);
			fclose(out);
			return 0;
		}
	}
	fclose(out);
	return 1;
}

/** write to zonefile after zone has been updated */
static void
xfr_write_after_update(struct auth_xfer* xfr, struct module_env* env)
{
	struct config_file* cfg = env->cfg;
	struct auth_zone* z;
	char tmpfile[1024];
	char* zfilename;
	lock_basic_unlock(&xfr->lock);

	/* get lock again, so it is a readlock and concurrently queries
	 * can be answered */
	lock_rw_rdlock(&env->auth_zones->lock);
	z = auth_zone_find(env->auth_zones, xfr->name, xfr->namelen,
		xfr->dclass);
	if(!z) {
		lock_rw_unlock(&env->auth_zones->lock);
		/* the zone is gone, ignore xfr results */
		lock_basic_lock(&xfr->lock);
		return;
	}
	lock_rw_rdlock(&z->lock);
	lock_basic_lock(&xfr->lock);
	lock_rw_unlock(&env->auth_zones->lock);

	if(z->zonefile == NULL || z->zonefile[0] == 0) {
		lock_rw_unlock(&z->lock);
		/* no write needed, no zonefile set */
		return;
	}
	zfilename = z->zonefile;
	if(cfg->chrootdir && cfg->chrootdir[0] && strncmp(zfilename,
		cfg->chrootdir, strlen(cfg->chrootdir)) == 0)
		zfilename += strlen(cfg->chrootdir);

	/* write to tempfile first */
	if((size_t)strlen(zfilename) + 16 > sizeof(tmpfile)) {
		verbose(VERB_ALGO, "tmpfilename too long, cannot update "
			" zonefile %s", zfilename);
		lock_rw_unlock(&z->lock);
		return;
	}
	snprintf(tmpfile, sizeof(tmpfile), "%s.tmp%u", zfilename,
		(unsigned)getpid());
	if(xfr->task_transfer->master->http) {
		/* use the stored chunk list to write them */
		if(!auth_zone_write_chunks(xfr, tmpfile)) {
			unlink(tmpfile);
			lock_rw_unlock(&z->lock);
		}
	} else if(!auth_zone_write_file(z, tmpfile)) {
		unlink(tmpfile);
		lock_rw_unlock(&z->lock);
		return;
	}
	if(rename(tmpfile, zfilename) < 0) {
		log_err("could not rename(%s, %s): %s", tmpfile, zfilename,
			strerror(errno));
		unlink(tmpfile);
		lock_rw_unlock(&z->lock);
		return;
	}
	lock_rw_unlock(&z->lock);
}

/** process chunk list and update zone in memory,
 * return false if it did not work */
static int
xfr_process_chunk_list(struct auth_xfer* xfr, struct module_env* env,
	int* ixfr_fail)
{
	struct auth_zone* z;

	/* obtain locks and structures */
	/* release xfr lock, then, while holding az->lock grab both
	 * z->lock and xfr->lock */
	lock_basic_unlock(&xfr->lock);
	lock_rw_rdlock(&env->auth_zones->lock);
	z = auth_zone_find(env->auth_zones, xfr->name, xfr->namelen,
		xfr->dclass);
	if(!z) {
		lock_rw_unlock(&env->auth_zones->lock);
		/* the zone is gone, ignore xfr results */
		lock_basic_lock(&xfr->lock);
		return 0;
	}
	lock_rw_wrlock(&z->lock);
	lock_basic_lock(&xfr->lock);
	lock_rw_unlock(&env->auth_zones->lock);

	/* apply data */
	if(xfr->task_transfer->master->http) {
		if(!apply_http(xfr, z, env->scratch_buffer)) {
			lock_rw_unlock(&z->lock);
			verbose(VERB_ALGO, "http from %s: could not store data",
				xfr->task_transfer->master->host);
			return 0;
		}
	} else if(xfr->task_transfer->on_ixfr &&
		!xfr->task_transfer->on_ixfr_is_axfr) {
		if(!apply_ixfr(xfr, z, env->scratch_buffer)) {
			lock_rw_unlock(&z->lock);
			verbose(VERB_ALGO, "xfr from %s: could not store IXFR"
				" data", xfr->task_transfer->master->host);
			*ixfr_fail = 1;
			return 0;
		}
	} else {
		if(!apply_axfr(xfr, z, env->scratch_buffer)) {
			lock_rw_unlock(&z->lock);
			verbose(VERB_ALGO, "xfr from %s: could not store AXFR"
				" data", xfr->task_transfer->master->host);
			return 0;
		}
	}
	xfr->zone_expired = 0;
	z->zone_expired = 0;
	if(!xfr_find_soa(z, xfr)) {
		lock_rw_unlock(&z->lock);
		verbose(VERB_ALGO, "xfr from %s: no SOA in zone after update"
			" (or malformed RR)", xfr->task_transfer->master->host);
		return 0;
	}
	if(xfr->have_zone)
		xfr->lease_time = *env->now;

	/* unlock */
	lock_rw_unlock(&z->lock);

	if(verbosity >= VERB_QUERY && xfr->have_zone) {
		char zname[256];
		dname_str(xfr->name, zname);
		verbose(VERB_QUERY, "auth zone %s updated to serial %u", zname,
			(unsigned)xfr->serial);
	}
	/* see if we need to write to a zonefile */
	xfr_write_after_update(xfr, env);
	return 1;
}

/** disown task_transfer.  caller must hold xfr.lock */
static void
xfr_transfer_disown(struct auth_xfer* xfr)
{
	/* remove timer (from this worker's event base) */
	comm_timer_delete(xfr->task_transfer->timer);
	xfr->task_transfer->timer = NULL;
	/* remove the commpoint */
	comm_point_delete(xfr->task_transfer->cp);
	xfr->task_transfer->cp = NULL;
	/* we don't own this item anymore */
	xfr->task_transfer->worker = NULL;
	xfr->task_transfer->env = NULL;
}

/** lookup a host name for its addresses, if needed */
static int
xfr_transfer_lookup_host(struct auth_xfer* xfr, struct module_env* env)
{
	struct sockaddr_storage addr;
	socklen_t addrlen = 0;
	struct auth_master* master = xfr->task_transfer->lookup_target;
	struct query_info qinfo;
	uint16_t qflags = BIT_RD;
	uint8_t dname[LDNS_MAX_DOMAINLEN+1];
	struct edns_data edns;
	sldns_buffer* buf = env->scratch_buffer;
	if(!master) return 0;
	if(extstrtoaddr(master->host, &addr, &addrlen)) {
		/* not needed, host is in IP addr format */
		return 0;
	}
	if(master->allow_notify)
		return 0; /* allow-notifies are not transferred from, no
		lookup is needed */

	/* use mesh_new_callback to probe for non-addr hosts,
	 * and then wait for them to be looked up (in cache, or query) */
	qinfo.qname_len = sizeof(dname);
	if(sldns_str2wire_dname_buf(master->host, dname, &qinfo.qname_len)
		!= 0) {
		log_err("cannot parse host name of master %s", master->host);
		return 0;
	}
	qinfo.qname = dname;
	qinfo.qclass = xfr->dclass;
	qinfo.qtype = LDNS_RR_TYPE_A;
	if(xfr->task_transfer->lookup_aaaa)
		qinfo.qtype = LDNS_RR_TYPE_AAAA;
	qinfo.local_alias = NULL;
	if(verbosity >= VERB_ALGO) {
		char buf1[512];
		char buf2[LDNS_MAX_DOMAINLEN+1];
		dname_str(xfr->name, buf2);
		snprintf(buf1, sizeof(buf1), "auth zone %s: master lookup"
			" for task_transfer", buf2);
		log_query_info(VERB_ALGO, buf1, &qinfo);
	}
	edns.edns_present = 1;
	edns.ext_rcode = 0;
	edns.edns_version = 0;
	edns.bits = EDNS_DO;
	edns.opt_list = NULL;
	if(sldns_buffer_capacity(buf) < 65535)
		edns.udp_size = (uint16_t)sldns_buffer_capacity(buf);
	else	edns.udp_size = 65535;

	/* unlock xfr during mesh_new_callback() because the callback can be
	 * called straight away */
	lock_basic_unlock(&xfr->lock);
	if(!mesh_new_callback(env->mesh, &qinfo, qflags, &edns, buf, 0,
		&auth_xfer_transfer_lookup_callback, xfr)) {
		lock_basic_lock(&xfr->lock);
		log_err("out of memory lookup up master %s", master->host);
		return 0;
	}
	lock_basic_lock(&xfr->lock);
	return 1;
}

/** initiate TCP to the target and fetch zone.
 * returns true if that was successfully started, and timeout setup. */
static int
xfr_transfer_init_fetch(struct auth_xfer* xfr, struct module_env* env)
{
	struct sockaddr_storage addr;
	socklen_t addrlen = 0;
	struct auth_master* master = xfr->task_transfer->master;
<<<<<<< HEAD
	char *auth_name = NULL;
=======
	struct timeval t;
	int timeout;
>>>>>>> 2a788030
	if(!master) return 0;
	if(master->allow_notify) return 0; /* only for notify */

	/* get master addr */
	if(xfr->task_transfer->scan_addr) {
		addrlen = xfr->task_transfer->scan_addr->addrlen;
		memmove(&addr, &xfr->task_transfer->scan_addr->addr, addrlen);
	} else {
		if(!authextstrtoaddr(master->host, &addr, &addrlen, &auth_name)) {
			/* the ones that are not in addr format are supposed
			 * to be looked up.  The lookup has failed however,
			 * so skip them */
			char zname[255+1];
			dname_str(xfr->name, zname);
			log_err("%s: failed lookup, cannot transfer from master %s",
				zname, master->host);
			return 0;
		}
	}

	/* remove previous TCP connection (if any) */
	if(xfr->task_transfer->cp) {
		comm_point_delete(xfr->task_transfer->cp);
		xfr->task_transfer->cp = NULL;
	}
	if(!xfr->task_transfer->timer) {
		xfr->task_transfer->timer = comm_timer_create(env->worker_base,
			auth_xfer_transfer_timer_callback, xfr);
		if(!xfr->task_transfer->timer) {
			log_err("malloc failure");
			return 0;
		}
	}
	timeout = AUTH_TRANSFER_TIMEOUT;
#ifndef S_SPLINT_S
        t.tv_sec = timeout/1000;
        t.tv_usec = (timeout%1000)*1000;
#endif

	if(master->http) {
		/* perform http fetch */
		/* store http port number into sockaddr,
		 * unless someone used unbound's host@port notation */
		xfr->task_transfer->on_ixfr = 0;
		if(strchr(master->host, '@') == NULL)
			sockaddr_store_port(&addr, addrlen, master->port);
		xfr->task_transfer->cp = outnet_comm_point_for_http(
			env->outnet, auth_xfer_transfer_http_callback, xfr,
			&addr, addrlen, -1, master->ssl, master->host,
			master->file);
		if(!xfr->task_transfer->cp) {
			char zname[255+1], as[256];
			dname_str(xfr->name, zname);
			addr_to_str(&addr, addrlen, as, sizeof(as));
			verbose(VERB_ALGO, "cannot create http cp "
				"connection for %s to %s", zname, as);
			return 0;
		}
		comm_timer_set(xfr->task_transfer->timer, &t);
		if(verbosity >= VERB_ALGO) {
			char zname[255+1], as[256];
			dname_str(xfr->name, zname);
			addr_to_str(&addr, addrlen, as, sizeof(as));
			verbose(VERB_ALGO, "auth zone %s transfer next HTTP fetch from %s started", zname, as);
		}
		return 1;
	}

	/* perform AXFR/IXFR */
	/* set the packet to be written */
	/* create new ID */
	xfr->task_transfer->id = (uint16_t)(ub_random(env->rnd)&0xffff);
	xfr_create_ixfr_packet(xfr, env->scratch_buffer,
		xfr->task_transfer->id, master);

	/* connect on fd */
	xfr->task_transfer->cp = outnet_comm_point_for_tcp(env->outnet,
		auth_xfer_transfer_tcp_callback, xfr, &addr, addrlen,
<<<<<<< HEAD
		env->scratch_buffer, AUTH_TRANSFER_TIMEOUT,
		auth_name != NULL, auth_name);
=======
		env->scratch_buffer, -1);
>>>>>>> 2a788030
	if(!xfr->task_transfer->cp) {
		char zname[255+1], as[256];
 		dname_str(xfr->name, zname);
		addr_to_str(&addr, addrlen, as, sizeof(as));
		verbose(VERB_ALGO, "cannot create tcp cp connection for "
			"xfr %s to %s", zname, as);
		return 0;
	}
	comm_timer_set(xfr->task_transfer->timer, &t);
	if(verbosity >= VERB_ALGO) {
		char zname[255+1], as[256];
 		dname_str(xfr->name, zname);
		addr_to_str(&addr, addrlen, as, sizeof(as));
		verbose(VERB_ALGO, "auth zone %s transfer next %s fetch from %s started", zname, 
			(xfr->task_transfer->on_ixfr?"IXFR":"AXFR"), as);
	}
	return 1;
}

/** perform next lookup, next transfer TCP, or end and resume wait time task */
static void
xfr_transfer_nexttarget_or_end(struct auth_xfer* xfr, struct module_env* env)
{
	log_assert(xfr->task_transfer->worker == env->worker);

	/* are we performing lookups? */
	while(xfr->task_transfer->lookup_target) {
		if(xfr_transfer_lookup_host(xfr, env)) {
			/* wait for lookup to finish,
			 * note that the hostname may be in unbound's cache
			 * and we may then get an instant cache response,
			 * and that calls the callback just like a full
			 * lookup and lookup failures also call callback */
			if(verbosity >= VERB_ALGO) {
				char zname[255+1];
				dname_str(xfr->name, zname);
				verbose(VERB_ALGO, "auth zone %s transfer next target lookup", zname);
			}
			lock_basic_unlock(&xfr->lock);
			return;
		}
		xfr_transfer_move_to_next_lookup(xfr, env);
	}

	/* initiate TCP and fetch the zone from the master */
	/* and set timeout on it */
	while(!xfr_transfer_end_of_list(xfr)) {
		xfr->task_transfer->master = xfr_transfer_current_master(xfr);
		if(xfr_transfer_init_fetch(xfr, env)) {
			/* successfully started, wait for callback */
			lock_basic_unlock(&xfr->lock);
			return;
		}
		/* failed to fetch, next master */
		xfr_transfer_nextmaster(xfr);
	}
	if(verbosity >= VERB_ALGO) {
		char zname[255+1];
		dname_str(xfr->name, zname);
		verbose(VERB_ALGO, "auth zone %s transfer failed, wait", zname);
	}

	/* we failed to fetch the zone, move to wait task
	 * use the shorter retry timeout */
	xfr_transfer_disown(xfr);

	/* pick up the nextprobe task and wait */
	if(xfr->task_nextprobe->worker == NULL)
		xfr_set_timeout(xfr, env, 1, 0);
	lock_basic_unlock(&xfr->lock);
}

/** add addrs from A or AAAA rrset to the master */
static void
xfr_master_add_addrs(struct auth_master* m, struct ub_packed_rrset_key* rrset,
	uint16_t rrtype)
{
	size_t i;
	struct packed_rrset_data* data;
	if(!m || !rrset) return;
	if(rrtype != LDNS_RR_TYPE_A && rrtype != LDNS_RR_TYPE_AAAA)
		return;
	data = (struct packed_rrset_data*)rrset->entry.data;
	for(i=0; i<data->count; i++) {
		struct auth_addr* a;
		size_t len = data->rr_len[i] - 2;
		uint8_t* rdata = data->rr_data[i]+2;
		if(rrtype == LDNS_RR_TYPE_A && len != INET_SIZE)
			continue; /* wrong length for A */
		if(rrtype == LDNS_RR_TYPE_AAAA && len != INET6_SIZE)
			continue; /* wrong length for AAAA */
		
		/* add and alloc it */
		a = (struct auth_addr*)calloc(1, sizeof(*a));
		if(!a) {
			log_err("out of memory");
			return;
		}
		if(rrtype == LDNS_RR_TYPE_A) {
			struct sockaddr_in* sa;
			a->addrlen = (socklen_t)sizeof(*sa);
			sa = (struct sockaddr_in*)&a->addr;
			sa->sin_family = AF_INET;
			sa->sin_port = (in_port_t)htons(UNBOUND_DNS_PORT);
			memmove(&sa->sin_addr, rdata, INET_SIZE);
		} else {
			struct sockaddr_in6* sa;
			a->addrlen = (socklen_t)sizeof(*sa);
			sa = (struct sockaddr_in6*)&a->addr;
			sa->sin6_family = AF_INET6;
			sa->sin6_port = (in_port_t)htons(UNBOUND_DNS_PORT);
			memmove(&sa->sin6_addr, rdata, INET6_SIZE);
		}
		if(verbosity >= VERB_ALGO) {
			char s[64];
			addr_to_str(&a->addr, a->addrlen, s, sizeof(s));
			verbose(VERB_ALGO, "auth host %s lookup %s",
				m->host, s);
		}
		/* append to list */
		a->next = m->list;
		m->list = a;
	}
}

/** callback for task_transfer lookup of host name, of A or AAAA */
void auth_xfer_transfer_lookup_callback(void* arg, int rcode, sldns_buffer* buf,
	enum sec_status ATTR_UNUSED(sec), char* ATTR_UNUSED(why_bogus),
	int ATTR_UNUSED(was_ratelimited))
{
	struct auth_xfer* xfr = (struct auth_xfer*)arg;
	struct module_env* env;
	log_assert(xfr->task_transfer);
	lock_basic_lock(&xfr->lock);
	env = xfr->task_transfer->env;
	if(env->outnet->want_to_quit) {
		lock_basic_unlock(&xfr->lock);
		return; /* stop on quit */
	}

	/* process result */
	if(rcode == LDNS_RCODE_NOERROR) {
		uint16_t wanted_qtype = LDNS_RR_TYPE_A;
		struct regional* temp = env->scratch;
		struct query_info rq;
		struct reply_info* rep;
		if(xfr->task_transfer->lookup_aaaa)
			wanted_qtype = LDNS_RR_TYPE_AAAA;
		memset(&rq, 0, sizeof(rq));
		rep = parse_reply_in_temp_region(buf, temp, &rq);
		if(rep && rq.qtype == wanted_qtype &&
			FLAGS_GET_RCODE(rep->flags) == LDNS_RCODE_NOERROR) {
			/* parsed successfully */
			struct ub_packed_rrset_key* answer =
				reply_find_answer_rrset(&rq, rep);
			if(answer) {
				xfr_master_add_addrs(xfr->task_transfer->
					lookup_target, answer, wanted_qtype);
			} else {
				if(verbosity >= VERB_ALGO) {
					char zname[255+1];
					dname_str(xfr->name, zname);
					verbose(VERB_ALGO, "auth zone %s host %s type %s transfer lookup has nodata", zname, xfr->task_transfer->lookup_target->host, (xfr->task_transfer->lookup_aaaa?"AAAA":"A"));
				}
			}
		} else {
			if(verbosity >= VERB_ALGO) {
				char zname[255+1];
				dname_str(xfr->name, zname);
				verbose(VERB_ALGO, "auth zone %s host %s type %s transfer lookup has no answer", zname, xfr->task_transfer->lookup_target->host, (xfr->task_transfer->lookup_aaaa?"AAAA":"A"));
			}
		}
	} else {
		if(verbosity >= VERB_ALGO) {
			char zname[255+1];
			dname_str(xfr->name, zname);
			verbose(VERB_ALGO, "auth zone %s host %s type %s transfer lookup failed", zname, xfr->task_transfer->lookup_target->host, (xfr->task_transfer->lookup_aaaa?"AAAA":"A"));
		}
	}
	if(xfr->task_transfer->lookup_target->list &&
		xfr->task_transfer->lookup_target == xfr_transfer_current_master(xfr))
		xfr->task_transfer->scan_addr = xfr->task_transfer->lookup_target->list;

	/* move to lookup AAAA after A lookup, move to next hostname lookup,
	 * or move to fetch the zone, or, if nothing to do, end task_transfer */
	xfr_transfer_move_to_next_lookup(xfr, env);
	xfr_transfer_nexttarget_or_end(xfr, env);
}

/** check if xfer (AXFR or IXFR) packet is OK.
 * return false if we lost connection (SERVFAIL, or unreadable).
 * return false if we need to move from IXFR to AXFR, with gonextonfail
 * 	set to false, so the same master is tried again, but with AXFR.
 * return true if fine to link into data.
 * return true with transferdone=true when the transfer has ended.
 */
static int
check_xfer_packet(sldns_buffer* pkt, struct auth_xfer* xfr,
	int* gonextonfail, int* transferdone)
{
	uint8_t* wire = sldns_buffer_begin(pkt);
	int i;
	if(sldns_buffer_limit(pkt) < LDNS_HEADER_SIZE) {
		verbose(VERB_ALGO, "xfr to %s failed, packet too small",
			xfr->task_transfer->master->host);
		return 0;
	}
	if(!LDNS_QR_WIRE(wire)) {
		verbose(VERB_ALGO, "xfr to %s failed, packet has no QR flag",
			xfr->task_transfer->master->host);
		return 0;
	}
	if(LDNS_TC_WIRE(wire)) {
		verbose(VERB_ALGO, "xfr to %s failed, packet has TC flag",
			xfr->task_transfer->master->host);
		return 0;
	}
	/* check ID */
	if(LDNS_ID_WIRE(wire) != xfr->task_transfer->id) {
		verbose(VERB_ALGO, "xfr to %s failed, packet wrong ID",
			xfr->task_transfer->master->host);
		return 0;
	}
	if(LDNS_RCODE_WIRE(wire) != LDNS_RCODE_NOERROR) {
		char rcode[32];
		sldns_wire2str_rcode_buf((int)LDNS_RCODE_WIRE(wire), rcode,
			sizeof(rcode));
		/* if we are doing IXFR, check for fallback */
		if(xfr->task_transfer->on_ixfr) {
			if(LDNS_RCODE_WIRE(wire) == LDNS_RCODE_NOTIMPL ||
				LDNS_RCODE_WIRE(wire) == LDNS_RCODE_SERVFAIL ||
				LDNS_RCODE_WIRE(wire) == LDNS_RCODE_REFUSED ||
				LDNS_RCODE_WIRE(wire) == LDNS_RCODE_FORMERR) {
				verbose(VERB_ALGO, "xfr to %s, fallback "
					"from IXFR to AXFR (with rcode %s)",
					xfr->task_transfer->master->host,
					rcode);
				xfr->task_transfer->ixfr_fail = 1;
				*gonextonfail = 0;
				return 0;
			}
		}
		verbose(VERB_ALGO, "xfr to %s failed, packet with rcode %s",
			xfr->task_transfer->master->host, rcode);
		return 0;
	}
	if(LDNS_OPCODE_WIRE(wire) != LDNS_PACKET_QUERY) {
		verbose(VERB_ALGO, "xfr to %s failed, packet with bad opcode",
			xfr->task_transfer->master->host);
		return 0;
	}
	if(LDNS_QDCOUNT(wire) > 1) {
		verbose(VERB_ALGO, "xfr to %s failed, packet has qdcount %d",
			xfr->task_transfer->master->host,
			(int)LDNS_QDCOUNT(wire));
		return 0;
	}

	/* check qname */
	sldns_buffer_set_position(pkt, LDNS_HEADER_SIZE);
	for(i=0; i<(int)LDNS_QDCOUNT(wire); i++) {
		size_t pos = sldns_buffer_position(pkt);
		uint16_t qtype, qclass;
		if(pkt_dname_len(pkt) == 0) {
			verbose(VERB_ALGO, "xfr to %s failed, packet with "
				"malformed dname",
				xfr->task_transfer->master->host);
			return 0;
		}
		if(dname_pkt_compare(pkt, sldns_buffer_at(pkt, pos),
			xfr->name) != 0) {
			verbose(VERB_ALGO, "xfr to %s failed, packet with "
				"wrong qname",
				xfr->task_transfer->master->host);
			return 0;
		}
		if(sldns_buffer_remaining(pkt) < 4) {
			verbose(VERB_ALGO, "xfr to %s failed, packet with "
				"truncated query RR",
				xfr->task_transfer->master->host);
			return 0;
		}
		qtype = sldns_buffer_read_u16(pkt);
		qclass = sldns_buffer_read_u16(pkt);
		if(qclass != xfr->dclass) {
			verbose(VERB_ALGO, "xfr to %s failed, packet with "
				"wrong qclass",
				xfr->task_transfer->master->host);
			return 0;
		}
		if(xfr->task_transfer->on_ixfr) {
			if(qtype != LDNS_RR_TYPE_IXFR) {
				verbose(VERB_ALGO, "xfr to %s failed, packet "
					"with wrong qtype, expected IXFR",
				xfr->task_transfer->master->host);
				return 0;
			}
		} else {
			if(qtype != LDNS_RR_TYPE_AXFR) {
				verbose(VERB_ALGO, "xfr to %s failed, packet "
					"with wrong qtype, expected AXFR",
				xfr->task_transfer->master->host);
				return 0;
			}
		}
	}

	/* check parse of RRs in packet, store first SOA serial
	 * to be able to detect last SOA (with that serial) to see if done */
	/* also check for IXFR 'zone up to date' reply */
	for(i=0; i<(int)LDNS_ANCOUNT(wire); i++) {
		size_t pos = sldns_buffer_position(pkt);
		uint16_t tp, rdlen;
		if(pkt_dname_len(pkt) == 0) {
			verbose(VERB_ALGO, "xfr to %s failed, packet with "
				"malformed dname in answer section",
				xfr->task_transfer->master->host);
			return 0;
		}
		if(sldns_buffer_remaining(pkt) < 10) {
			verbose(VERB_ALGO, "xfr to %s failed, packet with "
				"truncated RR",
				xfr->task_transfer->master->host);
			return 0;
		}
		tp = sldns_buffer_read_u16(pkt);
		(void)sldns_buffer_read_u16(pkt); /* class */
		(void)sldns_buffer_read_u32(pkt); /* ttl */
		rdlen = sldns_buffer_read_u16(pkt);
		if(sldns_buffer_remaining(pkt) < rdlen) {
			verbose(VERB_ALGO, "xfr to %s failed, packet with "
				"truncated RR rdata",
				xfr->task_transfer->master->host);
			return 0;
		}

		/* RR parses (haven't checked rdata itself), now look at
		 * SOA records to see serial number */
		if(xfr->task_transfer->rr_scan_num == 0 &&
			tp != LDNS_RR_TYPE_SOA) {
			verbose(VERB_ALGO, "xfr to %s failed, packet with "
				"malformed zone transfer, no start SOA",
				xfr->task_transfer->master->host);
			return 0;
		}
		if(xfr->task_transfer->rr_scan_num == 1 &&
			tp != LDNS_RR_TYPE_SOA) {
			/* second RR is not a SOA record, this is not an IXFR
			 * the master is replying with an AXFR */
			xfr->task_transfer->on_ixfr_is_axfr = 1;
		}
		if(tp == LDNS_RR_TYPE_SOA) {
			uint32_t serial;
			if(rdlen < 22) {
				verbose(VERB_ALGO, "xfr to %s failed, packet "
					"with SOA with malformed rdata",
					xfr->task_transfer->master->host);
				return 0;
			}
			if(dname_pkt_compare(pkt, sldns_buffer_at(pkt, pos),
				xfr->name) != 0) {
				verbose(VERB_ALGO, "xfr to %s failed, packet "
					"with SOA with wrong dname",
					xfr->task_transfer->master->host);
				return 0;
			}

			/* read serial number of SOA */
			serial = sldns_buffer_read_u32_at(pkt,
				sldns_buffer_position(pkt)+rdlen-20);

			/* check for IXFR 'zone has SOA x' reply */
			if(xfr->task_transfer->on_ixfr &&
				xfr->task_transfer->rr_scan_num == 0 &&
				LDNS_ANCOUNT(wire)==1) {
				verbose(VERB_ALGO, "xfr to %s ended, "
					"IXFR reply that zone has serial %u",
					xfr->task_transfer->master->host,
					(unsigned)serial);
				return 0;
			}

			/* if first SOA, store serial number */
			if(xfr->task_transfer->got_xfr_serial == 0) {
				xfr->task_transfer->got_xfr_serial = 1;
				xfr->task_transfer->incoming_xfr_serial =
					serial;
				verbose(VERB_ALGO, "xfr %s: contains "
					"SOA serial %u",
					xfr->task_transfer->master->host,
					(unsigned)serial);
			/* see if end of AXFR */
			} else if(!xfr->task_transfer->on_ixfr ||
				xfr->task_transfer->on_ixfr_is_axfr) {
				/* second SOA with serial is the end
				 * for AXFR */
				*transferdone = 1;
				verbose(VERB_ALGO, "xfr %s: last AXFR packet",
					xfr->task_transfer->master->host);
			/* for IXFR, count SOA records with that serial */
			} else if(xfr->task_transfer->incoming_xfr_serial ==
				serial && xfr->task_transfer->got_xfr_serial
				== 1) {
				xfr->task_transfer->got_xfr_serial++;
			/* if not first soa, if serial==firstserial, the
			 * third time we are at the end, for IXFR */
			} else if(xfr->task_transfer->incoming_xfr_serial ==
				serial && xfr->task_transfer->got_xfr_serial
				== 2) {
				verbose(VERB_ALGO, "xfr %s: last IXFR packet",
					xfr->task_transfer->master->host);
				*transferdone = 1;
				/* continue parse check, if that succeeds,
				 * transfer is done */
			}
		}
		xfr->task_transfer->rr_scan_num++;

		/* skip over RR rdata to go to the next RR */
		sldns_buffer_skip(pkt, (ssize_t)rdlen);
	}

	/* check authority section */
	/* we skip over the RRs checking packet format */
	for(i=0; i<(int)LDNS_NSCOUNT(wire); i++) {
		uint16_t rdlen;
		if(pkt_dname_len(pkt) == 0) {
			verbose(VERB_ALGO, "xfr to %s failed, packet with "
				"malformed dname in authority section",
				xfr->task_transfer->master->host);
			return 0;
		}
		if(sldns_buffer_remaining(pkt) < 10) {
			verbose(VERB_ALGO, "xfr to %s failed, packet with "
				"truncated RR",
				xfr->task_transfer->master->host);
			return 0;
		}
		(void)sldns_buffer_read_u16(pkt); /* type */
		(void)sldns_buffer_read_u16(pkt); /* class */
		(void)sldns_buffer_read_u32(pkt); /* ttl */
		rdlen = sldns_buffer_read_u16(pkt);
		if(sldns_buffer_remaining(pkt) < rdlen) {
			verbose(VERB_ALGO, "xfr to %s failed, packet with "
				"truncated RR rdata",
				xfr->task_transfer->master->host);
			return 0;
		}
		/* skip over RR rdata to go to the next RR */
		sldns_buffer_skip(pkt, (ssize_t)rdlen);
	}

	/* check additional section */
	for(i=0; i<(int)LDNS_ARCOUNT(wire); i++) {
		uint16_t rdlen;
		if(pkt_dname_len(pkt) == 0) {
			verbose(VERB_ALGO, "xfr to %s failed, packet with "
				"malformed dname in additional section",
				xfr->task_transfer->master->host);
			return 0;
		}
		if(sldns_buffer_remaining(pkt) < 10) {
			verbose(VERB_ALGO, "xfr to %s failed, packet with "
				"truncated RR",
				xfr->task_transfer->master->host);
			return 0;
		}
		(void)sldns_buffer_read_u16(pkt); /* type */
		(void)sldns_buffer_read_u16(pkt); /* class */
		(void)sldns_buffer_read_u32(pkt); /* ttl */
		rdlen = sldns_buffer_read_u16(pkt);
		if(sldns_buffer_remaining(pkt) < rdlen) {
			verbose(VERB_ALGO, "xfr to %s failed, packet with "
				"truncated RR rdata",
				xfr->task_transfer->master->host);
			return 0;
		}
		/* skip over RR rdata to go to the next RR */
		sldns_buffer_skip(pkt, (ssize_t)rdlen);
	}

	return 1;
}

/** Link the data from this packet into the worklist of transferred data */
static int
xfer_link_data(sldns_buffer* pkt, struct auth_xfer* xfr)
{
	/* alloc it */
	struct auth_chunk* e;
	e = (struct auth_chunk*)calloc(1, sizeof(*e));
	if(!e) return 0;
	e->next = NULL;
	e->len = sldns_buffer_limit(pkt);
	e->data = memdup(sldns_buffer_begin(pkt), e->len);
	if(!e->data) {
		free(e);
		return 0;
	}

	/* alloc succeeded, link into list */
	if(!xfr->task_transfer->chunks_first)
		xfr->task_transfer->chunks_first = e;
	if(xfr->task_transfer->chunks_last)
		xfr->task_transfer->chunks_last->next = e;
	xfr->task_transfer->chunks_last = e;
	return 1;
}

/** task transfer.  the list of data is complete. process it and if failed
 * move to next master, if succeeded, end the task transfer */
static void
process_list_end_transfer(struct auth_xfer* xfr, struct module_env* env)
{
	int ixfr_fail = 0;
	if(xfr_process_chunk_list(xfr, env, &ixfr_fail)) {
		/* it worked! */
		auth_chunks_delete(xfr->task_transfer);

		/* we fetched the zone, move to wait task */
		xfr_transfer_disown(xfr);

		if(xfr->notify_received && (!xfr->notify_has_serial ||
			(xfr->notify_has_serial && 
			xfr_serial_means_update(xfr, xfr->notify_serial)))) {
			uint32_t sr = xfr->notify_serial;
			int has_sr = xfr->notify_has_serial;
			/* we received a notify while probe/transfer was
			 * in progress.  start a new probe and transfer */
			xfr->notify_received = 0;
			xfr->notify_has_serial = 0;
			xfr->notify_serial = 0;
			if(!xfr_start_probe(xfr, env, NULL)) {
				/* if we couldn't start it, already in
				 * progress; restore notify serial,
				 * while xfr still locked */
				xfr->notify_received = 1;
				xfr->notify_has_serial = has_sr;
				xfr->notify_serial = sr;
				lock_basic_unlock(&xfr->lock);
			}
			return;
		} else {
			/* pick up the nextprobe task and wait (normail wait time) */
			if(xfr->task_nextprobe->worker == NULL)
				xfr_set_timeout(xfr, env, 0, 0);
		}
		lock_basic_unlock(&xfr->lock);
		return;
	}
	/* processing failed */
	/* when done, delete data from list */
	auth_chunks_delete(xfr->task_transfer);
	if(ixfr_fail) {
		xfr->task_transfer->ixfr_fail = 1;
	} else {
		xfr_transfer_nextmaster(xfr);
	}
	xfr_transfer_nexttarget_or_end(xfr, env);
}

/** callback for the task_transfer timer */
void
auth_xfer_transfer_timer_callback(void* arg)
{
	struct auth_xfer* xfr = (struct auth_xfer*)arg;
	struct module_env* env;
	int gonextonfail = 1;
	log_assert(xfr->task_transfer);
	lock_basic_lock(&xfr->lock);
	env = xfr->task_transfer->env;
	if(env->outnet->want_to_quit) {
		lock_basic_unlock(&xfr->lock);
		return; /* stop on quit */
	}

	verbose(VERB_ALGO, "xfr stopped, connection timeout to %s",
		xfr->task_transfer->master->host);

	/* see if IXFR caused the failure, if so, try AXFR */
	if(xfr->task_transfer->on_ixfr) {
		xfr->task_transfer->ixfr_possible_timeout_count++;
		if(xfr->task_transfer->ixfr_possible_timeout_count >=
			NUM_TIMEOUTS_FALLBACK_IXFR) {
			verbose(VERB_ALGO, "xfr to %s, fallback "
				"from IXFR to AXFR (because of timeouts)",
				xfr->task_transfer->master->host);
			xfr->task_transfer->ixfr_fail = 1;
			gonextonfail = 0;
		}
	}

	/* delete transferred data from list */
	auth_chunks_delete(xfr->task_transfer);
	comm_point_delete(xfr->task_transfer->cp);
	xfr->task_transfer->cp = NULL;
	if(gonextonfail)
		xfr_transfer_nextmaster(xfr);
	xfr_transfer_nexttarget_or_end(xfr, env);
}

/** callback for task_transfer tcp connections */
int
auth_xfer_transfer_tcp_callback(struct comm_point* c, void* arg, int err,
	struct comm_reply* ATTR_UNUSED(repinfo))
{
	struct auth_xfer* xfr = (struct auth_xfer*)arg;
	struct module_env* env;
	int gonextonfail = 1;
	int transferdone = 0;
	log_assert(xfr->task_transfer);
	lock_basic_lock(&xfr->lock);
	env = xfr->task_transfer->env;
	if(env->outnet->want_to_quit) {
		lock_basic_unlock(&xfr->lock);
		return 0; /* stop on quit */
	}
	/* stop the timer */
	comm_timer_disable(xfr->task_transfer->timer);

	if(err != NETEVENT_NOERROR) {
		/* connection failed, closed, or timeout */
		/* stop this transfer, cleanup 
		 * and continue task_transfer*/
		verbose(VERB_ALGO, "xfr stopped, connection lost to %s",
			xfr->task_transfer->master->host);

		/* see if IXFR caused the failure, if so, try AXFR */
		if(xfr->task_transfer->on_ixfr) {
			xfr->task_transfer->ixfr_possible_timeout_count++;
			if(xfr->task_transfer->ixfr_possible_timeout_count >=
				NUM_TIMEOUTS_FALLBACK_IXFR) {
				verbose(VERB_ALGO, "xfr to %s, fallback "
					"from IXFR to AXFR (because of timeouts)",
					xfr->task_transfer->master->host);
				xfr->task_transfer->ixfr_fail = 1;
				gonextonfail = 0;
			}
		}

	failed:
		/* delete transferred data from list */
		auth_chunks_delete(xfr->task_transfer);
		comm_point_delete(xfr->task_transfer->cp);
		xfr->task_transfer->cp = NULL;
		if(gonextonfail)
			xfr_transfer_nextmaster(xfr);
		xfr_transfer_nexttarget_or_end(xfr, env);
		return 0;
	}
	/* note that IXFR worked without timeout */
	if(xfr->task_transfer->on_ixfr)
		xfr->task_transfer->ixfr_possible_timeout_count = 0;

	/* handle returned packet */
	/* if it fails, cleanup and end this transfer */
	/* if it needs to fallback from IXFR to AXFR, do that */
	if(!check_xfer_packet(c->buffer, xfr, &gonextonfail, &transferdone)) {
		goto failed;
	}
	/* if it is good, link it into the list of data */
	/* if the link into list of data fails (malloc fail) cleanup and end */
	if(!xfer_link_data(c->buffer, xfr)) {
		verbose(VERB_ALGO, "xfr stopped to %s, malloc failed",
			xfr->task_transfer->master->host);
		goto failed;
	}
	/* if the transfer is done now, disconnect and process the list */
	if(transferdone) {
		comm_point_delete(xfr->task_transfer->cp);
		xfr->task_transfer->cp = NULL;
		process_list_end_transfer(xfr, env);
		return 0;
	}

	/* if we want to read more messages, setup the commpoint to read
	 * a DNS packet, and the timeout */
	lock_basic_unlock(&xfr->lock);
	c->tcp_is_reading = 1;
	sldns_buffer_clear(c->buffer);
	comm_point_start_listening(c, -1, AUTH_TRANSFER_TIMEOUT);
	return 0;
}

/** callback for task_transfer http connections */
int
auth_xfer_transfer_http_callback(struct comm_point* c, void* arg, int err,
	struct comm_reply* repinfo)
{
	struct auth_xfer* xfr = (struct auth_xfer*)arg;
	struct module_env* env;
	log_assert(xfr->task_transfer);
	lock_basic_lock(&xfr->lock);
	env = xfr->task_transfer->env;
	if(env->outnet->want_to_quit) {
		lock_basic_unlock(&xfr->lock);
		return 0; /* stop on quit */
	}
	verbose(VERB_ALGO, "auth zone transfer http callback");
	/* stop the timer */
	comm_timer_disable(xfr->task_transfer->timer);

	if(err != NETEVENT_NOERROR && err != NETEVENT_DONE) {
		/* connection failed, closed, or timeout */
		/* stop this transfer, cleanup 
		 * and continue task_transfer*/
		verbose(VERB_ALGO, "http stopped, connection lost to %s",
			xfr->task_transfer->master->host);
	failed:
		/* delete transferred data from list */
		auth_chunks_delete(xfr->task_transfer);
		if(repinfo) repinfo->c = NULL; /* signal cp deleted to
				the routine calling this callback */
		comm_point_delete(xfr->task_transfer->cp);
		xfr->task_transfer->cp = NULL;
		xfr_transfer_nextmaster(xfr);
		xfr_transfer_nexttarget_or_end(xfr, env);
		return 0;
	}

	/* if it is good, link it into the list of data */
	/* if the link into list of data fails (malloc fail) cleanup and end */
	if(sldns_buffer_limit(c->buffer) > 0) {
		verbose(VERB_ALGO, "auth zone http queued up %d bytes",
			(int)sldns_buffer_limit(c->buffer));
		if(!xfer_link_data(c->buffer, xfr)) {
			verbose(VERB_ALGO, "http stopped to %s, malloc failed",
				xfr->task_transfer->master->host);
			goto failed;
		}
	}
	/* if the transfer is done now, disconnect and process the list */
	if(err == NETEVENT_DONE) {
		if(repinfo) repinfo->c = NULL; /* signal cp deleted to
				the routine calling this callback */
		comm_point_delete(xfr->task_transfer->cp);
		xfr->task_transfer->cp = NULL;
		process_list_end_transfer(xfr, env);
		return 0;
	}

	/* if we want to read more messages, setup the commpoint to read
	 * a DNS packet, and the timeout */
	lock_basic_unlock(&xfr->lock);
	c->tcp_is_reading = 1;
	sldns_buffer_clear(c->buffer);
	comm_point_start_listening(c, -1, AUTH_TRANSFER_TIMEOUT);
	return 0;
}


/** start transfer task by this worker , xfr is locked. */
static void
xfr_start_transfer(struct auth_xfer* xfr, struct module_env* env,
	struct auth_master* master)
{
	log_assert(xfr->task_transfer != NULL);
	log_assert(xfr->task_transfer->worker == NULL);
	log_assert(xfr->task_transfer->chunks_first == NULL);
	log_assert(xfr->task_transfer->chunks_last == NULL);
	xfr->task_transfer->worker = env->worker;
	xfr->task_transfer->env = env;

	/* init transfer process */
	/* find that master in the transfer's list of masters? */
	xfr_transfer_start_list(xfr, master);
	/* start lookup for hostnames in transfer master list */
	xfr_transfer_start_lookups(xfr);

	/* initiate TCP, and set timeout on it */
	xfr_transfer_nexttarget_or_end(xfr, env);
}

/** disown task_probe.  caller must hold xfr.lock */
static void
xfr_probe_disown(struct auth_xfer* xfr)
{
	/* remove timer (from this worker's event base) */
	comm_timer_delete(xfr->task_probe->timer);
	xfr->task_probe->timer = NULL;
	/* remove the commpoint */
	comm_point_delete(xfr->task_probe->cp);
	xfr->task_probe->cp = NULL;
	/* we don't own this item anymore */
	xfr->task_probe->worker = NULL;
	xfr->task_probe->env = NULL;
}

/** send the UDP probe to the master, this is part of task_probe */
static int
xfr_probe_send_probe(struct auth_xfer* xfr, struct module_env* env,
	int timeout)
{
	struct sockaddr_storage addr;
	socklen_t addrlen = 0;
	struct timeval t;
	/* pick master */
	struct auth_master* master = xfr_probe_current_master(xfr);
	char *auth_name = NULL;
	if(!master) return 0;
	if(master->allow_notify) return 0; /* only for notify */
	if(master->http) return 0; /* only masters get SOA UDP probe,
		not urls, if those are in this list */

	/* get master addr */
	if(xfr->task_probe->scan_addr) {
		addrlen = xfr->task_probe->scan_addr->addrlen;
		memmove(&addr, &xfr->task_probe->scan_addr->addr, addrlen);
	} else {
		if(!authextstrtoaddr(master->host, &addr, &addrlen, &auth_name)) {
			/* the ones that are not in addr format are supposed
			 * to be looked up.  The lookup has failed however,
			 * so skip them */
			char zname[255+1];
			dname_str(xfr->name, zname);
			log_err("%s: failed lookup, cannot probe to master %s",
				zname, master->host);
			return 0;
		}
		if (auth_name != NULL) {
			if (addr.ss_family == AF_INET
			&&  ntohs(((struct sockaddr_in *)&addr)->sin_port)
		            == 853)
				((struct sockaddr_in *)&addr)->sin_port
					= htons(53);
			else if (addr.ss_family == AF_INET6
			&&  ntohs(((struct sockaddr_in6 *)&addr)->sin6_port)
		            == 853)
                        	((struct sockaddr_in6 *)&addr)->sin6_port
					= htons(853);
		}
	}

	/* create packet */
	/* create new ID for new probes, but not on timeout retries,
	 * this means we'll accept replies to previous retries to same ip */
	if(timeout == AUTH_PROBE_TIMEOUT)
		xfr->task_probe->id = (uint16_t)(ub_random(env->rnd)&0xffff);
	xfr_create_soa_probe_packet(xfr, env->scratch_buffer, 
		xfr->task_probe->id);
	/* we need to remove the cp if we have a different ip4/ip6 type now */
	if(xfr->task_probe->cp &&
		((xfr->task_probe->cp_is_ip6 && !addr_is_ip6(&addr, addrlen)) ||
		(!xfr->task_probe->cp_is_ip6 && addr_is_ip6(&addr, addrlen)))
		) {
		comm_point_delete(xfr->task_probe->cp);
		xfr->task_probe->cp = NULL;
	}
	if(!xfr->task_probe->cp) {
		if(addr_is_ip6(&addr, addrlen))
			xfr->task_probe->cp_is_ip6 = 1;
		else 	xfr->task_probe->cp_is_ip6 = 0;
		xfr->task_probe->cp = outnet_comm_point_for_udp(env->outnet,
			auth_xfer_probe_udp_callback, xfr, &addr, addrlen);
		if(!xfr->task_probe->cp) {
			char zname[255+1], as[256];
			dname_str(xfr->name, zname);
			addr_to_str(&addr, addrlen, as, sizeof(as));
			verbose(VERB_ALGO, "cannot create udp cp for "
				"probe %s to %s", zname, as);
			return 0;
		}
	}
	if(!xfr->task_probe->timer) {
		xfr->task_probe->timer = comm_timer_create(env->worker_base,
			auth_xfer_probe_timer_callback, xfr);
		if(!xfr->task_probe->timer) {
			log_err("malloc failure");
			return 0;
		}
	}

	/* send udp packet */
	if(!comm_point_send_udp_msg(xfr->task_probe->cp, env->scratch_buffer,
		(struct sockaddr*)&addr, addrlen)) {
		char zname[255+1], as[256];
		dname_str(xfr->name, zname);
		addr_to_str(&addr, addrlen, as, sizeof(as));
		verbose(VERB_ALGO, "failed to send soa probe for %s to %s",
			zname, as);
		return 0;
	}
	if(verbosity >= VERB_ALGO) {
		char zname[255+1], as[256];
		dname_str(xfr->name, zname);
		addr_to_str(&addr, addrlen, as, sizeof(as));
		verbose(VERB_ALGO, "auth zone %s soa probe sent to %s", zname,
			as);
	}
	xfr->task_probe->timeout = timeout;
#ifndef S_SPLINT_S
	t.tv_sec = timeout/1000;
	t.tv_usec = (timeout%1000)*1000;
#endif
	comm_timer_set(xfr->task_probe->timer, &t);

	return 1;
}

/** callback for task_probe timer */
void
auth_xfer_probe_timer_callback(void* arg)
{
	struct auth_xfer* xfr = (struct auth_xfer*)arg;
	struct module_env* env;
	log_assert(xfr->task_probe);
	lock_basic_lock(&xfr->lock);
	env = xfr->task_probe->env;
	if(env->outnet->want_to_quit) {
		lock_basic_unlock(&xfr->lock);
		return; /* stop on quit */
	}

	if(verbosity >= VERB_ALGO) {
		char zname[255+1];
		dname_str(xfr->name, zname);
		verbose(VERB_ALGO, "auth zone %s soa probe timeout", zname);
	}
	if(xfr->task_probe->timeout <= AUTH_PROBE_TIMEOUT_STOP) {
		/* try again with bigger timeout */
		if(xfr_probe_send_probe(xfr, env, xfr->task_probe->timeout*2)) {
			lock_basic_unlock(&xfr->lock);
			return;
		}
	}
	/* delete commpoint so a new one is created, with a fresh port nr */
	comm_point_delete(xfr->task_probe->cp);
	xfr->task_probe->cp = NULL;

	/* too many timeouts (or fail to send), move to next or end */
	xfr_probe_nextmaster(xfr);
	xfr_probe_send_or_end(xfr, env);
}

/** callback for task_probe udp packets */
int
auth_xfer_probe_udp_callback(struct comm_point* c, void* arg, int err,
	struct comm_reply* repinfo)
{
	struct auth_xfer* xfr = (struct auth_xfer*)arg;
	struct module_env* env;
	log_assert(xfr->task_probe);
	lock_basic_lock(&xfr->lock);
	env = xfr->task_probe->env;
	if(env->outnet->want_to_quit) {
		lock_basic_unlock(&xfr->lock);
		return 0; /* stop on quit */
	}

	/* the comm_point_udp_callback is in a for loop for NUM_UDP_PER_SELECT
	 * and we set rep.c=NULL to stop if from looking inside the commpoint*/
	repinfo->c = NULL;
	/* stop the timer */
	comm_timer_disable(xfr->task_probe->timer);

	/* see if we got a packet and what that means */
	if(err == NETEVENT_NOERROR) {
		uint32_t serial = 0;
		if(check_packet_ok(c->buffer, LDNS_RR_TYPE_SOA, xfr,
			&serial)) {
			/* successful lookup */
			if(verbosity >= VERB_ALGO) {
				char buf[256];
				dname_str(xfr->name, buf);
				verbose(VERB_ALGO, "auth zone %s: soa probe "
					"serial is %u", buf, (unsigned)serial);
			}
			/* see if this serial indicates that the zone has
			 * to be updated */
			if(xfr_serial_means_update(xfr, serial)) {
				/* if updated, start the transfer task, if needed */
				verbose(VERB_ALGO, "auth_zone updated, start transfer");
				if(xfr->task_transfer->worker == NULL) {
					struct auth_master* master =
						xfr_probe_current_master(xfr);
					/* if we have download URLs use them
					 * in preference to this master we
					 * just probed the SOA from */
					if(xfr->task_transfer->masters &&
						xfr->task_transfer->masters->http)
						master = NULL;
					xfr_probe_disown(xfr);
					xfr_start_transfer(xfr, env, master);
					return 0;

				}
				/* other tasks are running, we don't do this anymore */
				xfr_probe_disown(xfr);
				lock_basic_unlock(&xfr->lock);
				/* return, we don't sent a reply to this udp packet,
				 * and we setup the tasks to do next */
				return 0;
			} else {
				verbose(VERB_ALGO, "auth_zone master reports unchanged soa serial");
				/* we if cannot find updates amongst the
				 * masters, this means we then have a new lease
				 * on the zone */
				xfr->task_probe->have_new_lease = 1;
			}
		} else {
			if(verbosity >= VERB_ALGO) {
				char buf[256];
				dname_str(xfr->name, buf);
				verbose(VERB_ALGO, "auth zone %s: bad reply to soa probe", buf);
			}
		}
	} else {
		if(verbosity >= VERB_ALGO) {
			char buf[256];
			dname_str(xfr->name, buf);
			verbose(VERB_ALGO, "auth zone %s: soa probe failed", buf);
		}
	}
	
	/* failed lookup or not an update */
	/* delete commpoint so a new one is created, with a fresh port nr */
	comm_point_delete(xfr->task_probe->cp);
	xfr->task_probe->cp = NULL;

	/* if the result was not a successfull probe, we need
	 * to send the next one */
	xfr_probe_nextmaster(xfr);
	xfr_probe_send_or_end(xfr, env);
	return 0;
}

/** lookup a host name for its addresses, if needed */
static int
xfr_probe_lookup_host(struct auth_xfer* xfr, struct module_env* env)
{
	struct sockaddr_storage addr;
	socklen_t addrlen = 0;
	struct auth_master* master = xfr->task_probe->lookup_target;
	struct query_info qinfo;
	uint16_t qflags = BIT_RD;
	uint8_t dname[LDNS_MAX_DOMAINLEN+1];
	struct edns_data edns;
	sldns_buffer* buf = env->scratch_buffer;
	if(!master) return 0;
	if(extstrtoaddr(master->host, &addr, &addrlen)) {
		/* not needed, host is in IP addr format */
		return 0;
	}
	if(master->allow_notify && !master->http &&
		strchr(master->host, '/') != NULL &&
		strchr(master->host, '/') == strrchr(master->host, '/')) {
		return 0; /* is IP/prefix format, not something to look up */
	}

	/* use mesh_new_callback to probe for non-addr hosts,
	 * and then wait for them to be looked up (in cache, or query) */
	qinfo.qname_len = sizeof(dname);
	if(sldns_str2wire_dname_buf(master->host, dname, &qinfo.qname_len)
		!= 0) {
		log_err("cannot parse host name of master %s", master->host);
		return 0;
	}
	qinfo.qname = dname;
	qinfo.qclass = xfr->dclass;
	qinfo.qtype = LDNS_RR_TYPE_A;
	if(xfr->task_probe->lookup_aaaa)
		qinfo.qtype = LDNS_RR_TYPE_AAAA;
	qinfo.local_alias = NULL;
	if(verbosity >= VERB_ALGO) {
		char buf1[512];
		char buf2[LDNS_MAX_DOMAINLEN+1];
		dname_str(xfr->name, buf2);
		snprintf(buf1, sizeof(buf1), "auth zone %s: master lookup"
			" for task_probe", buf2);
		log_query_info(VERB_ALGO, buf1, &qinfo);
	}
	edns.edns_present = 1;
	edns.ext_rcode = 0;
	edns.edns_version = 0;
	edns.bits = EDNS_DO;
	edns.opt_list = NULL;
	if(sldns_buffer_capacity(buf) < 65535)
		edns.udp_size = (uint16_t)sldns_buffer_capacity(buf);
	else	edns.udp_size = 65535;

	/* unlock xfr during mesh_new_callback() because the callback can be
	 * called straight away */
	lock_basic_unlock(&xfr->lock);
	if(!mesh_new_callback(env->mesh, &qinfo, qflags, &edns, buf, 0,
		&auth_xfer_probe_lookup_callback, xfr)) {
		lock_basic_lock(&xfr->lock);
		log_err("out of memory lookup up master %s", master->host);
		return 0;
	}
	lock_basic_lock(&xfr->lock);
	return 1;
}

/** move to sending the probe packets, next if fails. task_probe */
static void
xfr_probe_send_or_end(struct auth_xfer* xfr, struct module_env* env)
{
	/* are we doing hostname lookups? */
	while(xfr->task_probe->lookup_target) {
		if(xfr_probe_lookup_host(xfr, env)) {
			/* wait for lookup to finish,
			 * note that the hostname may be in unbound's cache
			 * and we may then get an instant cache response,
			 * and that calls the callback just like a full
			 * lookup and lookup failures also call callback */
			if(verbosity >= VERB_ALGO) {
				char zname[255+1];
				dname_str(xfr->name, zname);
				verbose(VERB_ALGO, "auth zone %s probe next target lookup", zname);
			}
			lock_basic_unlock(&xfr->lock);
			return;
		}
		xfr_probe_move_to_next_lookup(xfr, env);
	}
	/* probe of list has ended.  Create or refresh the list of of
	 * allow_notify addrs */
	probe_copy_masters_for_allow_notify(xfr);
	if(verbosity >= VERB_ALGO) {
		char zname[255+1];
		dname_str(xfr->name, zname);
		verbose(VERB_ALGO, "auth zone %s probe: notify addrs updated", zname);
	}
	if(xfr->task_probe->only_lookup) {
		/* only wanted lookups for copy, stop probe and start wait */
		xfr->task_probe->only_lookup = 0;
		if(verbosity >= VERB_ALGO) {
			char zname[255+1];
			dname_str(xfr->name, zname);
			verbose(VERB_ALGO, "auth zone %s probe: finished only_lookup", zname);
		}
		xfr_probe_disown(xfr);
		if(xfr->task_nextprobe->worker == NULL)
			xfr_set_timeout(xfr, env, 0, 0);
		lock_basic_unlock(&xfr->lock);
		return;
	}

	/* send probe packets */
	while(!xfr_probe_end_of_list(xfr)) {
		if(xfr_probe_send_probe(xfr, env, AUTH_PROBE_TIMEOUT)) {
			/* successfully sent probe, wait for callback */
			lock_basic_unlock(&xfr->lock);
			return;
		}
		/* failed to send probe, next master */
		xfr_probe_nextmaster(xfr);
	}

	/* done with probe sequence, wait */
	if(xfr->task_probe->have_new_lease) {
		/* if zone not updated, start the wait timer again */
		if(verbosity >= VERB_ALGO) {
			char zname[255+1];
			dname_str(xfr->name, zname);
			verbose(VERB_ALGO, "auth_zone %s unchanged, new lease, wait", zname);
		}
		xfr_probe_disown(xfr);
		if(xfr->have_zone)
			xfr->lease_time = *env->now;
		if(xfr->task_nextprobe->worker == NULL)
			xfr_set_timeout(xfr, env, 0, 0);
	} else {
		if(verbosity >= VERB_ALGO) {
			char zname[255+1];
			dname_str(xfr->name, zname);
			verbose(VERB_ALGO, "auth zone %s soa probe failed, wait to retry", zname);
		}
		/* we failed to send this as well, move to the wait task,
		 * use the shorter retry timeout */
		xfr_probe_disown(xfr);
		/* pick up the nextprobe task and wait */
		if(xfr->task_nextprobe->worker == NULL)
			xfr_set_timeout(xfr, env, 1, 0);
	}

	lock_basic_unlock(&xfr->lock);
}

/** callback for task_probe lookup of host name, of A or AAAA */
void auth_xfer_probe_lookup_callback(void* arg, int rcode, sldns_buffer* buf,
	enum sec_status ATTR_UNUSED(sec), char* ATTR_UNUSED(why_bogus),
	int ATTR_UNUSED(was_ratelimited))
{
	struct auth_xfer* xfr = (struct auth_xfer*)arg;
	struct module_env* env;
	log_assert(xfr->task_probe);
	lock_basic_lock(&xfr->lock);
	env = xfr->task_probe->env;
	if(env->outnet->want_to_quit) {
		lock_basic_unlock(&xfr->lock);
		return; /* stop on quit */
	}

	/* process result */
	if(rcode == LDNS_RCODE_NOERROR) {
		uint16_t wanted_qtype = LDNS_RR_TYPE_A;
		struct regional* temp = env->scratch;
		struct query_info rq;
		struct reply_info* rep;
		if(xfr->task_probe->lookup_aaaa)
			wanted_qtype = LDNS_RR_TYPE_AAAA;
		memset(&rq, 0, sizeof(rq));
		rep = parse_reply_in_temp_region(buf, temp, &rq);
		if(rep && rq.qtype == wanted_qtype &&
			FLAGS_GET_RCODE(rep->flags) == LDNS_RCODE_NOERROR) {
			/* parsed successfully */
			struct ub_packed_rrset_key* answer =
				reply_find_answer_rrset(&rq, rep);
			if(answer) {
				xfr_master_add_addrs(xfr->task_probe->
					lookup_target, answer, wanted_qtype);
			} else {
				if(verbosity >= VERB_ALGO) {
					char zname[255+1];
					dname_str(xfr->name, zname);
					verbose(VERB_ALGO, "auth zone %s host %s type %s probe lookup has nodata", zname, xfr->task_probe->lookup_target->host, (xfr->task_probe->lookup_aaaa?"AAAA":"A"));
				}
			}
		} else {
			if(verbosity >= VERB_ALGO) {
				char zname[255+1];
				dname_str(xfr->name, zname);
				verbose(VERB_ALGO, "auth zone %s host %s type %s probe lookup has no address", zname, xfr->task_probe->lookup_target->host, (xfr->task_probe->lookup_aaaa?"AAAA":"A"));
			}
		}
	} else {
		if(verbosity >= VERB_ALGO) {
			char zname[255+1];
			dname_str(xfr->name, zname);
			verbose(VERB_ALGO, "auth zone %s host %s type %s probe lookup failed", zname, xfr->task_probe->lookup_target->host, (xfr->task_probe->lookup_aaaa?"AAAA":"A"));
		}
	}
	if(xfr->task_probe->lookup_target->list &&
		xfr->task_probe->lookup_target == xfr_probe_current_master(xfr))
		xfr->task_probe->scan_addr = xfr->task_probe->lookup_target->list;

	/* move to lookup AAAA after A lookup, move to next hostname lookup,
	 * or move to send the probes, or, if nothing to do, end task_probe */
	xfr_probe_move_to_next_lookup(xfr, env);
	xfr_probe_send_or_end(xfr, env);
}

/** disown task_nextprobe.  caller must hold xfr.lock */
static void
xfr_nextprobe_disown(struct auth_xfer* xfr)
{
	/* delete the timer, because the next worker to pick this up may
	 * not have the same event base */
	comm_timer_delete(xfr->task_nextprobe->timer);
	xfr->task_nextprobe->timer = NULL;
	xfr->task_nextprobe->next_probe = 0;
	/* we don't own this item anymore */
	xfr->task_nextprobe->worker = NULL;
	xfr->task_nextprobe->env = NULL;
}

/** xfer nextprobe timeout callback, this is part of task_nextprobe */
void
auth_xfer_timer(void* arg)
{
	struct auth_xfer* xfr = (struct auth_xfer*)arg;
	struct module_env* env;
	log_assert(xfr->task_nextprobe);
	lock_basic_lock(&xfr->lock);
	env = xfr->task_nextprobe->env;
	if(env->outnet->want_to_quit) {
		lock_basic_unlock(&xfr->lock);
		return; /* stop on quit */
	}

	/* see if zone has expired, and if so, also set auth_zone expired */
	if(xfr->have_zone && !xfr->zone_expired &&
	   *env->now >= xfr->lease_time + xfr->expiry) {
		lock_basic_unlock(&xfr->lock);
		auth_xfer_set_expired(xfr, env, 1);
		lock_basic_lock(&xfr->lock);
	}

	xfr_nextprobe_disown(xfr);

	if(!xfr_start_probe(xfr, env, NULL)) {
		/* not started because already in progress */
		lock_basic_unlock(&xfr->lock);
	}
}

/** return true if there are probe (SOA UDP query) targets in the master list*/
static int
have_probe_targets(struct auth_master* list)
{
	struct auth_master* p;
	for(p=list; p; p = p->next) {
		if(!p->allow_notify && p->host)
			return 1;
	}
	return 0;
}

/** start task_probe if possible, if no masters for probe start task_transfer
 * returns true if task has been started, and false if the task is already
 * in progress. */
static int
xfr_start_probe(struct auth_xfer* xfr, struct module_env* env,
	struct auth_master* spec)
{
	/* see if we need to start a probe (or maybe it is already in
	 * progress (due to notify)) */
	if(xfr->task_probe->worker == NULL) {
		if(!have_probe_targets(xfr->task_probe->masters) &&
			!(xfr->task_probe->only_lookup &&
			xfr->task_probe->masters != NULL)) {
			/* useless to pick up task_probe, no masters to
			 * probe. Instead attempt to pick up task transfer */
			if(xfr->task_transfer->worker == NULL) {
				xfr_start_transfer(xfr, env, spec);
				return 1;
			}
			/* task transfer already in progress */
			return 0;
		}

		/* pick up the probe task ourselves */
		xfr->task_probe->worker = env->worker;
		xfr->task_probe->env = env;
		xfr->task_probe->cp = NULL;

		/* start the task */
		/* have not seen a new lease yet, this scan */
		xfr->task_probe->have_new_lease = 0;
		/* if this was a timeout, no specific first master to scan */
		/* otherwise, spec is nonNULL the notified master, scan
		 * first and also transfer first from it */
		xfr_probe_start_list(xfr, spec);
		/* setup to start the lookup of hostnames of masters afresh */
		xfr_probe_start_lookups(xfr);
		/* send the probe packet or next send, or end task */
		xfr_probe_send_or_end(xfr, env);
		return 1;
	}
	return 0;
}

/** for task_nextprobe.
 * determine next timeout for auth_xfer. Also (re)sets timer.
 * @param xfr: task structure
 * @param env: module environment, with worker and time.
 * @param failure: set true if timer should be set for failure retry.
 * @param lookup_only: only perform lookups when timer done, 0 sec timeout
 */
static void
xfr_set_timeout(struct auth_xfer* xfr, struct module_env* env,
	int failure, int lookup_only)
{
	struct timeval tv;
	log_assert(xfr->task_nextprobe != NULL);
	log_assert(xfr->task_nextprobe->worker == NULL ||
		xfr->task_nextprobe->worker == env->worker);
	/* normally, nextprobe = startoflease + refresh,
	 * but if expiry is sooner, use that one.
	 * after a failure, use the retry timer instead. */
	xfr->task_nextprobe->next_probe = *env->now;
	if(xfr->lease_time && !failure)
		xfr->task_nextprobe->next_probe = xfr->lease_time;
	
	if(!failure) {
		xfr->task_nextprobe->backoff = 0;
	} else {
		if(xfr->task_nextprobe->backoff == 0)
				xfr->task_nextprobe->backoff = 3;
		else	xfr->task_nextprobe->backoff *= 2;
		if(xfr->task_nextprobe->backoff > AUTH_TRANSFER_MAX_BACKOFF)
			xfr->task_nextprobe->backoff =
				AUTH_TRANSFER_MAX_BACKOFF;
	}

	if(xfr->have_zone) {
		time_t wait = xfr->refresh;
		if(failure) wait = xfr->retry;
		if(xfr->expiry < wait)
			xfr->task_nextprobe->next_probe += xfr->expiry;
		else	xfr->task_nextprobe->next_probe += wait;
		if(failure)
			xfr->task_nextprobe->next_probe +=
				xfr->task_nextprobe->backoff;
		/* put the timer exactly on expiry, if possible */
		if(xfr->lease_time && xfr->lease_time+xfr->expiry <
			xfr->task_nextprobe->next_probe &&
			xfr->lease_time+xfr->expiry > *env->now)
			xfr->task_nextprobe->next_probe =
				xfr->lease_time+xfr->expiry;
	} else {
		xfr->task_nextprobe->next_probe +=
			xfr->task_nextprobe->backoff;
	}

	if(!xfr->task_nextprobe->timer) {
		xfr->task_nextprobe->timer = comm_timer_create(
			env->worker_base, auth_xfer_timer, xfr);
		if(!xfr->task_nextprobe->timer) {
			/* failed to malloc memory. likely zone transfer
			 * also fails for that. skip the timeout */
			char zname[255+1];
			dname_str(xfr->name, zname);
			log_err("cannot allocate timer, no refresh for %s",
				zname);
			return;
		}
	}
	xfr->task_nextprobe->worker = env->worker;
	xfr->task_nextprobe->env = env;
	if(*(xfr->task_nextprobe->env->now) <= xfr->task_nextprobe->next_probe)
		tv.tv_sec = xfr->task_nextprobe->next_probe - 
			*(xfr->task_nextprobe->env->now);
	else	tv.tv_sec = 0;
	if(tv.tv_sec != 0 && lookup_only && xfr->task_probe->masters) {
		/* don't lookup_only, if lookup timeout is 0 anyway,
		 * or if we don't have masters to lookup */
		tv.tv_sec = 0;
		if(xfr->task_probe && xfr->task_probe->worker == NULL)
			xfr->task_probe->only_lookup = 1;
	}
	if(verbosity >= VERB_ALGO) {
		char zname[255+1];
		dname_str(xfr->name, zname);
		verbose(VERB_ALGO, "auth zone %s timeout in %d seconds",
			zname, (int)tv.tv_sec);
	}
	tv.tv_usec = 0;
	comm_timer_set(xfr->task_nextprobe->timer, &tv);
}

/** initial pick up of worker timeouts, ties events to worker event loop */
void
auth_xfer_pickup_initial(struct auth_zones* az, struct module_env* env)
{
	struct auth_xfer* x;
	lock_rw_wrlock(&az->lock);
	RBTREE_FOR(x, struct auth_xfer*, &az->xtree) {
		lock_basic_lock(&x->lock);
		/* set lease_time, because we now have timestamp in env,
		 * (not earlier during startup and apply_cfg), and this
		 * notes the start time when the data was acquired */
		if(x->have_zone)
			x->lease_time = *env->now;
		if(x->task_nextprobe && x->task_nextprobe->worker == NULL) {
			xfr_set_timeout(x, env, 0, 1);
		}
		lock_basic_unlock(&x->lock);
	}
	lock_rw_unlock(&az->lock);
}

void auth_zones_cleanup(struct auth_zones* az)
{
	struct auth_xfer* x;
	lock_rw_wrlock(&az->lock);
	RBTREE_FOR(x, struct auth_xfer*, &az->xtree) {
		lock_basic_lock(&x->lock);
		if(x->task_nextprobe && x->task_nextprobe->worker != NULL) {
			xfr_nextprobe_disown(x);
		}
		if(x->task_probe && x->task_probe->worker != NULL) {
			xfr_probe_disown(x);
		}
		if(x->task_transfer && x->task_transfer->worker != NULL) {
			auth_chunks_delete(x->task_transfer);
			xfr_transfer_disown(x);
		}
		lock_basic_unlock(&x->lock);
	}
	lock_rw_unlock(&az->lock);
}

/**
 * malloc the xfer and tasks
 * @param z: auth_zone with name of zone.
 */
static struct auth_xfer*
auth_xfer_new(struct auth_zone* z)
{
	struct auth_xfer* xfr;
	xfr = (struct auth_xfer*)calloc(1, sizeof(*xfr));
	if(!xfr) return NULL;
	xfr->name = memdup(z->name, z->namelen);
	if(!xfr->name) {
		free(xfr);
		return NULL;
	}
	xfr->node.key = xfr;
	xfr->namelen = z->namelen;
	xfr->namelabs = z->namelabs;
	xfr->dclass = z->dclass;

	xfr->task_nextprobe = (struct auth_nextprobe*)calloc(1,
		sizeof(struct auth_nextprobe));
	if(!xfr->task_nextprobe) {
		free(xfr->name);
		free(xfr);
		return NULL;
	}
	xfr->task_probe = (struct auth_probe*)calloc(1,
		sizeof(struct auth_probe));
	if(!xfr->task_probe) {
		free(xfr->task_nextprobe);
		free(xfr->name);
		free(xfr);
		return NULL;
	}
	xfr->task_transfer = (struct auth_transfer*)calloc(1,
		sizeof(struct auth_transfer));
	if(!xfr->task_transfer) {
		free(xfr->task_probe);
		free(xfr->task_nextprobe);
		free(xfr->name);
		free(xfr);
		return NULL;
	}

	lock_basic_init(&xfr->lock);
	lock_protect(&xfr->lock, &xfr->name, sizeof(xfr->name));
	lock_protect(&xfr->lock, &xfr->namelen, sizeof(xfr->namelen));
	lock_protect(&xfr->lock, xfr->name, xfr->namelen);
	lock_protect(&xfr->lock, &xfr->namelabs, sizeof(xfr->namelabs));
	lock_protect(&xfr->lock, &xfr->dclass, sizeof(xfr->dclass));
	lock_protect(&xfr->lock, &xfr->notify_received, sizeof(xfr->notify_received));
	lock_protect(&xfr->lock, &xfr->notify_serial, sizeof(xfr->notify_serial));
	lock_protect(&xfr->lock, &xfr->zone_expired, sizeof(xfr->zone_expired));
	lock_protect(&xfr->lock, &xfr->have_zone, sizeof(xfr->have_zone));
	lock_protect(&xfr->lock, &xfr->serial, sizeof(xfr->serial));
	lock_protect(&xfr->lock, &xfr->retry, sizeof(xfr->retry));
	lock_protect(&xfr->lock, &xfr->refresh, sizeof(xfr->refresh));
	lock_protect(&xfr->lock, &xfr->expiry, sizeof(xfr->expiry));
	lock_protect(&xfr->lock, &xfr->lease_time, sizeof(xfr->lease_time));
	lock_protect(&xfr->lock, &xfr->task_nextprobe->worker,
		sizeof(xfr->task_nextprobe->worker));
	lock_protect(&xfr->lock, &xfr->task_probe->worker,
		sizeof(xfr->task_probe->worker));
	lock_protect(&xfr->lock, &xfr->task_transfer->worker,
		sizeof(xfr->task_transfer->worker));
	lock_basic_lock(&xfr->lock);
	return xfr;
}

/** Create auth_xfer structure.
 * This populates the have_zone, soa values, and so on times.
 * and sets the timeout, if a zone transfer is needed a short timeout is set.
 * For that the auth_zone itself must exist (and read in zonefile)
 * returns false on alloc failure. */
struct auth_xfer*
auth_xfer_create(struct auth_zones* az, struct auth_zone* z)
{
	struct auth_xfer* xfr;

	/* malloc it */
	xfr = auth_xfer_new(z);
	if(!xfr) {
		log_err("malloc failure");
		return NULL;
	}
	/* insert in tree */
	(void)rbtree_insert(&az->xtree, &xfr->node);
	return xfr;
}

/** create new auth_master structure */
static struct auth_master*
auth_master_new(struct auth_master*** list)
{
	struct auth_master *m;
	m = (struct auth_master*)calloc(1, sizeof(*m));
	if(!m) {
		log_err("malloc failure");
		return NULL;
	}
	/* set first pointer to m, or next pointer of previous element to m */
	(**list) = m;
	/* store m's next pointer as future point to store at */
	(*list) = &(m->next);
	return m;
}

/** dup_prefix : create string from initial part of other string, malloced */
static char*
dup_prefix(char* str, size_t num)
{
	char* result;
	size_t len = strlen(str);
	if(len < num) num = len; /* not more than strlen */
	result = (char*)malloc(num+1);
	if(!result) {
		log_err("malloc failure");
		return result;
	}
	memmove(result, str, num);
	result[num] = 0;
	return result;
}

/** dup string and print error on error */
static char*
dup_all(char* str)
{
	char* result = strdup(str);
	if(!result) {
		log_err("malloc failure");
		return NULL;
	}
	return result;
}

/** find first of two characters */
static char*
str_find_first_of_chars(char* s, char a, char b)
{
	char* ra = strchr(s, a);
	char* rb = strchr(s, b);
	if(!ra) return rb;
	if(!rb) return ra;
	if(ra < rb) return ra;
	return rb;
}

/** parse URL into host and file parts, false on malloc or parse error */
static int
parse_url(char* url, char** host, char** file, int* port, int* ssl)
{
	char* p = url;
	/* parse http://www.example.com/file.htm
	 * or http://127.0.0.1   (index.html)
	 * or https://[::1@1234]/a/b/c/d */
	*ssl = 1;
	*port = AUTH_HTTPS_PORT;

	/* parse http:// or https:// */
	if(strncmp(p, "http://", 7) == 0) {
		p += 7;
		*ssl = 0;
		*port = AUTH_HTTP_PORT;
	} else if(strncmp(p, "https://", 8) == 0) {
		p += 8;
	} else if(strstr(p, "://") && strchr(p, '/') > strstr(p, "://") &&
		strchr(p, ':') >= strstr(p, "://")) {
		char* uri = dup_prefix(p, (size_t)(strstr(p, "://")-p));
		log_err("protocol %s:// not supported (for url %s)",
			uri?uri:"", p);
		free(uri);
		return 0;
	}

	/* parse hostname part */
	if(p[0] == '[') {
		char* end = strchr(p, ']');
		p++; /* skip over [ */
		if(end) {
			*host = dup_prefix(p, (size_t)(end-p));
			if(!*host) return 0;
			p = end+1; /* skip over ] */
		} else {
			*host = dup_all(p);
			if(!*host) return 0;
			p = end;
		}
	} else {
		char* end = str_find_first_of_chars(p, ':', '/');
		if(end) {
			*host = dup_prefix(p, (size_t)(end-p));
			if(!*host) return 0;
		} else {
			*host = dup_all(p);
			if(!*host) return 0;
		}
		p = end; /* at next : or / or NULL */
	}

	/* parse port number */
	if(p && p[0] == ':') {
		char* end = NULL;
		*port = strtol(p+1, &end, 10);
		p = end;
	}

	/* parse filename part */
	while(p && *p == '/')
		p++;
	if(!p || p[0] == 0)
		*file = strdup("index.html");
	else	*file = strdup(p);
	if(!*file) {
		log_err("malloc failure");
		return 0;
	}
	return 1;
}

int
xfer_set_masters(struct auth_master** list, struct config_auth* c,
	int with_http)
{
	struct auth_master* m;
	struct config_strlist* p;
	/* list points to the first, or next pointer for the new element */
	while(*list) {
		list = &( (*list)->next );
	}
	if(with_http)
	  for(p = c->urls; p; p = p->next) {
		m = auth_master_new(&list);
		m->http = 1;
		if(!parse_url(p->str, &m->host, &m->file, &m->port, &m->ssl))
			return 0;
	}
	for(p = c->masters; p; p = p->next) {
		m = auth_master_new(&list);
		m->ixfr = 1; /* this flag is not configurable */
		m->host = strdup(p->str);
		if(!m->host) {
			log_err("malloc failure");
			return 0;
		}
	}
	for(p = c->allow_notify; p; p = p->next) {
		m = auth_master_new(&list);
		m->allow_notify = 1;
		m->host = strdup(p->str);
		if(!m->host) {
			log_err("malloc failure");
			return 0;
		}
	}
	return 1;
}

#define SERIAL_BITS	32
int
compare_serial(uint32_t a, uint32_t b)
{
	const uint32_t cutoff = ((uint32_t) 1 << (SERIAL_BITS - 1));

	if (a == b) {
		return 0;
	} else if ((a < b && b - a < cutoff) || (a > b && a - b > cutoff)) {
		return -1;
	} else {
		return 1;
	}
}<|MERGE_RESOLUTION|>--- conflicted
+++ resolved
@@ -5059,12 +5059,9 @@
 	struct sockaddr_storage addr;
 	socklen_t addrlen = 0;
 	struct auth_master* master = xfr->task_transfer->master;
-<<<<<<< HEAD
 	char *auth_name = NULL;
-=======
 	struct timeval t;
 	int timeout;
->>>>>>> 2a788030
 	if(!master) return 0;
 	if(master->allow_notify) return 0; /* only for notify */
 
@@ -5143,12 +5140,8 @@
 	/* connect on fd */
 	xfr->task_transfer->cp = outnet_comm_point_for_tcp(env->outnet,
 		auth_xfer_transfer_tcp_callback, xfr, &addr, addrlen,
-<<<<<<< HEAD
-		env->scratch_buffer, AUTH_TRANSFER_TIMEOUT,
+		env->scratch_buffer, -1,
 		auth_name != NULL, auth_name);
-=======
-		env->scratch_buffer, -1);
->>>>>>> 2a788030
 	if(!xfr->task_transfer->cp) {
 		char zname[255+1], as[256];
  		dname_str(xfr->name, zname);
