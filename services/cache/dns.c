--- conflicted
+++ resolved
@@ -157,16 +157,8 @@
 		/* we do not store the message, but we did store the RRs,
 		 * which could be useful for delegation information */
 		verbose(VERB_ALGO, "TTL 0: dropped msg from cache");
-<<<<<<< HEAD
-		if (rep->reason_bogus_str_size) {
-			free(rep->reason_bogus_str);
-		}
-		free(rep);
-		/* if the message is SERVFAIL in cache, remove that SERVFAIL,
-=======
 		reply_info_delete(rep, NULL);
 		/* if the message is in the cache, remove that msg,
->>>>>>> 6819c1e4
 		 * so that the TTL 0 response can be returned for future
 		 * responses (i.e. don't get answered from
 		 * cache, but instead go to recursion to get this TTL0
@@ -600,7 +592,6 @@
 	if(!msg->rep)
 		return NULL;
 	msg->rep->reason_bogus = LDNS_EDE_NONE;
-	msg->rep->reason_bogus_str_size = 0;
 	msg->rep->reason_bogus_str = NULL;
 	if(num > RR_COUNT_MAX)
 		return NULL; /* integer overflow protection */
@@ -664,9 +655,8 @@
 	msg->rep->rrset_count = r->rrset_count;
 	msg->rep->authoritative = r->authoritative;
 	msg->rep->reason_bogus = r->reason_bogus;
-	if (r->reason_bogus_str_size > 0) {
+	if(r->reason_bogus_str) {
 		msg->rep->reason_bogus_str = regional_strdup(region, r->reason_bogus_str);
-		msg->rep->reason_bogus_str_size = r->reason_bogus_str_size;
 	}
 
 	if(!rrset_array_lock(r->ref, r->rrset_count, now_control)) {
@@ -1088,14 +1078,7 @@
 				((ntohs(ref.key->rk.type)==LDNS_RR_TYPE_NS
 				 && !pside) ? qstarttime:*env->now + leeway));
 		}
-<<<<<<< HEAD
-		if (rep->reason_bogus_str_size) {
-			free(rep->reason_bogus_str);
-		}
-		free(rep);
-=======
 		reply_info_delete(rep, NULL);
->>>>>>> 6819c1e4
 		return 1;
 	} else {
 		/* store msg, and rrsets */
