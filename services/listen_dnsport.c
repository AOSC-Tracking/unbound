--- conflicted
+++ resolved
@@ -1213,18 +1213,8 @@
 		}
 		if(is_ssl)
 			verbose(VERB_ALGO, "setup TCP for SSL service");
-<<<<<<< HEAD
 		if(!port_insert(list, s, port_type)) {
-#ifndef USE_WINSOCK
-			close(s);
-#else
-			closesocket(s);
-#endif
-=======
-		if(!port_insert(list, s, is_ssl?listen_type_ssl:
-			(is_dnscrypt?listen_type_tcp_dnscrypt:listen_type_tcp))) {
 			sock_close(s);
->>>>>>> 4cc559d7
 			return 0;
 		}
 	}
