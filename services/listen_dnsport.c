--- conflicted
+++ resolved
@@ -1253,19 +1253,8 @@
 	int is_pp2 = if_is_pp2(ifname, port, proxy_protocol_port);
 	int nodelay = is_https && http2_nodelay;
 	struct unbound_socket* ub_sock;
-<<<<<<< HEAD
 	int is_doq = if_is_quic(ifname, port, quic_port);
 	const char* add = NULL;
-#ifdef USE_DNSCRYPT
-	int is_dnscrypt = ((strchr(ifname, '@') &&
-			atoi(strchr(ifname, '@')+1) == dnscrypt_port) ||
-			(!strchr(ifname, '@') && atoi(port) == dnscrypt_port));
-#else
-	int is_dnscrypt = 0;
-	(void)dnscrypt_port;
-#endif
-=======
->>>>>>> 5ac1bc13
 
 	if(!do_udp && !do_tcp)
 		return 0;
@@ -1276,6 +1265,9 @@
 				"supported!");
 		} else if(is_https) {
 			fatal_exit("PROXYv2 and DoH combination not "
+				"supported!");
+		} else if(is_doq) {
+			fatal_exit("PROXYv2 and DoQ combination not "
 				"supported!");
 		}
 	}
@@ -1350,7 +1342,6 @@
 			}
 			return 0;
 		}
-<<<<<<< HEAD
 		if(udp_port_type == listen_type_doq) {
 			if(!set_recvpktinfo(s, hints->ai_family)) {
 				sock_close(s);
@@ -1359,12 +1350,7 @@
 				return 0;
 			}
 		}
-		if(!port_insert(list, s, udp_port_type, ub_sock)) {
-=======
-		if(!port_insert(list, s, is_dnscrypt
-			?listen_type_udp_dnscrypt:listen_type_udp,
-			is_pp2, ub_sock)) {
->>>>>>> 5ac1bc13
+		if(!port_insert(list, s, udp_port_type, is_pp2, ub_sock)) {
 			sock_close(s);
 			freeaddrinfo(ub_sock->addr);
 			free(ub_sock);
@@ -1497,8 +1483,8 @@
 		if(ports->ftype == listen_type_udp ||
 		   ports->ftype == listen_type_udp_dnscrypt) {
 			cp = comm_point_create_udp(base, ports->fd,
-<<<<<<< HEAD
-				front->udp_buff, cb, cb_arg, ports->socket);
+				front->udp_buff, ports->pp2_enabled, cb,
+				cb_arg, ports->socket);
 		} else if(ports->ftype == listen_type_doq) {
 #ifndef HAVE_NGTCP2
 			log_warn("Unbound is not compiled with "
@@ -1509,10 +1495,6 @@
 				front->udp_buff, cb, cb_arg, ports->socket,
 				doq_table, rnd, ssl_service_key,
 				ssl_service_pem);
-=======
-				front->udp_buff, ports->pp2_enabled, cb,
-				cb_arg, ports->socket);
->>>>>>> 5ac1bc13
 		} else if(ports->ftype == listen_type_tcp ||
 				ports->ftype == listen_type_tcp_dnscrypt) {
 			cp = comm_point_create_tcp(base, ports->fd,
