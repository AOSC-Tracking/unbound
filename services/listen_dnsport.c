--- conflicted
+++ resolved
@@ -643,12 +643,8 @@
 
 int
 create_tcp_accept_sock(struct addrinfo *addr, int v6only, int* noproto,
-<<<<<<< HEAD
 	int* reuseport, int transparent, int mss, int nodelay, int freebind,
-	int use_systemd)
-=======
-	int* reuseport, int transparent, int mss, int freebind, int use_systemd, int dscp)
->>>>>>> a269db38
+	int use_systemd, int dscp)
 {
 	int s;
 	char* err;
@@ -1045,12 +1041,8 @@
 static int
 make_sock(int stype, const char* ifname, const char* port, 
 	struct addrinfo *hints, int v6only, int* noip6, size_t rcv, size_t snd,
-<<<<<<< HEAD
 	int* reuseport, int transparent, int tcp_mss, int nodelay, int freebind,
-	int use_systemd)
-=======
-	int* reuseport, int transparent, int tcp_mss, int freebind, int use_systemd, int dscp)
->>>>>>> a269db38
+	int use_systemd, int dscp)
 {
 	struct addrinfo *res = NULL;
 	int r, s, inuse, noproto;
@@ -1086,11 +1078,8 @@
 		}
 	} else	{
 		s = create_tcp_accept_sock(res, v6only, &noproto, reuseport,
-<<<<<<< HEAD
-			transparent, tcp_mss, nodelay, freebind, use_systemd);
-=======
-			transparent, tcp_mss, freebind, use_systemd, dscp);
->>>>>>> a269db38
+			transparent, tcp_mss, nodelay, freebind, use_systemd,
+			dscp);
 		if(s == -1 && noproto && hints->ai_family == AF_INET6){
 			*noip6 = 1;
 		}
@@ -1103,12 +1092,8 @@
 static int
 make_sock_port(int stype, const char* ifname, const char* port, 
 	struct addrinfo *hints, int v6only, int* noip6, size_t rcv, size_t snd,
-<<<<<<< HEAD
 	int* reuseport, int transparent, int tcp_mss, int nodelay, int freebind,
-	int use_systemd)
-=======
-	int* reuseport, int transparent, int tcp_mss, int freebind, int use_systemd, int dscp)
->>>>>>> a269db38
+	int use_systemd, int dscp)
 {
 	char* s = strchr(ifname, '@');
 	if(s) {
@@ -1129,19 +1114,13 @@
 		newif[s-ifname] = 0;
 		(void)strlcpy(p, s+1, sizeof(p));
 		p[strlen(s+1)]=0;
-		return make_sock(stype, newif, p, hints, v6only, noip6,
-<<<<<<< HEAD
-			rcv, snd, reuseport, transparent, tcp_mss, nodelay,
-			freebind, use_systemd);
+		return make_sock(stype, newif, p, hints, v6only, noip6, rcv,
+			snd, reuseport, transparent, tcp_mss, nodelay, freebind,
+			use_systemd, dscp);
 	}
 	return make_sock(stype, ifname, port, hints, v6only, noip6, rcv, snd,
-		reuseport, transparent, tcp_mss, nodelay, freebind, use_systemd);
-=======
-			rcv, snd, reuseport, transparent, tcp_mss, freebind, use_systemd, dscp);
-	}
-	return make_sock(stype, ifname, port, hints, v6only, noip6, rcv, snd,
-		reuseport, transparent, tcp_mss, freebind, use_systemd, dscp);
->>>>>>> a269db38
+		reuseport, transparent, tcp_mss, nodelay, freebind, use_systemd,
+		dscp);
 }
 
 /**
@@ -1281,15 +1260,9 @@
 ports_create_if(const char* ifname, int do_auto, int do_udp, int do_tcp, 
 	struct addrinfo *hints, const char* port, struct listen_port** list,
 	size_t rcv, size_t snd, int ssl_port,
-<<<<<<< HEAD
 	struct config_strlist* tls_additional_port, int https_port,
 	int* reuseport, int transparent, int tcp_mss, int freebind,
-	int use_systemd, int dnscrypt_port)
-=======
-	struct config_strlist* tls_additional_port, int* reuseport,
-	int transparent, int tcp_mss, int freebind, int use_systemd,
-	int dnscrypt_port, int dscp)
->>>>>>> a269db38
+	int use_systemd, int dnscrypt_port, int dscp)
 {
 	int s, noip6=0;
 	int is_https = if_is_https(ifname, port, https_port);
@@ -1308,11 +1281,7 @@
 	if(do_auto) {
 		if((s = make_sock_port(SOCK_DGRAM, ifname, port, hints, 1, 
 			&noip6, rcv, snd, reuseport, transparent,
-<<<<<<< HEAD
-			tcp_mss, nodelay, freebind, use_systemd)) == -1) {
-=======
-			tcp_mss, freebind, use_systemd, dscp)) == -1) {
->>>>>>> a269db38
+			tcp_mss, nodelay, freebind, use_systemd, dscp)) == -1) {
 			if(noip6) {
 				log_warn("IPv6 protocol not available");
 				return 1;
@@ -1341,11 +1310,7 @@
 		/* regular udp socket */
 		if((s = make_sock_port(SOCK_DGRAM, ifname, port, hints, 1, 
 			&noip6, rcv, snd, reuseport, transparent,
-<<<<<<< HEAD
-			tcp_mss, nodelay, freebind, use_systemd)) == -1) {
-=======
-			tcp_mss, freebind, use_systemd, dscp)) == -1) {
->>>>>>> a269db38
+			tcp_mss, nodelay, freebind, use_systemd, dscp)) == -1) {
 			if(noip6) {
 				log_warn("IPv6 protocol not available");
 				return 1;
@@ -1375,13 +1340,8 @@
 		else
 			port_type = listen_type_tcp;
 		if((s = make_sock_port(SOCK_STREAM, ifname, port, hints, 1, 
-<<<<<<< HEAD
 			&noip6, 0, 0, reuseport, transparent, tcp_mss, nodelay,
-			freebind, use_systemd)) == -1) {
-=======
-			&noip6, 0, 0, reuseport, transparent, tcp_mss,
 			freebind, use_systemd, dscp)) == -1) {
->>>>>>> a269db38
 			if(noip6) {
 				/*log_warn("IPv6 protocol not available");*/
 				return 1;
