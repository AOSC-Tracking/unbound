/*
 * services/listen_dnsport.c - listen on port 53 for incoming DNS queries.
 *
 * Copyright (c) 2007, NLnet Labs. All rights reserved.
 *
 * This software is open source.
 * 
 * Redistribution and use in source and binary forms, with or without
 * modification, are permitted provided that the following conditions
 * are met:
 * 
 * Redistributions of source code must retain the above copyright notice,
 * this list of conditions and the following disclaimer.
 * 
 * Redistributions in binary form must reproduce the above copyright notice,
 * this list of conditions and the following disclaimer in the documentation
 * and/or other materials provided with the distribution.
 * 
 * Neither the name of the NLNET LABS nor the names of its contributors may
 * be used to endorse or promote products derived from this software without
 * specific prior written permission.
 * 
 * THIS SOFTWARE IS PROVIDED BY THE COPYRIGHT HOLDERS AND CONTRIBUTORS
 * "AS IS" AND ANY EXPRESS OR IMPLIED WARRANTIES, INCLUDING, BUT NOT
 * LIMITED TO, THE IMPLIED WARRANTIES OF MERCHANTABILITY AND FITNESS FOR
 * A PARTICULAR PURPOSE ARE DISCLAIMED. IN NO EVENT SHALL THE COPYRIGHT
 * HOLDER OR CONTRIBUTORS BE LIABLE FOR ANY DIRECT, INDIRECT, INCIDENTAL,
 * SPECIAL, EXEMPLARY, OR CONSEQUENTIAL DAMAGES (INCLUDING, BUT NOT LIMITED
 * TO, PROCUREMENT OF SUBSTITUTE GOODS OR SERVICES; LOSS OF USE, DATA, OR
 * PROFITS; OR BUSINESS INTERRUPTION) HOWEVER CAUSED AND ON ANY THEORY OF
 * LIABILITY, WHETHER IN CONTRACT, STRICT LIABILITY, OR TORT (INCLUDING
 * NEGLIGENCE OR OTHERWISE) ARISING IN ANY WAY OUT OF THE USE OF THIS
 * SOFTWARE, EVEN IF ADVISED OF THE POSSIBILITY OF SUCH DAMAGE.
 */

/**
 * \file
 *
 * This file has functions to get queries from clients.
 */
#include "config.h"
#ifdef HAVE_SYS_TYPES_H
#  include <sys/types.h>
#endif
#include <sys/time.h>
#include <limits.h>
#ifdef USE_TCP_FASTOPEN
#include <netinet/tcp.h>
#endif
#include <ctype.h>
#include "services/listen_dnsport.h"
#include "services/outside_network.h"
#include "util/netevent.h"
#include "util/log.h"
#include "util/config_file.h"
#include "util/net_help.h"
#include "sldns/sbuffer.h"
#include "sldns/parseutil.h"
#include "sldns/wire2str.h"
#include "services/mesh.h"
#include "util/fptr_wlist.h"
#include "util/locks.h"

#ifdef HAVE_NETDB_H
#include <netdb.h>
#endif
#include <fcntl.h>

#ifdef HAVE_SYS_UN_H
#include <sys/un.h>
#endif

#ifdef HAVE_SYSTEMD
#include <systemd/sd-daemon.h>
#endif

#ifdef HAVE_IFADDRS_H
#include <ifaddrs.h>
#endif
#ifdef HAVE_NET_IF_H
#include <net/if.h>
#endif

#ifdef HAVE_TIME_H
#include <time.h>
#endif
#include <sys/time.h>

#ifdef HAVE_NGTCP2
#include <ngtcp2/ngtcp2.h>
#include <ngtcp2/ngtcp2_crypto.h>
#include <ngtcp2/ngtcp2_crypto_openssl.h>
#endif

#ifdef HAVE_OPENSSL_SSL_H
#include <openssl/ssl.h>
#endif

/** number of queued TCP connections for listen() */
#define TCP_BACKLOG 256 

#ifndef THREADS_DISABLED
/** lock on the counter of stream buffer memory */
static lock_basic_type stream_wait_count_lock;
/** lock on the counter of HTTP2 query buffer memory */
static lock_basic_type http2_query_buffer_count_lock;
/** lock on the counter of HTTP2 response buffer memory */
static lock_basic_type http2_response_buffer_count_lock;
#endif
/** size (in bytes) of stream wait buffers */
static size_t stream_wait_count = 0;
/** is the lock initialised for stream wait buffers */
static int stream_wait_lock_inited = 0;
/** size (in bytes) of HTTP2 query buffers */
static size_t http2_query_buffer_count = 0;
/** is the lock initialised for HTTP2 query buffers */
static int http2_query_buffer_lock_inited = 0;
/** size (in bytes) of HTTP2 response buffers */
static size_t http2_response_buffer_count = 0;
/** is the lock initialised for HTTP2 response buffers */
static int http2_response_buffer_lock_inited = 0;

/**
 * Debug print of the getaddrinfo returned address.
 * @param addr: the address returned.
 */
static void
verbose_print_addr(struct addrinfo *addr, const char* additional)
{
	if(verbosity >= VERB_ALGO) {
		char buf[100];
		void* sinaddr = &((struct sockaddr_in*)addr->ai_addr)->sin_addr;
#ifdef INET6
		if(addr->ai_family == AF_INET6)
			sinaddr = &((struct sockaddr_in6*)addr->ai_addr)->
				sin6_addr;
#endif /* INET6 */
		if(inet_ntop(addr->ai_family, sinaddr, buf,
			(socklen_t)sizeof(buf)) == 0) {
			(void)strlcpy(buf, "(null)", sizeof(buf));
		}
		buf[sizeof(buf)-1] = 0;
<<<<<<< HEAD
		verbose(VERB_ALGO, "creating %s%s socket %s %d%s%s",
=======
		verbose(VERB_ALGO, "creating %s%s socket %s %d",
>>>>>>> e93c75a5
			addr->ai_socktype==SOCK_DGRAM?"udp":
			addr->ai_socktype==SOCK_STREAM?"tcp":"otherproto",
			addr->ai_family==AF_INET?"4":
			addr->ai_family==AF_INET6?"6":
<<<<<<< HEAD
			"_otherfam", buf, 
			ntohs(((struct sockaddr_in*)addr->ai_addr)->sin_port),
			(additional?" ":""), (additional?additional:""));
=======
			"_otherfam", buf,
			ntohs(((struct sockaddr_in*)addr->ai_addr)->sin_port));
>>>>>>> e93c75a5
	}
}

void
verbose_print_unbound_socket(struct unbound_socket* ub_sock)
{
	if(verbosity >= VERB_ALGO) {
		log_info("listing of unbound_socket structure:");
<<<<<<< HEAD
		verbose_print_addr(ub_sock->addr, NULL);
		log_info("s is: %d, fam is: %s", ub_sock->s, ub_sock->fam == AF_INET?"AF_INET":"AF_INET6");
=======
		verbose_print_addr(ub_sock->addr);
		log_info("s is: %d, fam is: %s, acl: %s", ub_sock->s,
			ub_sock->fam == AF_INET?"AF_INET":"AF_INET6",
			ub_sock->acl?"yes":"no");
>>>>>>> e93c75a5
	}
}

#ifdef HAVE_SYSTEMD
static int
systemd_get_activated(int family, int socktype, int listen,
		      struct sockaddr *addr, socklen_t addrlen,
		      const char *path)
{
	int i = 0;
	int r = 0;
	int s = -1;
	const char* listen_pid, *listen_fds;

	/* We should use "listen" option only for stream protocols. For UDP it should be -1 */

	if((r = sd_booted()) < 1) {
		if(r == 0)
			log_warn("systemd is not running");
		else
			log_err("systemd sd_booted(): %s", strerror(-r));
		return -1;
	}

	listen_pid = getenv("LISTEN_PID");
	listen_fds = getenv("LISTEN_FDS");

	if (!listen_pid) {
		log_warn("Systemd mandatory ENV variable is not defined: LISTEN_PID");
		return -1;
	}

	if (!listen_fds) {
		log_warn("Systemd mandatory ENV variable is not defined: LISTEN_FDS");
		return -1;
	}

	if((r = sd_listen_fds(0)) < 1) {
		if(r == 0)
			log_warn("systemd: did not return socket, check unit configuration");
		else
			log_err("systemd sd_listen_fds(): %s", strerror(-r));
		return -1;
	}
	
	for(i = 0; i < r; i++) {
		if(sd_is_socket(SD_LISTEN_FDS_START + i, family, socktype, listen)) {
			s = SD_LISTEN_FDS_START + i;
			break;
		}
	}
	if (s == -1) {
		if (addr)
			log_err_addr("systemd sd_listen_fds()",
				     "no such socket",
				     (struct sockaddr_storage *)addr, addrlen);
		else
			log_err("systemd sd_listen_fds(): %s", path);
	}
	return s;
}
#endif

int
create_udp_sock(int family, int socktype, struct sockaddr* addr,
        socklen_t addrlen, int v6only, int* inuse, int* noproto,
	int rcv, int snd, int listen, int* reuseport, int transparent,
	int freebind, int use_systemd, int dscp)
{
	int s;
	char* err;
#if defined(SO_REUSEADDR) || defined(SO_REUSEPORT) || defined(IPV6_USE_MIN_MTU)  || defined(IP_TRANSPARENT) || defined(IP_BINDANY) || defined(IP_FREEBIND) || defined (SO_BINDANY)
	int on=1;
#endif
#ifdef IPV6_MTU
	int mtu = IPV6_MIN_MTU;
#endif
#if !defined(SO_RCVBUFFORCE) && !defined(SO_RCVBUF)
	(void)rcv;
#endif
#if !defined(SO_SNDBUFFORCE) && !defined(SO_SNDBUF)
	(void)snd;
#endif
#ifndef IPV6_V6ONLY
	(void)v6only;
#endif
#if !defined(IP_TRANSPARENT) && !defined(IP_BINDANY) && !defined(SO_BINDANY)
	(void)transparent;
#endif
#if !defined(IP_FREEBIND)
	(void)freebind;
#endif
#ifdef HAVE_SYSTEMD
	int got_fd_from_systemd = 0;

	if (!use_systemd
	    || (use_systemd
		&& (s = systemd_get_activated(family, socktype, -1, addr,
					      addrlen, NULL)) == -1)) {
#else
	(void)use_systemd;
#endif
	if((s = socket(family, socktype, 0)) == -1) {
		*inuse = 0;
#ifndef USE_WINSOCK
		if(errno == EAFNOSUPPORT || errno == EPROTONOSUPPORT) {
			*noproto = 1;
			return -1;
		}
#else
		if(WSAGetLastError() == WSAEAFNOSUPPORT || 
			WSAGetLastError() == WSAEPROTONOSUPPORT) {
			*noproto = 1;
			return -1;
		}
#endif
		log_err("can't create socket: %s", sock_strerror(errno));
		*noproto = 0;
		return -1;
	}
#ifdef HAVE_SYSTEMD
	} else {
		got_fd_from_systemd = 1;
	}
#endif
	if(listen) {
#ifdef SO_REUSEADDR
		if(setsockopt(s, SOL_SOCKET, SO_REUSEADDR, (void*)&on, 
			(socklen_t)sizeof(on)) < 0) {
			log_err("setsockopt(.. SO_REUSEADDR ..) failed: %s",
				sock_strerror(errno));
#ifndef USE_WINSOCK
			if(errno != ENOSYS) {
				close(s);
				*noproto = 0;
				*inuse = 0;
				return -1;
			}
#else
			closesocket(s);
			*noproto = 0;
			*inuse = 0;
			return -1;
#endif
		}
#endif /* SO_REUSEADDR */
#ifdef SO_REUSEPORT
#  ifdef SO_REUSEPORT_LB
		/* on FreeBSD 12 we have SO_REUSEPORT_LB that does loadbalance
		 * like SO_REUSEPORT on Linux.  This is what the users want
		 * with the config option in unbound.conf; if we actually
		 * need local address and port reuse they'll also need to
		 * have SO_REUSEPORT set for them, assume it was _LB they want.
		 */
		if (reuseport && *reuseport &&
		    setsockopt(s, SOL_SOCKET, SO_REUSEPORT_LB, (void*)&on,
			(socklen_t)sizeof(on)) < 0) {
#ifdef ENOPROTOOPT
			if(errno != ENOPROTOOPT || verbosity >= 3)
				log_warn("setsockopt(.. SO_REUSEPORT_LB ..) failed: %s",
					strerror(errno));
#endif
			/* this option is not essential, we can continue */
			*reuseport = 0;
		}
#  else /* no SO_REUSEPORT_LB */

		/* try to set SO_REUSEPORT so that incoming
		 * queries are distributed evenly among the receiving threads.
		 * Each thread must have its own socket bound to the same port,
		 * with SO_REUSEPORT set on each socket.
		 */
		if (reuseport && *reuseport &&
		    setsockopt(s, SOL_SOCKET, SO_REUSEPORT, (void*)&on,
			(socklen_t)sizeof(on)) < 0) {
#ifdef ENOPROTOOPT
			if(errno != ENOPROTOOPT || verbosity >= 3)
				log_warn("setsockopt(.. SO_REUSEPORT ..) failed: %s",
					strerror(errno));
#endif
			/* this option is not essential, we can continue */
			*reuseport = 0;
		}
#  endif /* SO_REUSEPORT_LB */
#else
		(void)reuseport;
#endif /* defined(SO_REUSEPORT) */
#ifdef IP_TRANSPARENT
		if (transparent &&
		    setsockopt(s, IPPROTO_IP, IP_TRANSPARENT, (void*)&on,
		    (socklen_t)sizeof(on)) < 0) {
			log_warn("setsockopt(.. IP_TRANSPARENT ..) failed: %s",
			strerror(errno));
		}
#elif defined(IP_BINDANY)
		if (transparent &&
		    setsockopt(s, (family==AF_INET6? IPPROTO_IPV6:IPPROTO_IP),
		    (family == AF_INET6? IPV6_BINDANY:IP_BINDANY),
		    (void*)&on, (socklen_t)sizeof(on)) < 0) {
			log_warn("setsockopt(.. IP%s_BINDANY ..) failed: %s",
			(family==AF_INET6?"V6":""), strerror(errno));
		}
#elif defined(SO_BINDANY)
		if (transparent &&
		    setsockopt(s, SOL_SOCKET, SO_BINDANY, (void*)&on,
		    (socklen_t)sizeof(on)) < 0) {
			log_warn("setsockopt(.. SO_BINDANY ..) failed: %s",
			strerror(errno));
		}
#endif /* IP_TRANSPARENT || IP_BINDANY || SO_BINDANY */
	}
#ifdef IP_FREEBIND
	if(freebind &&
	    setsockopt(s, IPPROTO_IP, IP_FREEBIND, (void*)&on,
	    (socklen_t)sizeof(on)) < 0) {
		log_warn("setsockopt(.. IP_FREEBIND ..) failed: %s",
		strerror(errno));
	}
#endif /* IP_FREEBIND */
	if(rcv) {
#ifdef SO_RCVBUF
		int got;
		socklen_t slen = (socklen_t)sizeof(got);
#  ifdef SO_RCVBUFFORCE
		/* Linux specific: try to use root permission to override
		 * system limits on rcvbuf. The limit is stored in 
		 * /proc/sys/net/core/rmem_max or sysctl net.core.rmem_max */
		if(setsockopt(s, SOL_SOCKET, SO_RCVBUFFORCE, (void*)&rcv, 
			(socklen_t)sizeof(rcv)) < 0) {
			if(errno != EPERM) {
				log_err("setsockopt(..., SO_RCVBUFFORCE, "
					"...) failed: %s", sock_strerror(errno));
				sock_close(s);
				*noproto = 0;
				*inuse = 0;
				return -1;
			}
#  endif /* SO_RCVBUFFORCE */
			if(setsockopt(s, SOL_SOCKET, SO_RCVBUF, (void*)&rcv, 
				(socklen_t)sizeof(rcv)) < 0) {
				log_err("setsockopt(..., SO_RCVBUF, "
					"...) failed: %s", sock_strerror(errno));
				sock_close(s);
				*noproto = 0;
				*inuse = 0;
				return -1;
			}
			/* check if we got the right thing or if system
			 * reduced to some system max.  Warn if so */
			if(getsockopt(s, SOL_SOCKET, SO_RCVBUF, (void*)&got, 
				&slen) >= 0 && got < rcv/2) {
				log_warn("so-rcvbuf %u was not granted. "
					"Got %u. To fix: start with "
					"root permissions(linux) or sysctl "
					"bigger net.core.rmem_max(linux) or "
					"kern.ipc.maxsockbuf(bsd) values.",
					(unsigned)rcv, (unsigned)got);
			}
#  ifdef SO_RCVBUFFORCE
		}
#  endif
#endif /* SO_RCVBUF */
	}
	/* first do RCVBUF as the receive buffer is more important */
	if(snd) {
#ifdef SO_SNDBUF
		int got;
		socklen_t slen = (socklen_t)sizeof(got);
#  ifdef SO_SNDBUFFORCE
		/* Linux specific: try to use root permission to override
		 * system limits on sndbuf. The limit is stored in 
		 * /proc/sys/net/core/wmem_max or sysctl net.core.wmem_max */
		if(setsockopt(s, SOL_SOCKET, SO_SNDBUFFORCE, (void*)&snd, 
			(socklen_t)sizeof(snd)) < 0) {
			if(errno != EPERM) {
				log_err("setsockopt(..., SO_SNDBUFFORCE, "
					"...) failed: %s", sock_strerror(errno));
				sock_close(s);
				*noproto = 0;
				*inuse = 0;
				return -1;
			}
#  endif /* SO_SNDBUFFORCE */
			if(setsockopt(s, SOL_SOCKET, SO_SNDBUF, (void*)&snd, 
				(socklen_t)sizeof(snd)) < 0) {
				log_err("setsockopt(..., SO_SNDBUF, "
					"...) failed: %s", sock_strerror(errno));
				sock_close(s);
				*noproto = 0;
				*inuse = 0;
				return -1;
			}
			/* check if we got the right thing or if system
			 * reduced to some system max.  Warn if so */
			if(getsockopt(s, SOL_SOCKET, SO_SNDBUF, (void*)&got, 
				&slen) >= 0 && got < snd/2) {
				log_warn("so-sndbuf %u was not granted. "
					"Got %u. To fix: start with "
					"root permissions(linux) or sysctl "
					"bigger net.core.wmem_max(linux) or "
					"kern.ipc.maxsockbuf(bsd) values.",
					(unsigned)snd, (unsigned)got);
			}
#  ifdef SO_SNDBUFFORCE
		}
#  endif
#endif /* SO_SNDBUF */
	}
	err = set_ip_dscp(s, family, dscp);
	if(err != NULL)
		log_warn("error setting IP DiffServ codepoint %d on UDP socket: %s", dscp, err);
	if(family == AF_INET6) {
# if defined(IPV6_MTU_DISCOVER) && defined(IP_PMTUDISC_DONT)
		int omit6_set = 0;
		int action;
# endif
# if defined(IPV6_V6ONLY)
		if(v6only
#   ifdef HAVE_SYSTEMD
			/* Systemd wants to control if the socket is v6 only
			 * or both, with BindIPv6Only=default, ipv6-only or
			 * both in systemd.socket, so it is not set here. */
			&& !got_fd_from_systemd
#   endif
			) {
			int val=(v6only==2)?0:1;
			if (setsockopt(s, IPPROTO_IPV6, IPV6_V6ONLY, 
				(void*)&val, (socklen_t)sizeof(val)) < 0) {
				log_err("setsockopt(..., IPV6_V6ONLY"
					", ...) failed: %s", sock_strerror(errno));
				sock_close(s);
				*noproto = 0;
				*inuse = 0;
				return -1;
			}
		}
# endif
# if defined(IPV6_USE_MIN_MTU)
		/*
		 * There is no fragmentation of IPv6 datagrams
		 * during forwarding in the network. Therefore
		 * we do not send UDP datagrams larger than
		 * the minimum IPv6 MTU of 1280 octets. The
		 * EDNS0 message length can be larger if the
		 * network stack supports IPV6_USE_MIN_MTU.
		 */
		if (setsockopt(s, IPPROTO_IPV6, IPV6_USE_MIN_MTU,
			(void*)&on, (socklen_t)sizeof(on)) < 0) {
			log_err("setsockopt(..., IPV6_USE_MIN_MTU, "
				"...) failed: %s", sock_strerror(errno));
			sock_close(s);
			*noproto = 0;
			*inuse = 0;
			return -1;
		}
# elif defined(IPV6_MTU)
#   ifndef USE_WINSOCK
		/*
		 * On Linux, to send no larger than 1280, the PMTUD is
		 * disabled by default for datagrams anyway, so we set
		 * the MTU to use.
		 */
		if (setsockopt(s, IPPROTO_IPV6, IPV6_MTU,
			(void*)&mtu, (socklen_t)sizeof(mtu)) < 0) {
			log_err("setsockopt(..., IPV6_MTU, ...) failed: %s",
				sock_strerror(errno));
			sock_close(s);
			*noproto = 0;
			*inuse = 0;
			return -1;
		}
#   elif defined(IPV6_USER_MTU)
		/* As later versions of the mingw crosscompiler define
		 * IPV6_MTU, do the same for windows but use IPV6_USER_MTU
		 * instead which is writable; IPV6_MTU is readonly there. */
		if (setsockopt(s, IPPROTO_IPV6, IPV6_USER_MTU,
			(void*)&mtu, (socklen_t)sizeof(mtu)) < 0) {
			if (WSAGetLastError() != WSAENOPROTOOPT) {
				log_err("setsockopt(..., IPV6_USER_MTU, ...) failed: %s",
					wsa_strerror(WSAGetLastError()));
				sock_close(s);
				*noproto = 0;
				*inuse = 0;
				return -1;
			}
		}
#   endif /* USE_WINSOCK */
# endif /* IPv6 MTU */
# if defined(IPV6_MTU_DISCOVER) && defined(IP_PMTUDISC_DONT)
#  if defined(IP_PMTUDISC_OMIT)
		action = IP_PMTUDISC_OMIT;
		if (setsockopt(s, IPPROTO_IPV6, IPV6_MTU_DISCOVER,
			&action, (socklen_t)sizeof(action)) < 0) {

			if (errno != EINVAL) {
				log_err("setsockopt(..., IPV6_MTU_DISCOVER, IP_PMTUDISC_OMIT...) failed: %s",
					strerror(errno));
				sock_close(s);
				*noproto = 0;
				*inuse = 0;
				return -1;
			}
		}
		else
		{
		    omit6_set = 1;
		}
#  endif
		if (omit6_set == 0) {
			action = IP_PMTUDISC_DONT;
			if (setsockopt(s, IPPROTO_IPV6, IPV6_MTU_DISCOVER,
				&action, (socklen_t)sizeof(action)) < 0) {
				log_err("setsockopt(..., IPV6_MTU_DISCOVER, IP_PMTUDISC_DONT...) failed: %s",
					strerror(errno));
				sock_close(s);
				*noproto = 0;
				*inuse = 0;
				return -1;
			}
		}
# endif /* IPV6_MTU_DISCOVER */
	} else if(family == AF_INET) {
#  if defined(IP_MTU_DISCOVER) && defined(IP_PMTUDISC_DONT)
/* linux 3.15 has IP_PMTUDISC_OMIT, Hannes Frederic Sowa made it so that
 * PMTU information is not accepted, but fragmentation is allowed
 * if and only if the packet size exceeds the outgoing interface MTU
 * (and also uses the interface mtu to determine the size of the packets).
 * So there won't be any EMSGSIZE error.  Against DNS fragmentation attacks.
 * FreeBSD already has same semantics without setting the option. */
		int omit_set = 0;
		int action;
#   if defined(IP_PMTUDISC_OMIT)
		action = IP_PMTUDISC_OMIT;
		if (setsockopt(s, IPPROTO_IP, IP_MTU_DISCOVER, 
			&action, (socklen_t)sizeof(action)) < 0) {

			if (errno != EINVAL) {
				log_err("setsockopt(..., IP_MTU_DISCOVER, IP_PMTUDISC_OMIT...) failed: %s",
					strerror(errno));
				sock_close(s);
				*noproto = 0;
				*inuse = 0;
				return -1;
			}
		}
		else
		{
		    omit_set = 1;
		}
#   endif
		if (omit_set == 0) {
   			action = IP_PMTUDISC_DONT;
			if (setsockopt(s, IPPROTO_IP, IP_MTU_DISCOVER,
				&action, (socklen_t)sizeof(action)) < 0) {
				log_err("setsockopt(..., IP_MTU_DISCOVER, IP_PMTUDISC_DONT...) failed: %s",
					strerror(errno));
				sock_close(s);
				*noproto = 0;
				*inuse = 0;
				return -1;
			}
		}
#  elif defined(IP_DONTFRAG) && !defined(__APPLE__)
		/* the IP_DONTFRAG option if defined in the 11.0 OSX headers,
		 * but does not work on that version, so we exclude it */
		int off = 0;
		if (setsockopt(s, IPPROTO_IP, IP_DONTFRAG, 
			&off, (socklen_t)sizeof(off)) < 0) {
			log_err("setsockopt(..., IP_DONTFRAG, ...) failed: %s",
				strerror(errno));
			sock_close(s);
			*noproto = 0;
			*inuse = 0;
			return -1;
		}
#  endif /* IPv4 MTU */
	}
	if(
#ifdef HAVE_SYSTEMD
		!got_fd_from_systemd &&
#endif
		bind(s, (struct sockaddr*)addr, addrlen) != 0) {
		*noproto = 0;
		*inuse = 0;
#ifndef USE_WINSOCK
#ifdef EADDRINUSE
		*inuse = (errno == EADDRINUSE);
		/* detect freebsd jail with no ipv6 permission */
		if(family==AF_INET6 && errno==EINVAL)
			*noproto = 1;
		else if(errno != EADDRINUSE &&
			!(errno == EACCES && verbosity < 4 && !listen)
#ifdef EADDRNOTAVAIL
			&& !(errno == EADDRNOTAVAIL && verbosity < 4 && !listen)
#endif
			) {
			log_err_addr("can't bind socket", strerror(errno),
				(struct sockaddr_storage*)addr, addrlen);
		}
#endif /* EADDRINUSE */
#else /* USE_WINSOCK */
		if(WSAGetLastError() != WSAEADDRINUSE &&
			WSAGetLastError() != WSAEADDRNOTAVAIL &&
			!(WSAGetLastError() == WSAEACCES && verbosity < 4 && !listen)) {
			log_err_addr("can't bind socket", 
				wsa_strerror(WSAGetLastError()),
				(struct sockaddr_storage*)addr, addrlen);
		}
#endif /* USE_WINSOCK */
		sock_close(s);
		return -1;
	}
	if(!fd_set_nonblock(s)) {
		*noproto = 0;
		*inuse = 0;
		sock_close(s);
		return -1;
	}
	return s;
}

int
create_tcp_accept_sock(struct addrinfo *addr, int v6only, int* noproto,
	int* reuseport, int transparent, int mss, int nodelay, int freebind,
	int use_systemd, int dscp, const char* additional)
{
	int s;
	char* err;
#if defined(SO_REUSEADDR) || defined(SO_REUSEPORT) || defined(IPV6_V6ONLY) || defined(IP_TRANSPARENT) || defined(IP_BINDANY) || defined(IP_FREEBIND) || defined(SO_BINDANY)
	int on = 1;
#endif
#ifdef HAVE_SYSTEMD
	int got_fd_from_systemd = 0;
#endif
#ifdef USE_TCP_FASTOPEN
	int qlen;
#endif
#if !defined(IP_TRANSPARENT) && !defined(IP_BINDANY) && !defined(SO_BINDANY)
	(void)transparent;
#endif
#if !defined(IP_FREEBIND)
	(void)freebind;
#endif
	verbose_print_addr(addr, additional);
	*noproto = 0;
#ifdef HAVE_SYSTEMD
	if (!use_systemd ||
	    (use_systemd
	     && (s = systemd_get_activated(addr->ai_family, addr->ai_socktype, 1,
					   addr->ai_addr, addr->ai_addrlen,
					   NULL)) == -1)) {
#else
	(void)use_systemd;
#endif
	if((s = socket(addr->ai_family, addr->ai_socktype, 0)) == -1) {
#ifndef USE_WINSOCK
		if(errno == EAFNOSUPPORT || errno == EPROTONOSUPPORT) {
			*noproto = 1;
			return -1;
		}
#else
		if(WSAGetLastError() == WSAEAFNOSUPPORT ||
			WSAGetLastError() == WSAEPROTONOSUPPORT) {
			*noproto = 1;
			return -1;
		}
#endif
		log_err("can't create socket: %s", sock_strerror(errno));
		return -1;
	}
	if(nodelay) {
#if defined(IPPROTO_TCP) && defined(TCP_NODELAY)
		if(setsockopt(s, IPPROTO_TCP, TCP_NODELAY, (void*)&on,
			(socklen_t)sizeof(on)) < 0) {
			#ifndef USE_WINSOCK
			log_err(" setsockopt(.. TCP_NODELAY ..) failed: %s",
				strerror(errno));
			#else
			log_err(" setsockopt(.. TCP_NODELAY ..) failed: %s",
				wsa_strerror(WSAGetLastError()));
			#endif
		}
#else
		log_warn(" setsockopt(TCP_NODELAY) unsupported");
#endif /* defined(IPPROTO_TCP) && defined(TCP_NODELAY) */
	}
	if (mss > 0) {
#if defined(IPPROTO_TCP) && defined(TCP_MAXSEG)
		if(setsockopt(s, IPPROTO_TCP, TCP_MAXSEG, (void*)&mss,
			(socklen_t)sizeof(mss)) < 0) {
			log_err(" setsockopt(.. TCP_MAXSEG ..) failed: %s",
				sock_strerror(errno));
		} else {
			verbose(VERB_ALGO,
				" tcp socket mss set to %d", mss);
		}
#else
		log_warn(" setsockopt(TCP_MAXSEG) unsupported");
#endif /* defined(IPPROTO_TCP) && defined(TCP_MAXSEG) */
	}
#ifdef HAVE_SYSTEMD
	} else {
		got_fd_from_systemd = 1;
    }
#endif
#ifdef SO_REUSEADDR
	if(setsockopt(s, SOL_SOCKET, SO_REUSEADDR, (void*)&on, 
		(socklen_t)sizeof(on)) < 0) {
		log_err("setsockopt(.. SO_REUSEADDR ..) failed: %s",
			sock_strerror(errno));
		sock_close(s);
		return -1;
	}
#endif /* SO_REUSEADDR */
#ifdef IP_FREEBIND
	if (freebind && setsockopt(s, IPPROTO_IP, IP_FREEBIND, (void*)&on,
	    (socklen_t)sizeof(on)) < 0) {
		log_warn("setsockopt(.. IP_FREEBIND ..) failed: %s",
		strerror(errno));
	}
#endif /* IP_FREEBIND */
#ifdef SO_REUSEPORT
	/* try to set SO_REUSEPORT so that incoming
	 * connections are distributed evenly among the receiving threads.
	 * Each thread must have its own socket bound to the same port,
	 * with SO_REUSEPORT set on each socket.
	 */
	if (reuseport && *reuseport &&
		setsockopt(s, SOL_SOCKET, SO_REUSEPORT, (void*)&on,
		(socklen_t)sizeof(on)) < 0) {
#ifdef ENOPROTOOPT
		if(errno != ENOPROTOOPT || verbosity >= 3)
			log_warn("setsockopt(.. SO_REUSEPORT ..) failed: %s",
				strerror(errno));
#endif
		/* this option is not essential, we can continue */
		*reuseport = 0;
	}
#else
	(void)reuseport;
#endif /* defined(SO_REUSEPORT) */
#if defined(IPV6_V6ONLY)
	if(addr->ai_family == AF_INET6 && v6only
#  ifdef HAVE_SYSTEMD
		/* Systemd wants to control if the socket is v6 only
		 * or both, with BindIPv6Only=default, ipv6-only or
		 * both in systemd.socket, so it is not set here. */
		&& !got_fd_from_systemd
#  endif
		) {
		if(setsockopt(s, IPPROTO_IPV6, IPV6_V6ONLY, 
			(void*)&on, (socklen_t)sizeof(on)) < 0) {
			log_err("setsockopt(..., IPV6_V6ONLY, ...) failed: %s",
				sock_strerror(errno));
			sock_close(s);
			return -1;
		}
	}
#else
	(void)v6only;
#endif /* IPV6_V6ONLY */
#ifdef IP_TRANSPARENT
	if (transparent &&
	    setsockopt(s, IPPROTO_IP, IP_TRANSPARENT, (void*)&on,
	    (socklen_t)sizeof(on)) < 0) {
		log_warn("setsockopt(.. IP_TRANSPARENT ..) failed: %s",
			strerror(errno));
	}
#elif defined(IP_BINDANY)
	if (transparent &&
	    setsockopt(s, (addr->ai_family==AF_INET6? IPPROTO_IPV6:IPPROTO_IP),
	    (addr->ai_family == AF_INET6? IPV6_BINDANY:IP_BINDANY),
	    (void*)&on, (socklen_t)sizeof(on)) < 0) {
		log_warn("setsockopt(.. IP%s_BINDANY ..) failed: %s",
		(addr->ai_family==AF_INET6?"V6":""), strerror(errno));
	}
#elif defined(SO_BINDANY)
	if (transparent &&
	    setsockopt(s, SOL_SOCKET, SO_BINDANY, (void*)&on, (socklen_t)
	    sizeof(on)) < 0) {
		log_warn("setsockopt(.. SO_BINDANY ..) failed: %s",
		strerror(errno));
	}
#endif /* IP_TRANSPARENT || IP_BINDANY || SO_BINDANY */
	err = set_ip_dscp(s, addr->ai_family, dscp);
	if(err != NULL)
		log_warn("error setting IP DiffServ codepoint %d on TCP socket: %s", dscp, err);
	if(
#ifdef HAVE_SYSTEMD
		!got_fd_from_systemd &&
#endif
        bind(s, addr->ai_addr, addr->ai_addrlen) != 0) {
#ifndef USE_WINSOCK
		/* detect freebsd jail with no ipv6 permission */
		if(addr->ai_family==AF_INET6 && errno==EINVAL)
			*noproto = 1;
		else {
			log_err_addr("can't bind socket", strerror(errno),
				(struct sockaddr_storage*)addr->ai_addr,
				addr->ai_addrlen);
		}
#else
		log_err_addr("can't bind socket", 
			wsa_strerror(WSAGetLastError()),
			(struct sockaddr_storage*)addr->ai_addr,
			addr->ai_addrlen);
#endif
		sock_close(s);
		return -1;
	}
	if(!fd_set_nonblock(s)) {
		sock_close(s);
		return -1;
	}
	if(listen(s, TCP_BACKLOG) == -1) {
		log_err("can't listen: %s", sock_strerror(errno));
		sock_close(s);
		return -1;
	}
#ifdef USE_TCP_FASTOPEN
	/* qlen specifies how many outstanding TFO requests to allow. Limit is a defense
	   against IP spoofing attacks as suggested in RFC7413 */
#ifdef __APPLE__
	/* OS X implementation only supports qlen of 1 via this call. Actual
	   value is configured by the net.inet.tcp.fastopen_backlog kernel parm. */
	qlen = 1;
#else
	/* 5 is recommended on linux */
	qlen = 5;
#endif
	if ((setsockopt(s, IPPROTO_TCP, TCP_FASTOPEN, &qlen, 
		  sizeof(qlen))) == -1 ) {
#ifdef ENOPROTOOPT
		/* squelch ENOPROTOOPT: freebsd server mode with kernel support
		   disabled, except when verbosity enabled for debugging */
		if(errno != ENOPROTOOPT || verbosity >= 3) {
#endif
		  if(errno == EPERM) {
		  	log_warn("Setting TCP Fast Open as server failed: %s ; this could likely be because sysctl net.inet.tcp.fastopen.enabled, net.inet.tcp.fastopen.server_enable, or net.ipv4.tcp_fastopen is disabled", strerror(errno));
		  } else {
		  	log_err("Setting TCP Fast Open as server failed: %s", strerror(errno));
		  }
#ifdef ENOPROTOOPT
		}
#endif
	}
#endif
	return s;
}

char*
set_ip_dscp(int socket, int addrfamily, int dscp)
{
	int ds;

	if(dscp == 0)
		return NULL;
	ds = dscp << 2;
	switch(addrfamily) {
	case AF_INET6:
	#ifdef IPV6_TCLASS
		if(setsockopt(socket, IPPROTO_IPV6, IPV6_TCLASS, (void*)&ds,
			sizeof(ds)) < 0)
			return sock_strerror(errno);
		break;
	#else
		return "IPV6_TCLASS not defined on this system";
	#endif
	default:
		if(setsockopt(socket, IPPROTO_IP, IP_TOS, (void*)&ds, sizeof(ds)) < 0)
			return sock_strerror(errno);
		break;
	}
	return NULL;
}

int
create_local_accept_sock(const char *path, int* noproto, int use_systemd)
{
#ifdef HAVE_SYSTEMD
	int ret;

	if (use_systemd && (ret = systemd_get_activated(AF_LOCAL, SOCK_STREAM, 1, NULL, 0, path)) != -1)
		return ret;
	else {
#endif
#ifdef HAVE_SYS_UN_H
	int s;
	struct sockaddr_un usock;
#ifndef HAVE_SYSTEMD
	(void)use_systemd;
#endif

	verbose(VERB_ALGO, "creating unix socket %s", path);
#ifdef HAVE_STRUCT_SOCKADDR_UN_SUN_LEN
	/* this member exists on BSDs, not Linux */
	usock.sun_len = (unsigned)sizeof(usock);
#endif
	usock.sun_family = AF_LOCAL;
	/* length is 92-108, 104 on FreeBSD */
	(void)strlcpy(usock.sun_path, path, sizeof(usock.sun_path));

	if ((s = socket(AF_LOCAL, SOCK_STREAM, 0)) == -1) {
		log_err("Cannot create local socket %s (%s)",
			path, strerror(errno));
		return -1;
	}

	if (unlink(path) && errno != ENOENT) {
		/* The socket already exists and cannot be removed */
		log_err("Cannot remove old local socket %s (%s)",
			path, strerror(errno));
		goto err;
	}

	if (bind(s, (struct sockaddr *)&usock,
		(socklen_t)sizeof(struct sockaddr_un)) == -1) {
		log_err("Cannot bind local socket %s (%s)",
			path, strerror(errno));
		goto err;
	}

	if (!fd_set_nonblock(s)) {
		log_err("Cannot set non-blocking mode");
		goto err;
	}

	if (listen(s, TCP_BACKLOG) == -1) {
		log_err("can't listen: %s", strerror(errno));
		goto err;
	}

	(void)noproto; /*unused*/
	return s;

err:
	sock_close(s);
	return -1;

#ifdef HAVE_SYSTEMD
	}
#endif
#else
	(void)use_systemd;
	(void)path;
	log_err("Local sockets are not supported");
	*noproto = 1;
	return -1;
#endif
}


/**
 * Create socket from getaddrinfo results
 */
static int
make_sock(int stype, const char* ifname, const char* port, 
	struct addrinfo *hints, int v6only, int* noip6, size_t rcv, size_t snd,
	int* reuseport, int transparent, int tcp_mss, int nodelay, int freebind,
	int use_systemd, int dscp, struct unbound_socket* ub_sock,
	const char* additional)
{
	struct addrinfo *res = NULL;
	int r, s, inuse, noproto;
	hints->ai_socktype = stype;
	*noip6 = 0;
	if((r=getaddrinfo(ifname, port, hints, &res)) != 0 || !res) {
#ifdef USE_WINSOCK
		if(r == EAI_NONAME && hints->ai_family == AF_INET6){
			*noip6 = 1; /* 'Host not found' for IP6 on winXP */
			return -1;
		}
#endif
		log_err("node %s:%s getaddrinfo: %s %s", 
			ifname?ifname:"default", port, gai_strerror(r),
#ifdef EAI_SYSTEM
			r==EAI_SYSTEM?(char*)strerror(errno):""
#else
			""
#endif
		);
		return -1;
	}
	if(stype == SOCK_DGRAM) {
		verbose_print_addr(res, additional);
		s = create_udp_sock(res->ai_family, res->ai_socktype,
			(struct sockaddr*)res->ai_addr, res->ai_addrlen,
			v6only, &inuse, &noproto, (int)rcv, (int)snd, 1,
			reuseport, transparent, freebind, use_systemd, dscp);
		if(s == -1 && inuse) {
			log_err("bind: address already in use");
		} else if(s == -1 && noproto && hints->ai_family == AF_INET6){
			*noip6 = 1;
		}
	} else	{
		s = create_tcp_accept_sock(res, v6only, &noproto, reuseport,
			transparent, tcp_mss, nodelay, freebind, use_systemd,
			dscp, additional);
		if(s == -1 && noproto && hints->ai_family == AF_INET6){
			*noip6 = 1;
		}
	}

	ub_sock->addr = res;
	ub_sock->s = s;
	ub_sock->fam = hints->ai_family;
	ub_sock->acl = NULL;

	return s;
}

/** make socket and first see if ifname contains port override info */
static int
make_sock_port(int stype, const char* ifname, const char* port, 
	struct addrinfo *hints, int v6only, int* noip6, size_t rcv, size_t snd,
	int* reuseport, int transparent, int tcp_mss, int nodelay, int freebind,
	int use_systemd, int dscp, struct unbound_socket* ub_sock,
	const char* additional)
{
	char* s = strchr(ifname, '@');
	if(s) {
		/* override port with ifspec@port */
		char p[16];
		char newif[128];
		if((size_t)(s-ifname) >= sizeof(newif)) {
			log_err("ifname too long: %s", ifname);
			*noip6 = 0;
			return -1;
		}
		if(strlen(s+1) >= sizeof(p)) {
			log_err("portnumber too long: %s", ifname);
			*noip6 = 0;
			return -1;
		}
		(void)strlcpy(newif, ifname, sizeof(newif));
		newif[s-ifname] = 0;
		(void)strlcpy(p, s+1, sizeof(p));
		p[strlen(s+1)]=0;
		return make_sock(stype, newif, p, hints, v6only, noip6, rcv,
			snd, reuseport, transparent, tcp_mss, nodelay, freebind,
			use_systemd, dscp, ub_sock, additional);
	}
	return make_sock(stype, ifname, port, hints, v6only, noip6, rcv, snd,
		reuseport, transparent, tcp_mss, nodelay, freebind, use_systemd,
		dscp, ub_sock, additional);
}

/**
 * Add port to open ports list.
 * @param list: list head. changed.
 * @param s: fd.
 * @param ftype: if fd is UDP.
 * @param ub_sock: socket with address.
 * @return false on failure. list in unchanged then.
 */
static int
port_insert(struct listen_port** list, int s, enum listen_type ftype, struct unbound_socket* ub_sock)
{
	struct listen_port* item = (struct listen_port*)malloc(
		sizeof(struct listen_port));
	if(!item)
		return 0;
	item->next = *list;
	item->fd = s;
	item->ftype = ftype;
	item->socket = ub_sock;
	*list = item;
	return 1;
}

/** set fd to receive source address packet info */
static int
set_recvpktinfo(int s, int family) 
{
#if defined(IPV6_RECVPKTINFO) || defined(IPV6_PKTINFO) || (defined(IP_RECVDSTADDR) && defined(IP_SENDSRCADDR)) || defined(IP_PKTINFO)
	int on = 1;
#else
	(void)s;
#endif
	if(family == AF_INET6) {
#           ifdef IPV6_RECVPKTINFO
		if(setsockopt(s, IPPROTO_IPV6, IPV6_RECVPKTINFO,
			(void*)&on, (socklen_t)sizeof(on)) < 0) {
			log_err("setsockopt(..., IPV6_RECVPKTINFO, ...) failed: %s",
				strerror(errno));
			return 0;
		}
#           elif defined(IPV6_PKTINFO)
		if(setsockopt(s, IPPROTO_IPV6, IPV6_PKTINFO,
			(void*)&on, (socklen_t)sizeof(on)) < 0) {
			log_err("setsockopt(..., IPV6_PKTINFO, ...) failed: %s",
				strerror(errno));
			return 0;
		}
#           else
		log_err("no IPV6_RECVPKTINFO and IPV6_PKTINFO options, please "
			"disable interface-automatic or do-ip6 in config");
		return 0;
#           endif /* defined IPV6_RECVPKTINFO */

	} else if(family == AF_INET) {
#           ifdef IP_PKTINFO
		if(setsockopt(s, IPPROTO_IP, IP_PKTINFO,
			(void*)&on, (socklen_t)sizeof(on)) < 0) {
			log_err("setsockopt(..., IP_PKTINFO, ...) failed: %s",
				strerror(errno));
			return 0;
		}
#           elif defined(IP_RECVDSTADDR) && defined(IP_SENDSRCADDR)
		if(setsockopt(s, IPPROTO_IP, IP_RECVDSTADDR,
			(void*)&on, (socklen_t)sizeof(on)) < 0) {
			log_err("setsockopt(..., IP_RECVDSTADDR, ...) failed: %s",
				strerror(errno));
			return 0;
		}
#           else
		log_err("no IP_SENDSRCADDR or IP_PKTINFO option, please disable "
			"interface-automatic or do-ip4 in config");
		return 0;
#           endif /* IP_PKTINFO */

	}
	return 1;
}

/** see if interface is ssl, its port number == the ssl port number */
static int
if_is_ssl(const char* ifname, const char* port, int ssl_port,
	struct config_strlist* tls_additional_port)
{
	struct config_strlist* s;
	char* p = strchr(ifname, '@');
	if(!p && atoi(port) == ssl_port)
		return 1;
	if(p && atoi(p+1) == ssl_port)
		return 1;
	for(s = tls_additional_port; s; s = s->next) {
		if(p && atoi(p+1) == atoi(s->str))
			return 1;
		if(!p && atoi(port) == atoi(s->str))
			return 1;
	}
	return 0;
}

/**
 * Helper for ports_open. Creates one interface (or NULL for default).
 * @param ifname: The interface ip address.
 * @param do_auto: use automatic interface detection.
 * 	If enabled, then ifname must be the wildcard name.
 * @param do_udp: if udp should be used.
 * @param do_tcp: if tcp should be used.
 * @param hints: for getaddrinfo. family and flags have to be set by caller.
 * @param port: Port number to use (as string).
 * @param list: list of open ports, appended to, changed to point to list head.
 * @param rcv: receive buffer size for UDP
 * @param snd: send buffer size for UDP
 * @param ssl_port: ssl service port number
 * @param tls_additional_port: list of additional ssl service port numbers.
 * @param https_port: DoH service port number
 * @param reuseport: try to set SO_REUSEPORT if nonNULL and true.
 * 	set to false on exit if reuseport failed due to no kernel support.
 * @param transparent: set IP_TRANSPARENT socket option.
 * @param tcp_mss: maximum segment size of tcp socket. default if zero.
 * @param freebind: set IP_FREEBIND socket option.
 * @param http2_nodelay: set TCP_NODELAY on HTTP/2 connection
 * @param use_systemd: if true, fetch sockets from systemd.
 * @param dnscrypt_port: dnscrypt service port number
 * @param dscp: DSCP to use.
 * @param quic_port: dns over quic port number.
 * @param http_notls_downstream: if no tls is used for https downstream.
 * @return: returns false on error.
 */
static int
ports_create_if(const char* ifname, int do_auto, int do_udp, int do_tcp,
	struct addrinfo *hints, const char* port, struct listen_port** list,
	size_t rcv, size_t snd, int ssl_port,
	struct config_strlist* tls_additional_port, int https_port,
	int* reuseport, int transparent, int tcp_mss, int freebind,
	int http2_nodelay, int use_systemd, int dnscrypt_port, int dscp,
	int quic_port, int http_notls_downstream)
{
	int s, noip6=0;
	int is_https = if_is_https(ifname, port, https_port);
	int nodelay = is_https && http2_nodelay;
	struct unbound_socket* ub_sock;
	int is_doq = if_is_quic(ifname, port, quic_port);
	const char* add = NULL;
#ifdef USE_DNSCRYPT
	int is_dnscrypt = ((strchr(ifname, '@') &&
			atoi(strchr(ifname, '@')+1) == dnscrypt_port) ||
			(!strchr(ifname, '@') && atoi(port) == dnscrypt_port));
#else
	int is_dnscrypt = 0;
	(void)dnscrypt_port;
#endif

	if(!do_udp && !do_tcp)
		return 0;

	if(do_auto) {
		ub_sock = calloc(1, sizeof(struct unbound_socket));
		if(!ub_sock)
			return 0;
		if((s = make_sock_port(SOCK_DGRAM, ifname, port, hints, 1,
			&noip6, rcv, snd, reuseport, transparent,
			tcp_mss, nodelay, freebind, use_systemd, dscp, ub_sock,
			(is_dnscrypt?"udpancil_dnscrypt":"udpancil"))) == -1) {
			freeaddrinfo(ub_sock->addr);
			free(ub_sock);
			if(noip6) {
				log_warn("IPv6 protocol not available");
				return 1;
			}
			return 0;
		}
		/* getting source addr packet info is highly non-portable */
		if(!set_recvpktinfo(s, hints->ai_family)) {
			sock_close(s);
			freeaddrinfo(ub_sock->addr);
			free(ub_sock);
			return 0;
		}
		if(!port_insert(list, s, is_dnscrypt
			?listen_type_udpancil_dnscrypt:listen_type_udpancil,
			ub_sock)) {
			sock_close(s);
			freeaddrinfo(ub_sock->addr);
			free(ub_sock);
			return 0;
		}
	} else if(do_udp) {
		enum listen_type udp_port_type;
		ub_sock = calloc(1, sizeof(struct unbound_socket));
		if(!ub_sock)
			return 0;
		if(is_dnscrypt) {
			udp_port_type = listen_type_udp_dnscrypt;
			add = "dnscrypt";
		} else if(is_doq) {
			udp_port_type = listen_type_doq;
			add = "doq";
			if(((strchr(ifname, '@') &&
				atoi(strchr(ifname, '@')+1) == 53) ||
				(!strchr(ifname, '@') && atoi(port) == 53))) {
				log_err("DNS over QUIC is not allowed on "
					"port 53. Port 53 is for DNS "
					"datagrams. Error for "
					"interface '%s'.", ifname);
				freeaddrinfo(ub_sock->addr);
				free(ub_sock);
				return 0;
			}
		} else {
			udp_port_type = listen_type_udp;
			add = NULL;
		}
		/* regular udp socket */
		if((s = make_sock_port(SOCK_DGRAM, ifname, port, hints, 1,
			&noip6, rcv, snd, reuseport, transparent,
			tcp_mss, nodelay, freebind, use_systemd, dscp, ub_sock,
			add)) == -1) {
			freeaddrinfo(ub_sock->addr);
			free(ub_sock);
			if(noip6) {
				log_warn("IPv6 protocol not available");
				return 1;
			}
			return 0;
		}
<<<<<<< HEAD
		if(udp_port_type == listen_type_doq) {
			if(!set_recvpktinfo(s, hints->ai_family)) {
				sock_close(s);
				freeaddrinfo(ub_sock->addr);
				free(ub_sock);
				return 0;
			}
		}
		if(!port_insert(list, s, udp_port_type, ub_sock)) {
=======
		if(!port_insert(list, s, is_dnscrypt
			?listen_type_udp_dnscrypt:listen_type_udp, ub_sock)) {
>>>>>>> e93c75a5
			sock_close(s);
			freeaddrinfo(ub_sock->addr);
			free(ub_sock);
			return 0;
		}
	}
	if(do_tcp) {
		int is_ssl = if_is_ssl(ifname, port, ssl_port,
			tls_additional_port);
		enum listen_type port_type;
		ub_sock = calloc(1, sizeof(struct unbound_socket));
		if(!ub_sock)
			return 0;
		if(is_ssl) {
			port_type = listen_type_ssl;
			add = "tls";
		} else if(is_https) {
			port_type = listen_type_http;
			add = "https";
			if(http_notls_downstream)
				add = "http";
		} else if(is_dnscrypt) {
			port_type = listen_type_tcp_dnscrypt;
			add = "dnscrypt";
		} else {
			port_type = listen_type_tcp;
<<<<<<< HEAD
			add = NULL;
		}
		if((s = make_sock_port(SOCK_STREAM, ifname, port, hints, 1, 
=======
		if((s = make_sock_port(SOCK_STREAM, ifname, port, hints, 1,
>>>>>>> e93c75a5
			&noip6, 0, 0, reuseport, transparent, tcp_mss, nodelay,
			freebind, use_systemd, dscp, ub_sock, add)) == -1) {
			freeaddrinfo(ub_sock->addr);
			free(ub_sock);
			if(noip6) {
				/*log_warn("IPv6 protocol not available");*/
				return 1;
			}
			return 0;
		}
		if(is_ssl)
			verbose(VERB_ALGO, "setup TCP for SSL service");
		if(!port_insert(list, s, port_type, ub_sock)) {
			sock_close(s);
			freeaddrinfo(ub_sock->addr);
			free(ub_sock);
			return 0;
		}
	}
	return 1;
}

/** 
 * Add items to commpoint list in front.
 * @param c: commpoint to add.
 * @param front: listen struct.
 * @return: false on failure.
 */
static int
listen_cp_insert(struct comm_point* c, struct listen_dnsport* front)
{
	struct listen_list* item = (struct listen_list*)malloc(
		sizeof(struct listen_list));
	if(!item)
		return 0;
	item->com = c;
	item->next = front->cps;
	front->cps = item;
	return 1;
}

void listen_setup_locks(void)
{
	if(!stream_wait_lock_inited) {
		lock_basic_init(&stream_wait_count_lock);
		stream_wait_lock_inited = 1;
	}
	if(!http2_query_buffer_lock_inited) {
		lock_basic_init(&http2_query_buffer_count_lock);
		http2_query_buffer_lock_inited = 1;
	}
	if(!http2_response_buffer_lock_inited) {
		lock_basic_init(&http2_response_buffer_count_lock);
		http2_response_buffer_lock_inited = 1;
	}
}

void listen_desetup_locks(void)
{
	if(stream_wait_lock_inited) {
		stream_wait_lock_inited = 0;
		lock_basic_destroy(&stream_wait_count_lock);
	}
	if(http2_query_buffer_lock_inited) {
		http2_query_buffer_lock_inited = 0;
		lock_basic_destroy(&http2_query_buffer_count_lock);
	}
	if(http2_response_buffer_lock_inited) {
		http2_response_buffer_lock_inited = 0;
		lock_basic_destroy(&http2_response_buffer_count_lock);
	}
}

struct listen_dnsport* 
listen_create(struct comm_base* base, struct listen_port* ports,
	size_t bufsize, int tcp_accept_count, int tcp_idle_timeout,
	int harden_large_queries, uint32_t http_max_streams,
	char* http_endpoint, int http_notls, struct tcl_list* tcp_conn_limit,
	void* sslctx, struct dt_env* dtenv, struct doq_table* doq_table,
	struct ub_randstate* rnd, const char* ssl_service_key,
	const char* ssl_service_pem, comm_point_callback_type* cb,
	void *cb_arg)
{
	struct listen_dnsport* front = (struct listen_dnsport*)
		malloc(sizeof(struct listen_dnsport));
	if(!front)
		return NULL;
	front->cps = NULL;
	front->udp_buff = sldns_buffer_new(bufsize);
#ifdef USE_DNSCRYPT
	front->dnscrypt_udp_buff = NULL;
#endif
	if(!front->udp_buff) {
		free(front);
		return NULL;
	}

	/* create comm points as needed */
	while(ports) {
		struct comm_point* cp = NULL;
		if(ports->ftype == listen_type_udp ||
		   ports->ftype == listen_type_udp_dnscrypt) {
			cp = comm_point_create_udp(base, ports->fd,
				front->udp_buff, cb, cb_arg, ports->socket);
		} else if(ports->ftype == listen_type_doq) {
#ifndef HAVE_NGTCP2
			log_warn("Unbound is not compiled with "
				"ngtcp2. This is required to use DNS "
				"over QUIC.");
#endif
			cp = comm_point_create_doq(base, ports->fd,
				front->udp_buff, cb, cb_arg, ports->socket,
				doq_table, rnd, ssl_service_key,
				ssl_service_pem);
		} else if(ports->ftype == listen_type_tcp ||
				ports->ftype == listen_type_tcp_dnscrypt) {
			cp = comm_point_create_tcp(base, ports->fd,
				tcp_accept_count, tcp_idle_timeout,
				harden_large_queries, 0, NULL,
				tcp_conn_limit, bufsize, front->udp_buff,
				ports->ftype, cb, cb_arg, ports->socket);
		} else if(ports->ftype == listen_type_ssl ||
			ports->ftype == listen_type_http) {
			cp = comm_point_create_tcp(base, ports->fd,
				tcp_accept_count, tcp_idle_timeout,
				harden_large_queries,
				http_max_streams, http_endpoint,
				tcp_conn_limit, bufsize, front->udp_buff,
				ports->ftype, cb, cb_arg, ports->socket);
			if(ports->ftype == listen_type_http) {
				if(!sslctx && !http_notls) {
					log_warn("HTTPS port configured, but "
						"no TLS tls-service-key or "
						"tls-service-pem set");
				}
#ifndef HAVE_SSL_CTX_SET_ALPN_SELECT_CB
				if(!http_notls) {
					log_warn("Unbound is not compiled "
						"with an OpenSSL version "
						"supporting ALPN "
						"(OpenSSL >= 1.0.2). This "
						"is required to use "
						"DNS-over-HTTPS");
				}
#endif
#ifndef HAVE_NGHTTP2_NGHTTP2_H
				log_warn("Unbound is not compiled with "
					"nghttp2. This is required to use "
					"DNS-over-HTTPS.");
#endif
			}
		} else if(ports->ftype == listen_type_udpancil ||
				  ports->ftype == listen_type_udpancil_dnscrypt) {
			cp = comm_point_create_udp_ancil(base, ports->fd,
				front->udp_buff, cb, cb_arg, ports->socket);
		}
		if(!cp) {
			log_err("can't create commpoint");
			listen_delete(front);
			return NULL;
		}
		if((http_notls && ports->ftype == listen_type_http) ||
			(ports->ftype == listen_type_tcp) ||
			(ports->ftype == listen_type_udp) ||
			(ports->ftype == listen_type_udpancil) ||
			(ports->ftype == listen_type_tcp_dnscrypt) ||
			(ports->ftype == listen_type_udp_dnscrypt) ||
			(ports->ftype == listen_type_udpancil_dnscrypt))
			cp->ssl = NULL;
		else
			cp->ssl = sslctx;
		cp->dtenv = dtenv;
		cp->do_not_close = 1;
#ifdef USE_DNSCRYPT
		if (ports->ftype == listen_type_udp_dnscrypt ||
			ports->ftype == listen_type_tcp_dnscrypt ||
			ports->ftype == listen_type_udpancil_dnscrypt) {
			cp->dnscrypt = 1;
			cp->dnscrypt_buffer = sldns_buffer_new(bufsize);
			if(!cp->dnscrypt_buffer) {
				log_err("can't alloc dnscrypt_buffer");
				comm_point_delete(cp);
				listen_delete(front);
				return NULL;
			}
			front->dnscrypt_udp_buff = cp->dnscrypt_buffer;
		}
#endif
		if(!listen_cp_insert(cp, front)) {
			log_err("malloc failed");
			comm_point_delete(cp);
			listen_delete(front);
			return NULL;
		}
		ports = ports->next;
	}
	if(!front->cps) {
		log_err("Could not open sockets to accept queries.");
		listen_delete(front);
		return NULL;
	}

	return front;
}

void
listen_list_delete(struct listen_list* list)
{
	struct listen_list *p = list, *pn;
	while(p) {
		pn = p->next;
		comm_point_delete(p->com);
		free(p);
		p = pn;
	}
}

void 
listen_delete(struct listen_dnsport* front)
{
	if(!front) 
		return;
	listen_list_delete(front->cps);
#ifdef USE_DNSCRYPT
	if(front->dnscrypt_udp_buff &&
		front->udp_buff != front->dnscrypt_udp_buff) {
		sldns_buffer_free(front->dnscrypt_udp_buff);
	}
#endif
	sldns_buffer_free(front->udp_buff);
	free(front);
}

#ifdef HAVE_GETIFADDRS
static int
resolve_ifa_name(struct ifaddrs *ifas, const char *search_ifa, char ***ip_addresses, int *ip_addresses_size)
{
	struct ifaddrs *ifa;
	void *tmpbuf;
	int last_ip_addresses_size = *ip_addresses_size;

	for(ifa = ifas; ifa != NULL; ifa = ifa->ifa_next) {
		sa_family_t family;
		const char* atsign;
#ifdef INET6      /* |   address ip    | % |  ifa name  | @ |  port  | nul */
		char addr_buf[INET6_ADDRSTRLEN + 1 + IF_NAMESIZE + 1 + 16 + 1];
#else
		char addr_buf[INET_ADDRSTRLEN + 1 + 16 + 1];
#endif

		if((atsign=strrchr(search_ifa, '@')) != NULL) {
			if(strlen(ifa->ifa_name) != (size_t)(atsign-search_ifa)
			   || strncmp(ifa->ifa_name, search_ifa,
			   atsign-search_ifa) != 0)
				continue;
		} else {
			if(strcmp(ifa->ifa_name, search_ifa) != 0)
				continue;
			atsign = "";
		}

		if(ifa->ifa_addr == NULL)
			continue;

		family = ifa->ifa_addr->sa_family;
		if(family == AF_INET) {
			char a4[INET_ADDRSTRLEN + 1];
			struct sockaddr_in *in4 = (struct sockaddr_in *)
				ifa->ifa_addr;
			if(!inet_ntop(family, &in4->sin_addr, a4, sizeof(a4))) {
				log_err("inet_ntop failed");
				return 0;
			}
			snprintf(addr_buf, sizeof(addr_buf), "%s%s",
				a4, atsign);
		}
#ifdef INET6
		else if(family == AF_INET6) {
			struct sockaddr_in6 *in6 = (struct sockaddr_in6 *)
				ifa->ifa_addr;
			char a6[INET6_ADDRSTRLEN + 1];
			char if_index_name[IF_NAMESIZE + 1];
			if_index_name[0] = 0;
			if(!inet_ntop(family, &in6->sin6_addr, a6, sizeof(a6))) {
				log_err("inet_ntop failed");
				return 0;
			}
			(void)if_indextoname(in6->sin6_scope_id,
				(char *)if_index_name);
			if (strlen(if_index_name) != 0) {
				snprintf(addr_buf, sizeof(addr_buf),
					"%s%%%s%s", a6, if_index_name, atsign);
			} else {
				snprintf(addr_buf, sizeof(addr_buf), "%s%s",
					a6, atsign);
			}
		}
#endif
		else {
			continue;
		}
		verbose(4, "interface %s has address %s", search_ifa, addr_buf);

		tmpbuf = realloc(*ip_addresses, sizeof(char *) * (*ip_addresses_size + 1));
		if(!tmpbuf) {
			log_err("realloc failed: out of memory");
			return 0;
		} else {
			*ip_addresses = tmpbuf;
		}
		(*ip_addresses)[*ip_addresses_size] = strdup(addr_buf);
		if(!(*ip_addresses)[*ip_addresses_size]) {
			log_err("strdup failed: out of memory");
			return 0;
		}
		(*ip_addresses_size)++;
	}

	if (*ip_addresses_size == last_ip_addresses_size) {
		tmpbuf = realloc(*ip_addresses, sizeof(char *) * (*ip_addresses_size + 1));
		if(!tmpbuf) {
			log_err("realloc failed: out of memory");
			return 0;
		} else {
			*ip_addresses = tmpbuf;
		}
		(*ip_addresses)[*ip_addresses_size] = strdup(search_ifa);
		if(!(*ip_addresses)[*ip_addresses_size]) {
			log_err("strdup failed: out of memory");
			return 0;
		}
		(*ip_addresses_size)++;
	}
	return 1;
}
#endif /* HAVE_GETIFADDRS */

int resolve_interface_names(char** ifs, int num_ifs,
	struct config_strlist* list, char*** resif, int* num_resif)
{
#ifdef HAVE_GETIFADDRS
	struct ifaddrs *addrs = NULL;
	if(num_ifs == 0 && list == NULL) {
		*resif = NULL;
		*num_resif = 0;
		return 1;
	}
	if(getifaddrs(&addrs) == -1) {
		log_err("failed to list interfaces: getifaddrs: %s",
			strerror(errno));
		freeifaddrs(addrs);
		return 0;
	}
	if(ifs) {
		int i;
		for(i=0; i<num_ifs; i++) {
			if(!resolve_ifa_name(addrs, ifs[i], resif, num_resif)) {
				freeifaddrs(addrs);
				config_del_strarray(*resif, *num_resif);
				*resif = NULL;
				*num_resif = 0;
				return 0;
			}
		}
	}
	if(list) {
		struct config_strlist* p;
		for(p = list; p; p = p->next) {
			if(!resolve_ifa_name(addrs, p->str, resif, num_resif)) {
				freeifaddrs(addrs);
				config_del_strarray(*resif, *num_resif);
				*resif = NULL;
				*num_resif = 0;
				return 0;
			}
}
	}
	freeifaddrs(addrs);
	return 1;
#else
	struct config_strlist* p;
	if(num_ifs == 0 && list == NULL) {
		*resif = NULL;
		*num_resif = 0;
		return 1;
	}
	*num_resif = num_ifs;
	for(p = list; p; p = p->next) {
		(*num_resif)++;
	}
	*resif = calloc(*num_resif, sizeof(**resif));
	if(!*resif) {
		log_err("out of memory");
		return 0;
	}
	if(ifs) {
		int i;
		for(i=0; i<num_ifs; i++) {
			(*resif)[i] = strdup(ifs[i]);
			if(!((*resif)[i])) {
				log_err("out of memory");
				config_del_strarray(*resif, *num_resif);
				*resif = NULL;
				*num_resif = 0;
				return 0;
			}
		}
	}
	if(list) {
		int idx = num_ifs;
		for(p = list; p; p = p->next) {
			(*resif)[idx] = strdup(p->str);
			if(!((*resif)[idx])) {
				log_err("out of memory");
				config_del_strarray(*resif, *num_resif);
				*resif = NULL;
				*num_resif = 0;
				return 0;
			}
			idx++;
		}
	}
	return 1;
#endif /* HAVE_GETIFADDRS */
}

struct listen_port*
listening_ports_open(struct config_file* cfg, char** ifs, int num_ifs,
	int* reuseport)
{
	struct listen_port* list = NULL;
	struct addrinfo hints;
	int i, do_ip4, do_ip6;
	int do_tcp, do_auto;
	char portbuf[32];
	snprintf(portbuf, sizeof(portbuf), "%d", cfg->port);
	do_ip4 = cfg->do_ip4;
	do_ip6 = cfg->do_ip6;
	do_tcp = cfg->do_tcp;
	do_auto = cfg->if_automatic && cfg->do_udp;
	if(cfg->incoming_num_tcp == 0)
		do_tcp = 0;

	/* getaddrinfo */
	memset(&hints, 0, sizeof(hints));
	hints.ai_flags = AI_PASSIVE;
	/* no name lookups on our listening ports */
	if(num_ifs > 0)
		hints.ai_flags |= AI_NUMERICHOST;
	hints.ai_family = AF_UNSPEC;
#ifndef INET6
	do_ip6 = 0;
#endif
	if(!do_ip4 && !do_ip6) {
		return NULL;
	}
	/* create ip4 and ip6 ports so that return addresses are nice. */
	if(do_auto || num_ifs == 0) {
		if(do_auto && cfg->if_automatic_ports &&
			cfg->if_automatic_ports[0]!=0) {
			char* now = cfg->if_automatic_ports;
			while(now && *now) {
				char* after;
				int extraport;
				while(isspace((unsigned char)*now))
					now++;
				if(!*now)
					break;
				after = now;
				extraport = (int)strtol(now, &after, 10);
				if(extraport < 0 || extraport > 65535) {
					log_err("interface-automatic-ports port number out of range, at position %d of '%s'", (int)(now-cfg->if_automatic_ports)+1, cfg->if_automatic_ports);
					listening_ports_free(list);
					return NULL;
				}
				if(extraport == 0 && now == after) {
					log_err("interface-automatic-ports could not be parsed, at position %d of '%s'", (int)(now-cfg->if_automatic_ports)+1, cfg->if_automatic_ports);
					listening_ports_free(list);
					return NULL;
				}
				now = after;
				snprintf(portbuf, sizeof(portbuf), "%d", extraport);
				if(do_ip6) {
					hints.ai_family = AF_INET6;
					if(!ports_create_if("::0",
						do_auto, cfg->do_udp, do_tcp,
						&hints, portbuf, &list,
						cfg->so_rcvbuf, cfg->so_sndbuf,
						cfg->ssl_port, cfg->tls_additional_port,
						cfg->https_port, reuseport, cfg->ip_transparent,
						cfg->tcp_mss, cfg->ip_freebind,
						cfg->http_nodelay, cfg->use_systemd,
						cfg->dnscrypt_port, cfg->ip_dscp,
						cfg->quic_port, cfg->http_notls_downstream)) {
						listening_ports_free(list);
						return NULL;
					}
				}
				if(do_ip4) {
					hints.ai_family = AF_INET;
					if(!ports_create_if("0.0.0.0",
						do_auto, cfg->do_udp, do_tcp,
						&hints, portbuf, &list,
						cfg->so_rcvbuf, cfg->so_sndbuf,
						cfg->ssl_port, cfg->tls_additional_port,
						cfg->https_port, reuseport, cfg->ip_transparent,
						cfg->tcp_mss, cfg->ip_freebind,
						cfg->http_nodelay, cfg->use_systemd,
						cfg->dnscrypt_port, cfg->ip_dscp,
						cfg->quic_port, cfg->http_notls_downstream)) {
						listening_ports_free(list);
						return NULL;
					}
				}
			}
			return list;
		}
		if(do_ip6) {
			hints.ai_family = AF_INET6;
			if(!ports_create_if(do_auto?"::0":"::1",
				do_auto, cfg->do_udp, do_tcp,
				&hints, portbuf, &list,
				cfg->so_rcvbuf, cfg->so_sndbuf,
				cfg->ssl_port, cfg->tls_additional_port,
				cfg->https_port, reuseport, cfg->ip_transparent,
				cfg->tcp_mss, cfg->ip_freebind,
				cfg->http_nodelay, cfg->use_systemd,
				cfg->dnscrypt_port, cfg->ip_dscp,
				cfg->quic_port, cfg->http_notls_downstream)) {
				listening_ports_free(list);
				return NULL;
			}
		}
		if(do_ip4) {
			hints.ai_family = AF_INET;
			if(!ports_create_if(do_auto?"0.0.0.0":"127.0.0.1",
				do_auto, cfg->do_udp, do_tcp,
				&hints, portbuf, &list,
				cfg->so_rcvbuf, cfg->so_sndbuf,
				cfg->ssl_port, cfg->tls_additional_port,
				cfg->https_port, reuseport, cfg->ip_transparent,
				cfg->tcp_mss, cfg->ip_freebind,
				cfg->http_nodelay, cfg->use_systemd,
				cfg->dnscrypt_port, cfg->ip_dscp,
				cfg->quic_port, cfg->http_notls_downstream)) {
				listening_ports_free(list);
				return NULL;
			}
		}
	} else for(i = 0; i<num_ifs; i++) {
		if(str_is_ip6(ifs[i])) {
			if(!do_ip6)
				continue;
			hints.ai_family = AF_INET6;
			if(!ports_create_if(ifs[i], 0, cfg->do_udp,
				do_tcp, &hints, portbuf, &list,
				cfg->so_rcvbuf, cfg->so_sndbuf,
				cfg->ssl_port, cfg->tls_additional_port,
				cfg->https_port, reuseport, cfg->ip_transparent,
				cfg->tcp_mss, cfg->ip_freebind,
				cfg->http_nodelay, cfg->use_systemd,
				cfg->dnscrypt_port, cfg->ip_dscp,
				cfg->quic_port, cfg->http_notls_downstream)) {
				listening_ports_free(list);
				return NULL;
			}
		} else {
			if(!do_ip4)
				continue;
			hints.ai_family = AF_INET;
			if(!ports_create_if(ifs[i], 0, cfg->do_udp,
				do_tcp, &hints, portbuf, &list,
				cfg->so_rcvbuf, cfg->so_sndbuf,
				cfg->ssl_port, cfg->tls_additional_port,
				cfg->https_port, reuseport, cfg->ip_transparent,
				cfg->tcp_mss, cfg->ip_freebind,
				cfg->http_nodelay, cfg->use_systemd,
				cfg->dnscrypt_port, cfg->ip_dscp,
				cfg->quic_port, cfg->http_notls_downstream)) {
				listening_ports_free(list);
				return NULL;
			}
		}
	}

	return list;
}

void listening_ports_free(struct listen_port* list)
{
	struct listen_port* nx;
	while(list) {
		nx = list->next;
		if(list->fd != -1) {
			sock_close(list->fd);
		}
		/* rc_ports don't have ub_socket */
		if(list->socket) {
			freeaddrinfo(list->socket->addr);
			free(list->socket);
		}
		free(list);
		list = nx;
	}
}

size_t listen_get_mem(struct listen_dnsport* listen)
{
	struct listen_list* p;
	size_t s = sizeof(*listen) + sizeof(*listen->base) + 
		sizeof(*listen->udp_buff) + 
		sldns_buffer_capacity(listen->udp_buff);
#ifdef USE_DNSCRYPT
	s += sizeof(*listen->dnscrypt_udp_buff);
	if(listen->udp_buff != listen->dnscrypt_udp_buff){
		s += sldns_buffer_capacity(listen->dnscrypt_udp_buff);
	}
#endif
	for(p = listen->cps; p; p = p->next) {
		s += sizeof(*p);
		s += comm_point_get_mem(p->com);
	}
	return s;
}

void listen_stop_accept(struct listen_dnsport* listen)
{
	/* do not stop the ones that have no tcp_free list
	 * (they have already stopped listening) */
	struct listen_list* p;
	for(p=listen->cps; p; p=p->next) {
		if(p->com->type == comm_tcp_accept &&
			p->com->tcp_free != NULL) {
			comm_point_stop_listening(p->com);
		}
	}
}

void listen_start_accept(struct listen_dnsport* listen)
{
	/* do not start the ones that have no tcp_free list, it is no
	 * use to listen to them because they have no free tcp handlers */
	struct listen_list* p;
	for(p=listen->cps; p; p=p->next) {
		if(p->com->type == comm_tcp_accept &&
			p->com->tcp_free != NULL) {
			comm_point_start_listening(p->com, -1, -1);
		}
	}
}

struct tcp_req_info*
tcp_req_info_create(struct sldns_buffer* spoolbuf)
{
	struct tcp_req_info* req = (struct tcp_req_info*)malloc(sizeof(*req));
	if(!req) {
		log_err("malloc failure for new stream outoforder processing structure");
		return NULL;
	}
	memset(req, 0, sizeof(*req));
	req->spool_buffer = spoolbuf;
	return req;
}

void
tcp_req_info_delete(struct tcp_req_info* req)
{
	if(!req) return;
	tcp_req_info_clear(req);
	/* cp is pointer back to commpoint that owns this struct and
	 * called delete on us */
	/* spool_buffer is shared udp buffer, not deleted here */
	free(req);
}

void tcp_req_info_clear(struct tcp_req_info* req)
{
	struct tcp_req_open_item* open, *nopen;
	struct tcp_req_done_item* item, *nitem;
	if(!req) return;

	/* free outstanding request mesh reply entries */
	open = req->open_req_list;
	while(open) {
		nopen = open->next;
		mesh_state_remove_reply(open->mesh, open->mesh_state, req->cp);
		free(open);
		open = nopen;
	}
	req->open_req_list = NULL;
	req->num_open_req = 0;
	
	/* free pending writable result packets */
	item = req->done_req_list;
	while(item) {
		nitem = item->next;
		lock_basic_lock(&stream_wait_count_lock);
		stream_wait_count -= (sizeof(struct tcp_req_done_item)
			+item->len);
		lock_basic_unlock(&stream_wait_count_lock);
		free(item->buf);
		free(item);
		item = nitem;
	}
	req->done_req_list = NULL;
	req->num_done_req = 0;
	req->read_is_closed = 0;
}

void
tcp_req_info_remove_mesh_state(struct tcp_req_info* req, struct mesh_state* m)
{
	struct tcp_req_open_item* open, *prev = NULL;
	if(!req || !m) return;
	open = req->open_req_list;
	while(open) {
		if(open->mesh_state == m) {
			struct tcp_req_open_item* next;
			if(prev) prev->next = open->next;
			else req->open_req_list = open->next;
			/* caller has to manage the mesh state reply entry */
			next = open->next;
			free(open);
			req->num_open_req --;

			/* prev = prev; */
			open = next;
			continue;
		}
		prev = open;
		open = open->next;
	}
}

/** setup listening for read or write */
static void
tcp_req_info_setup_listen(struct tcp_req_info* req)
{
	int wr = 0;
	int rd = 0;

	if(req->cp->tcp_byte_count != 0) {
		/* cannot change, halfway through */
		return;
	}

	if(!req->cp->tcp_is_reading)
		wr = 1;
	if(!req->read_is_closed)
		rd = 1;
	
	if(wr) {
		req->cp->tcp_is_reading = 0;
		comm_point_stop_listening(req->cp);
		comm_point_start_listening(req->cp, -1,
			adjusted_tcp_timeout(req->cp));
	} else if(rd) {
		req->cp->tcp_is_reading = 1;
		comm_point_stop_listening(req->cp);
		comm_point_start_listening(req->cp, -1,
			adjusted_tcp_timeout(req->cp));
		/* and also read it (from SSL stack buffers), so
		 * no event read event is expected since the remainder of
		 * the TLS frame is sitting in the buffers. */
		req->read_again = 1;
	} else {
		comm_point_stop_listening(req->cp);
		comm_point_start_listening(req->cp, -1,
			adjusted_tcp_timeout(req->cp));
		comm_point_listen_for_rw(req->cp, 0, 0);
	}
}

/** remove first item from list of pending results */
static struct tcp_req_done_item*
tcp_req_info_pop_done(struct tcp_req_info* req)
{
	struct tcp_req_done_item* item;
	log_assert(req->num_done_req > 0 && req->done_req_list);
	item = req->done_req_list;
	lock_basic_lock(&stream_wait_count_lock);
	stream_wait_count -= (sizeof(struct tcp_req_done_item)+item->len);
	lock_basic_unlock(&stream_wait_count_lock);
	req->done_req_list = req->done_req_list->next;
	req->num_done_req --;
	return item;
}

/** Send given buffer and setup to write */
static void
tcp_req_info_start_write_buf(struct tcp_req_info* req, uint8_t* buf,
	size_t len)
{
	sldns_buffer_clear(req->cp->buffer);
	sldns_buffer_write(req->cp->buffer, buf, len);
	sldns_buffer_flip(req->cp->buffer);

	req->cp->tcp_is_reading = 0; /* we are now writing */
}

/** pick up the next result and start writing it to the channel */
static void
tcp_req_pickup_next_result(struct tcp_req_info* req)
{
	if(req->num_done_req > 0) {
		/* unlist the done item from the list of pending results */
		struct tcp_req_done_item* item = tcp_req_info_pop_done(req);
		tcp_req_info_start_write_buf(req, item->buf, item->len);
		free(item->buf);
		free(item);
	}
}

/** the read channel has closed */
int
tcp_req_info_handle_read_close(struct tcp_req_info* req)
{
	verbose(VERB_ALGO, "tcp channel read side closed %d", req->cp->fd);
	/* reset byte count for (potential) partial read */
	req->cp->tcp_byte_count = 0;
	/* if we still have results to write, pick up next and write it */
	if(req->num_done_req != 0) {
		tcp_req_pickup_next_result(req);
		tcp_req_info_setup_listen(req);
		return 1;
	}
	/* if nothing to do, this closes the connection */
	if(req->num_open_req == 0 && req->num_done_req == 0)
		return 0;
	/* otherwise, we must be waiting for dns resolve, wait with timeout */
	req->read_is_closed = 1;
	tcp_req_info_setup_listen(req);
	return 1;
}

void
tcp_req_info_handle_writedone(struct tcp_req_info* req)
{
	/* back to reading state, we finished this write event */
	sldns_buffer_clear(req->cp->buffer);
	if(req->num_done_req == 0 && req->read_is_closed) {
		/* no more to write and nothing to read, close it */
		comm_point_drop_reply(&req->cp->repinfo);
		return;
	}
	req->cp->tcp_is_reading = 1;
	/* see if another result needs writing */
	tcp_req_pickup_next_result(req);

	/* see if there is more to write, if not stop_listening for writing */
	/* see if new requests are allowed, if so, start_listening
	 * for reading */
	tcp_req_info_setup_listen(req);
}

void
tcp_req_info_handle_readdone(struct tcp_req_info* req)
{
	struct comm_point* c = req->cp;

	/* we want to read up several requests, unless there are
	 * pending answers */

	req->is_drop = 0;
	req->is_reply = 0;
	req->in_worker_handle = 1;
	sldns_buffer_set_limit(req->spool_buffer, 0);
	/* handle the current request */
	/* this calls the worker handle request routine that could give
	 * a cache response, or localdata response, or drop the reply,
	 * or schedule a mesh entry for later */
	fptr_ok(fptr_whitelist_comm_point(c->callback));
	if( (*c->callback)(c, c->cb_arg, NETEVENT_NOERROR, &c->repinfo) ) {
		req->in_worker_handle = 0;
		/* there is an answer, put it up.  It is already in the
		 * c->buffer, just send it. */
		/* since we were just reading a query, the channel is
		 * clear to write to */
	send_it:
		c->tcp_is_reading = 0;
		comm_point_stop_listening(c);
		comm_point_start_listening(c, -1, adjusted_tcp_timeout(c));
		return;
	}
	req->in_worker_handle = 0;
	/* it should be waiting in the mesh for recursion.
	 * If mesh failed to add a new entry and called commpoint_drop_reply. 
	 * Then the mesh state has been cleared. */
	if(req->is_drop) {
		/* the reply has been dropped, stream has been closed. */
		return;
	}
	/* If mesh failed(mallocfail) and called commpoint_send_reply with
	 * something like servfail then we pick up that reply below. */
	if(req->is_reply) {
		goto send_it;
	}

	sldns_buffer_clear(c->buffer);
	/* if pending answers, pick up an answer and start sending it */
	tcp_req_pickup_next_result(req);

	/* if answers pending, start sending answers */
	/* read more requests if we can have more requests */
	tcp_req_info_setup_listen(req);
}

int
tcp_req_info_add_meshstate(struct tcp_req_info* req,
	struct mesh_area* mesh, struct mesh_state* m)
{
	struct tcp_req_open_item* item;
	log_assert(req && mesh && m);
	item = (struct tcp_req_open_item*)malloc(sizeof(*item));
	if(!item) return 0;
	item->next = req->open_req_list;
	item->mesh = mesh;
	item->mesh_state = m;
	req->open_req_list = item;
	req->num_open_req++;
	return 1;
}

/** Add a result to the result list.  At the end. */
static int
tcp_req_info_add_result(struct tcp_req_info* req, uint8_t* buf, size_t len)
{
	struct tcp_req_done_item* last = NULL;
	struct tcp_req_done_item* item;
	size_t space;

	/* see if we have space */
	space = sizeof(struct tcp_req_done_item) + len;
	lock_basic_lock(&stream_wait_count_lock);
	if(stream_wait_count + space > stream_wait_max) {
		lock_basic_unlock(&stream_wait_count_lock);
		verbose(VERB_ALGO, "drop stream reply, no space left, in stream-wait-size");
		return 0;
	}
	stream_wait_count += space;
	lock_basic_unlock(&stream_wait_count_lock);

	/* find last element */
	last = req->done_req_list;
	while(last && last->next)
		last = last->next;
	
	/* create new element */
	item = (struct tcp_req_done_item*)malloc(sizeof(*item));
	if(!item) {
		log_err("malloc failure, for stream result list");
		return 0;
	}
	item->next = NULL;
	item->len = len;
	item->buf = memdup(buf, len);
	if(!item->buf) {
		free(item);
		log_err("malloc failure, adding reply to stream result list");
		return 0;
	}

	/* link in */
	if(last) last->next = item;
	else req->done_req_list = item;
	req->num_done_req++;
	return 1;
}

void
tcp_req_info_send_reply(struct tcp_req_info* req)
{
	if(req->in_worker_handle) {
		/* reply from mesh is in the spool_buffer */
		/* copy now, so that the spool buffer is free for other tasks
		 * before the callback is done */
		sldns_buffer_clear(req->cp->buffer);
		sldns_buffer_write(req->cp->buffer,
			sldns_buffer_begin(req->spool_buffer),
			sldns_buffer_limit(req->spool_buffer));
		sldns_buffer_flip(req->cp->buffer);
		req->is_reply = 1;
		return;
	}
	/* now that the query has been handled, that mesh_reply entry
	 * should be removed, from the tcp_req_info list,
	 * the mesh state cleanup removes then with region_cleanup and
	 * replies_sent true. */
	/* see if we can send it straight away (we are not doing
	 * anything else).  If so, copy to buffer and start */
	if(req->cp->tcp_is_reading && req->cp->tcp_byte_count == 0) {
		/* buffer is free, and was ready to read new query into,
		 * but we are now going to use it to send this answer */
		tcp_req_info_start_write_buf(req,
			sldns_buffer_begin(req->spool_buffer),
			sldns_buffer_limit(req->spool_buffer));
		/* switch to listen to write events */
		comm_point_stop_listening(req->cp);
		comm_point_start_listening(req->cp, -1,
			adjusted_tcp_timeout(req->cp));
		return;
	}
	/* queue up the answer behind the others already pending */
	if(!tcp_req_info_add_result(req, sldns_buffer_begin(req->spool_buffer),
		sldns_buffer_limit(req->spool_buffer))) {
		/* drop the connection, we are out of resources */
		comm_point_drop_reply(&req->cp->repinfo);
	}
}

size_t tcp_req_info_get_stream_buffer_size(void)
{
	size_t s;
	if(!stream_wait_lock_inited)
		return stream_wait_count;
	lock_basic_lock(&stream_wait_count_lock);
	s = stream_wait_count;
	lock_basic_unlock(&stream_wait_count_lock);
	return s;
}

size_t http2_get_query_buffer_size(void)
{
	size_t s;
	if(!http2_query_buffer_lock_inited)
		return http2_query_buffer_count;
	lock_basic_lock(&http2_query_buffer_count_lock);
	s = http2_query_buffer_count;
	lock_basic_unlock(&http2_query_buffer_count_lock);
	return s;
}

size_t http2_get_response_buffer_size(void)
{
	size_t s;
	if(!http2_response_buffer_lock_inited)
		return http2_response_buffer_count;
	lock_basic_lock(&http2_response_buffer_count_lock);
	s = http2_response_buffer_count;
	lock_basic_unlock(&http2_response_buffer_count_lock);
	return s;
}

#ifdef HAVE_NGHTTP2
/** nghttp2 callback. Used to copy response from rbuffer to nghttp2 session */
static ssize_t http2_submit_response_read_callback(
	nghttp2_session* ATTR_UNUSED(session),
	int32_t stream_id, uint8_t* buf, size_t length, uint32_t* data_flags,
	nghttp2_data_source* source, void* ATTR_UNUSED(cb_arg))
{
	struct http2_stream* h2_stream;
	struct http2_session* h2_session = source->ptr;
	size_t copylen = length;
	if(!(h2_stream = nghttp2_session_get_stream_user_data(
		h2_session->session, stream_id))) {
		verbose(VERB_QUERY, "http2: cannot get stream data, closing "
			"stream");
		return NGHTTP2_ERR_TEMPORAL_CALLBACK_FAILURE;
	}
	if(!h2_stream->rbuffer ||
		sldns_buffer_remaining(h2_stream->rbuffer) == 0) {
		verbose(VERB_QUERY, "http2: cannot submit buffer. No data "
			"available in rbuffer");
		/* rbuffer will be free'd in frame close cb */
		return NGHTTP2_ERR_TEMPORAL_CALLBACK_FAILURE;
	}

	if(copylen > sldns_buffer_remaining(h2_stream->rbuffer))
		copylen = sldns_buffer_remaining(h2_stream->rbuffer);
	if(copylen > SSIZE_MAX)
		copylen = SSIZE_MAX; /* will probably never happen */

	memcpy(buf, sldns_buffer_current(h2_stream->rbuffer), copylen);
	sldns_buffer_skip(h2_stream->rbuffer, copylen);

	if(sldns_buffer_remaining(h2_stream->rbuffer) == 0) {
		*data_flags |= NGHTTP2_DATA_FLAG_EOF;
		lock_basic_lock(&http2_response_buffer_count_lock);
		http2_response_buffer_count -=
			sldns_buffer_capacity(h2_stream->rbuffer);
		lock_basic_unlock(&http2_response_buffer_count_lock);
		sldns_buffer_free(h2_stream->rbuffer);
		h2_stream->rbuffer = NULL;
	}

	return copylen;
}

/**
 * Send RST_STREAM frame for stream.
 * @param h2_session: http2 session to submit frame to
 * @param h2_stream: http2 stream containing frame ID to use in RST_STREAM
 * @return 0 on error, 1 otherwise
 */
static int http2_submit_rst_stream(struct http2_session* h2_session,
		struct http2_stream* h2_stream)
{
	int ret = nghttp2_submit_rst_stream(h2_session->session,
		NGHTTP2_FLAG_NONE, h2_stream->stream_id,
		NGHTTP2_INTERNAL_ERROR);
	if(ret) {
		verbose(VERB_QUERY, "http2: nghttp2_submit_rst_stream failed, "
			"error: %s", nghttp2_strerror(ret));
		return 0;
	}
	return 1;
}

/**
 * DNS response ready to be submitted to nghttp2, to be prepared for sending
 * out. Response is stored in c->buffer. Copy to rbuffer because the c->buffer
 * might be used before this will be sent out.
 * @param h2_session: http2 session, containing c->buffer which contains answer
 * @return 0 on error, 1 otherwise
 */
int http2_submit_dns_response(struct http2_session* h2_session)
{
	int ret;
	nghttp2_data_provider data_prd;
	char status[4];
	nghttp2_nv headers[3];
	struct http2_stream* h2_stream = h2_session->c->h2_stream;
	size_t rlen;
	char rlen_str[32];

	if(h2_stream->rbuffer) {
		log_err("http2 submit response error: rbuffer already "
			"exists");
		return 0;
	}
	if(sldns_buffer_remaining(h2_session->c->buffer) == 0) {
		log_err("http2 submit response error: c->buffer not complete");
		return 0;
	}

	if(snprintf(status, 4, "%d", h2_stream->status) != 3) {
		verbose(VERB_QUERY, "http2: submit response error: "
			"invalid status");
		return 0;
	}

	rlen = sldns_buffer_remaining(h2_session->c->buffer);
	snprintf(rlen_str, sizeof(rlen_str), "%u", (unsigned)rlen);

	lock_basic_lock(&http2_response_buffer_count_lock);
	if(http2_response_buffer_count + rlen > http2_response_buffer_max) {
		lock_basic_unlock(&http2_response_buffer_count_lock);
		verbose(VERB_ALGO, "reset HTTP2 stream, no space left, "
			"in https-response-buffer-size");
		return http2_submit_rst_stream(h2_session, h2_stream);
	}
	http2_response_buffer_count += rlen;
	lock_basic_unlock(&http2_response_buffer_count_lock);

	if(!(h2_stream->rbuffer = sldns_buffer_new(rlen))) {
		lock_basic_lock(&http2_response_buffer_count_lock);
		http2_response_buffer_count -= rlen;
		lock_basic_unlock(&http2_response_buffer_count_lock);
		log_err("http2 submit response error: malloc failure");
		return 0;
	}

	headers[0].name = (uint8_t*)":status";
	headers[0].namelen = 7;
	headers[0].value = (uint8_t*)status;
	headers[0].valuelen = 3;
	headers[0].flags = NGHTTP2_NV_FLAG_NONE;

	headers[1].name = (uint8_t*)"content-type";
	headers[1].namelen = 12;
	headers[1].value = (uint8_t*)"application/dns-message";
	headers[1].valuelen = 23;
	headers[1].flags = NGHTTP2_NV_FLAG_NONE;

	headers[2].name = (uint8_t*)"content-length";
	headers[2].namelen = 14;
	headers[2].value = (uint8_t*)rlen_str;
	headers[2].valuelen = strlen(rlen_str);
	headers[2].flags = NGHTTP2_NV_FLAG_NONE;

	sldns_buffer_write(h2_stream->rbuffer,
		sldns_buffer_current(h2_session->c->buffer),
		sldns_buffer_remaining(h2_session->c->buffer));
	sldns_buffer_flip(h2_stream->rbuffer);

	data_prd.source.ptr = h2_session;
	data_prd.read_callback = http2_submit_response_read_callback;
	ret = nghttp2_submit_response(h2_session->session, h2_stream->stream_id,
		headers, 3, &data_prd);
	if(ret) {
		verbose(VERB_QUERY, "http2: set_stream_user_data failed, "
			"error: %s", nghttp2_strerror(ret));
		return 0;
	}
	return 1;
}
#else
int http2_submit_dns_response(void* ATTR_UNUSED(v))
{
	return 0;
}
#endif

#ifdef HAVE_NGHTTP2
/** HTTP status to descriptive string */
static char* http_status_to_str(enum http_status s)
{
	switch(s) {
		case HTTP_STATUS_OK:
			return "OK";
		case HTTP_STATUS_BAD_REQUEST:
			return "Bad Request";
		case HTTP_STATUS_NOT_FOUND:
			return "Not Found";
		case HTTP_STATUS_PAYLOAD_TOO_LARGE:
			return "Payload Too Large";
		case HTTP_STATUS_URI_TOO_LONG:
			return "URI Too Long";
		case HTTP_STATUS_UNSUPPORTED_MEDIA_TYPE:
			return "Unsupported Media Type";
		case HTTP_STATUS_NOT_IMPLEMENTED:
			return "Not Implemented";
	}
	return "Status Unknown";
}

/** nghttp2 callback. Used to copy error message to nghttp2 session */
static ssize_t http2_submit_error_read_callback(
	nghttp2_session* ATTR_UNUSED(session),
	int32_t stream_id, uint8_t* buf, size_t length, uint32_t* data_flags,
	nghttp2_data_source* source, void* ATTR_UNUSED(cb_arg))
{
	struct http2_stream* h2_stream;
	struct http2_session* h2_session = source->ptr;
	char* msg;
	if(!(h2_stream = nghttp2_session_get_stream_user_data(
		h2_session->session, stream_id))) {
		verbose(VERB_QUERY, "http2: cannot get stream data, closing "
			"stream");
		return NGHTTP2_ERR_TEMPORAL_CALLBACK_FAILURE;
	}
	*data_flags |= NGHTTP2_DATA_FLAG_EOF;
	msg = http_status_to_str(h2_stream->status);
	if(length < strlen(msg))
		return 0; /* not worth trying over multiple frames */
	memcpy(buf, msg, strlen(msg));
	return strlen(msg);

}

/**
 * HTTP error response ready to be submitted to nghttp2, to be prepared for
 * sending out. Message body will contain descriptive string for HTTP status.
 * @param h2_session: http2 session to submit to
 * @param h2_stream: http2 stream containing HTTP status to use for error
 * @return 0 on error, 1 otherwise
 */
static int http2_submit_error(struct http2_session* h2_session,
	struct http2_stream* h2_stream)
{
	int ret;
	char status[4];
	nghttp2_data_provider data_prd;
	nghttp2_nv headers[1]; /* will be copied by nghttp */
	if(snprintf(status, 4, "%d", h2_stream->status) != 3) {
		verbose(VERB_QUERY, "http2: submit error failed, "
			"invalid status");
		return 0;
	}
	headers[0].name = (uint8_t*)":status";
	headers[0].namelen = 7;
	headers[0].value = (uint8_t*)status;
	headers[0].valuelen = 3;
	headers[0].flags = NGHTTP2_NV_FLAG_NONE;

	data_prd.source.ptr = h2_session;
	data_prd.read_callback = http2_submit_error_read_callback;

	ret = nghttp2_submit_response(h2_session->session, h2_stream->stream_id,
		headers, 1, &data_prd);
	if(ret) {
		verbose(VERB_QUERY, "http2: submit error failed, "
			"error: %s", nghttp2_strerror(ret));
		return 0;
	}
	return 1;
}

/**
 * Start query handling. Query is stored in the stream, and will be free'd here.
 * @param h2_session: http2 session, containing comm point
 * @param h2_stream: stream containing buffered query
 * @return: -1 on error, 1 if answer is stored in c->buffer, 0 if there is no
 * reply available (yet).
 */
static int http2_query_read_done(struct http2_session* h2_session,
	struct http2_stream* h2_stream)
{
	log_assert(h2_stream->qbuffer);

	if(h2_session->c->h2_stream) {
		verbose(VERB_ALGO, "http2_query_read_done failure: shared "
			"buffer already assigned to stream");
		return -1;
	}
    
    /* the c->buffer might be used by mesh_send_reply and no be cleard
	 * need to be cleared before use */
	sldns_buffer_clear(h2_session->c->buffer);
	if(sldns_buffer_remaining(h2_session->c->buffer) <
		sldns_buffer_remaining(h2_stream->qbuffer)) {
		/* qbuffer will be free'd in frame close cb */
		sldns_buffer_clear(h2_session->c->buffer);
		verbose(VERB_ALGO, "http2_query_read_done failure: can't fit "
			"qbuffer in c->buffer");
		return -1;
	}

	sldns_buffer_write(h2_session->c->buffer,
		sldns_buffer_current(h2_stream->qbuffer),
		sldns_buffer_remaining(h2_stream->qbuffer));

	lock_basic_lock(&http2_query_buffer_count_lock);
	http2_query_buffer_count -= sldns_buffer_capacity(h2_stream->qbuffer);
	lock_basic_unlock(&http2_query_buffer_count_lock);
	sldns_buffer_free(h2_stream->qbuffer);
	h2_stream->qbuffer = NULL;

	sldns_buffer_flip(h2_session->c->buffer);
	h2_session->c->h2_stream = h2_stream;
	fptr_ok(fptr_whitelist_comm_point(h2_session->c->callback));
	if((*h2_session->c->callback)(h2_session->c, h2_session->c->cb_arg,
		NETEVENT_NOERROR, &h2_session->c->repinfo)) {
		return 1; /* answer in c->buffer */
	}
	sldns_buffer_clear(h2_session->c->buffer);
	h2_session->c->h2_stream = NULL;
	return 0; /* mesh state added, or dropped */
}

/** nghttp2 callback. Used to check if the received frame indicates the end of a
 * stream. Gather collected request data and start query handling. */
static int http2_req_frame_recv_cb(nghttp2_session* session,
	const nghttp2_frame* frame, void* cb_arg)
{
	struct http2_session* h2_session = (struct http2_session*)cb_arg;
	struct http2_stream* h2_stream;
	int query_read_done;

	if((frame->hd.type != NGHTTP2_DATA &&
		frame->hd.type != NGHTTP2_HEADERS) ||
		!(frame->hd.flags & NGHTTP2_FLAG_END_STREAM)) {
			return 0;
	}

	if(!(h2_stream = nghttp2_session_get_stream_user_data(
		session, frame->hd.stream_id)))
		return 0;

	if(h2_stream->invalid_endpoint) {
		h2_stream->status = HTTP_STATUS_NOT_FOUND;
		goto submit_http_error;
	}

	if(h2_stream->invalid_content_type) {
		h2_stream->status = HTTP_STATUS_UNSUPPORTED_MEDIA_TYPE;
		goto submit_http_error;
	}

	if(h2_stream->http_method != HTTP_METHOD_GET &&
		h2_stream->http_method != HTTP_METHOD_POST) {
		h2_stream->status = HTTP_STATUS_NOT_IMPLEMENTED;
		goto submit_http_error;
	}

	if(h2_stream->query_too_large) {
		if(h2_stream->http_method == HTTP_METHOD_POST)
			h2_stream->status = HTTP_STATUS_PAYLOAD_TOO_LARGE;
		else
			h2_stream->status = HTTP_STATUS_URI_TOO_LONG;
		goto submit_http_error;
	}

	if(!h2_stream->qbuffer) {
		h2_stream->status = HTTP_STATUS_BAD_REQUEST;
		goto submit_http_error;
	}

	if(h2_stream->status) {
submit_http_error:
		verbose(VERB_QUERY, "http2 request invalid, returning :status="
			"%d", h2_stream->status);
		if(!http2_submit_error(h2_session, h2_stream)) {
			return NGHTTP2_ERR_CALLBACK_FAILURE;
		}
		return 0;
	}
	h2_stream->status = HTTP_STATUS_OK;

	sldns_buffer_flip(h2_stream->qbuffer);
	h2_session->postpone_drop = 1;
	query_read_done = http2_query_read_done(h2_session, h2_stream);
	if(query_read_done < 0)
		return NGHTTP2_ERR_CALLBACK_FAILURE;
	else if(!query_read_done) {
		if(h2_session->is_drop) {
			/* connection needs to be closed. Return failure to make
			 * sure no other action are taken anymore on comm point.
			 * failure will result in reclaiming (and closing)
			 * of comm point. */
			verbose(VERB_QUERY, "http2 query dropped in worker cb");
			h2_session->postpone_drop = 0;
			return NGHTTP2_ERR_CALLBACK_FAILURE;
		}
		/* nothing to submit right now, query added to mesh. */
		h2_session->postpone_drop = 0;
		return 0;
	}
	if(!http2_submit_dns_response(h2_session)) {
		sldns_buffer_clear(h2_session->c->buffer);
		h2_session->c->h2_stream = NULL;
		return NGHTTP2_ERR_CALLBACK_FAILURE;
	}
	verbose(VERB_QUERY, "http2 query submitted to session");
	sldns_buffer_clear(h2_session->c->buffer);
	h2_session->c->h2_stream = NULL;
	return 0;
}

/** nghttp2 callback. Used to detect start of new streams. */
static int http2_req_begin_headers_cb(nghttp2_session* session,
	const nghttp2_frame* frame, void* cb_arg)
{
	struct http2_session* h2_session = (struct http2_session*)cb_arg;
	struct http2_stream* h2_stream;
	int ret;
	if(frame->hd.type != NGHTTP2_HEADERS ||
		frame->headers.cat != NGHTTP2_HCAT_REQUEST) {
		/* only interested in request headers */
		return 0;
	}
	if(!(h2_stream = http2_stream_create(frame->hd.stream_id))) {
		log_err("malloc failure while creating http2 stream");
		return NGHTTP2_ERR_CALLBACK_FAILURE;
	}
	http2_session_add_stream(h2_session, h2_stream);
	ret = nghttp2_session_set_stream_user_data(session,
		frame->hd.stream_id, h2_stream);
	if(ret) {
		/* stream does not exist */
		verbose(VERB_QUERY, "http2: set_stream_user_data failed, "
			"error: %s", nghttp2_strerror(ret));
		return NGHTTP2_ERR_CALLBACK_FAILURE;
	}

	return 0;
}

/**
 * base64url decode, store in qbuffer
 * @param h2_session: http2 session
 * @param h2_stream: http2 stream
 * @param start: start of the base64 string
 * @param length: length of the base64 string
 * @return: 0 on error, 1 otherwise. query will be stored in h2_stream->qbuffer,
 * buffer will be NULL is unparseble.
 */
static int http2_buffer_uri_query(struct http2_session* h2_session,
	struct http2_stream* h2_stream, const uint8_t* start, size_t length)
{
	size_t expectb64len;
	int b64len;
	if(h2_stream->http_method == HTTP_METHOD_POST)
		return 1;
	if(length == 0)
		return 1;
	if(h2_stream->qbuffer) {
		verbose(VERB_ALGO, "http2_req_header fail, "
			"qbuffer already set");
		return 0;
	}

	/* calculate size, might be a bit bigger than the real
	 * decoded buffer size */
	expectb64len = sldns_b64_pton_calculate_size(length);
	log_assert(expectb64len > 0);
	if(expectb64len >
		h2_session->c->http2_stream_max_qbuffer_size) {
		h2_stream->query_too_large = 1;
		return 1;
	}

	lock_basic_lock(&http2_query_buffer_count_lock);
	if(http2_query_buffer_count + expectb64len > http2_query_buffer_max) {
		lock_basic_unlock(&http2_query_buffer_count_lock);
		verbose(VERB_ALGO, "reset HTTP2 stream, no space left, "
			"in http2-query-buffer-size");
		return http2_submit_rst_stream(h2_session, h2_stream);
	}
	http2_query_buffer_count += expectb64len;
	lock_basic_unlock(&http2_query_buffer_count_lock);
	if(!(h2_stream->qbuffer = sldns_buffer_new(expectb64len))) {
		lock_basic_lock(&http2_query_buffer_count_lock);
		http2_query_buffer_count -= expectb64len;
		lock_basic_unlock(&http2_query_buffer_count_lock);
		log_err("http2_req_header fail, qbuffer "
			"malloc failure");
		return 0;
	}

	if(sldns_b64_contains_nonurl((char const*)start, length)) {
		char buf[65536+4];
		verbose(VERB_ALGO, "HTTP2 stream contains wrong b64 encoding");
		/* copy to the scratch buffer temporarily to terminate the
		 * string with a zero */
		if(length+1 > sizeof(buf)) {
			/* too long */
			lock_basic_lock(&http2_query_buffer_count_lock);
			http2_query_buffer_count -= expectb64len;
			lock_basic_unlock(&http2_query_buffer_count_lock);
			sldns_buffer_free(h2_stream->qbuffer);
			h2_stream->qbuffer = NULL;
			return 1;
		}
		memmove(buf, start, length);
		buf[length] = 0;
		if(!(b64len = sldns_b64_pton(buf, sldns_buffer_current(
			h2_stream->qbuffer), expectb64len)) || b64len < 0) {
			lock_basic_lock(&http2_query_buffer_count_lock);
			http2_query_buffer_count -= expectb64len;
			lock_basic_unlock(&http2_query_buffer_count_lock);
			sldns_buffer_free(h2_stream->qbuffer);
			h2_stream->qbuffer = NULL;
			return 1;
		}
	} else {
		if(!(b64len = sldns_b64url_pton(
			(char const *)start, length,
			sldns_buffer_current(h2_stream->qbuffer),
			expectb64len)) || b64len < 0) {
			lock_basic_lock(&http2_query_buffer_count_lock);
			http2_query_buffer_count -= expectb64len;
			lock_basic_unlock(&http2_query_buffer_count_lock);
			sldns_buffer_free(h2_stream->qbuffer);
			h2_stream->qbuffer = NULL;
			/* return without error, method can be an
			 * unknown POST */
			return 1;
		}
	}
	sldns_buffer_skip(h2_stream->qbuffer, (size_t)b64len);
	return 1;
}

/** nghttp2 callback. Used to parse headers from HEADER frames. */
static int http2_req_header_cb(nghttp2_session* session,
	const nghttp2_frame* frame, const uint8_t* name, size_t namelen,
	const uint8_t* value, size_t valuelen, uint8_t ATTR_UNUSED(flags),
	void* cb_arg)
{
	struct http2_stream* h2_stream = NULL;
	struct http2_session* h2_session = (struct http2_session*)cb_arg;
	/* nghttp2 deals with CONTINUATION frames and provides them as part of
	 * the HEADER */
	if(frame->hd.type != NGHTTP2_HEADERS ||
		frame->headers.cat != NGHTTP2_HCAT_REQUEST) {
		/* only interested in request headers */
		return 0;
	}
	if(!(h2_stream = nghttp2_session_get_stream_user_data(session,
		frame->hd.stream_id)))
		return 0;

	/* earlier checks already indicate we can stop handling this query */
	if(h2_stream->http_method == HTTP_METHOD_UNSUPPORTED ||
		h2_stream->invalid_content_type ||
		h2_stream->invalid_endpoint)
		return 0;


	/* nghttp2 performs some sanity checks in the headers, including:
	 * name and value are guaranteed to be null terminated
	 * name is guaranteed to be lowercase
	 * content-length value is guaranteed to contain digits
	 */

	if(!h2_stream->http_method && namelen == 7 &&
		memcmp(":method", name, namelen) == 0) {
		/* Case insensitive check on :method value to be on the safe
		 * side. I failed to find text about case sensitivity in specs.
		 */
		if(valuelen == 3 && strcasecmp("GET", (const char*)value) == 0)
			h2_stream->http_method = HTTP_METHOD_GET;
		else if(valuelen == 4 &&
			strcasecmp("POST", (const char*)value) == 0) {
			h2_stream->http_method = HTTP_METHOD_POST;
			if(h2_stream->qbuffer) {
				/* POST method uses query from DATA frames */
				lock_basic_lock(&http2_query_buffer_count_lock);
				http2_query_buffer_count -=
					sldns_buffer_capacity(h2_stream->qbuffer);
				lock_basic_unlock(&http2_query_buffer_count_lock);
				sldns_buffer_free(h2_stream->qbuffer);
				h2_stream->qbuffer = NULL;
			}
		} else
			h2_stream->http_method = HTTP_METHOD_UNSUPPORTED;
		return 0;
	}
	if(namelen == 5 && memcmp(":path", name, namelen) == 0) {
		/* :path may contain DNS query, depending on method. Method might
		 * not be known yet here, so check after finishing receiving
		 * stream. */
#define	HTTP_QUERY_PARAM "?dns="
		size_t el = strlen(h2_session->c->http_endpoint);
		size_t qpl = strlen(HTTP_QUERY_PARAM);

		if(valuelen < el || memcmp(h2_session->c->http_endpoint,
			value, el) != 0) {
			h2_stream->invalid_endpoint = 1;
			return 0;
		}
		/* larger than endpoint only allowed if it is for the query
		 * parameter */
		if(valuelen <= el+qpl ||
			memcmp(HTTP_QUERY_PARAM, value+el, qpl) != 0) {
			if(valuelen != el)
				h2_stream->invalid_endpoint = 1;
			return 0;
		}

		if(!http2_buffer_uri_query(h2_session, h2_stream,
			value+(el+qpl), valuelen-(el+qpl))) {
			return NGHTTP2_ERR_CALLBACK_FAILURE;
		}
		return 0;
	}
	/* Content type is a SHOULD (rfc7231#section-3.1.1.5) when using POST,
	 * and not needed when using GET. Don't enfore.
	 * If set only allow lowercase "application/dns-message".
	 *
	 * Clients SHOULD (rfc8484#section-4.1) set an accept header, but MUST
	 * be able to handle "application/dns-message". Since that is the only
	 * content-type supported we can ignore the accept header.
	 */
	if((namelen == 12 && memcmp("content-type", name, namelen) == 0)) {
		if(valuelen != 23 || memcmp("application/dns-message", value,
			valuelen) != 0) {
			h2_stream->invalid_content_type = 1;
		}
	}

	/* Only interested in content-lentg for POST (on not yet known) method.
	 */
	if((!h2_stream->http_method ||
		h2_stream->http_method == HTTP_METHOD_POST) &&
		!h2_stream->content_length && namelen  == 14 &&
		memcmp("content-length", name, namelen) == 0) {
		if(valuelen > 5) {
			h2_stream->query_too_large = 1;
			return 0;
		}
		/* guaranteed to only contain digits and be null terminated */
		h2_stream->content_length = atoi((const char*)value);
		if(h2_stream->content_length >
			h2_session->c->http2_stream_max_qbuffer_size) {
			h2_stream->query_too_large = 1;
			return 0;
		}
	}
	return 0;
}

/** nghttp2 callback. Used to get data from DATA frames, which can contain
 * queries in POST requests. */
static int http2_req_data_chunk_recv_cb(nghttp2_session* ATTR_UNUSED(session),
	uint8_t ATTR_UNUSED(flags), int32_t stream_id, const uint8_t* data,
	size_t len, void* cb_arg)
{
	struct http2_session* h2_session = (struct http2_session*)cb_arg;
	struct http2_stream* h2_stream;
	size_t qlen = 0;

	if(!(h2_stream = nghttp2_session_get_stream_user_data(
		h2_session->session, stream_id))) {
		return 0;
	}

	if(h2_stream->query_too_large)
		return 0;

	if(!h2_stream->qbuffer) {
		if(h2_stream->content_length) {
			if(h2_stream->content_length < len)
				/* getting more data in DATA frame than
				 * advertised in content-length header. */
				return NGHTTP2_ERR_CALLBACK_FAILURE;
			qlen = h2_stream->content_length;
		} else if(len <= h2_session->c->http2_stream_max_qbuffer_size) {
			/* setting this to msg-buffer-size can result in a lot
			 * of memory consuption. Most queries should fit in a
			 * single DATA frame, and most POST queries will
			 * contain content-length which does not impose this
			 * limit. */
			qlen = len;
		}
	}
	if(!h2_stream->qbuffer && qlen) {
		lock_basic_lock(&http2_query_buffer_count_lock);
		if(http2_query_buffer_count + qlen > http2_query_buffer_max) {
			lock_basic_unlock(&http2_query_buffer_count_lock);
			verbose(VERB_ALGO, "reset HTTP2 stream, no space left, "
				"in http2-query-buffer-size");
			return http2_submit_rst_stream(h2_session, h2_stream);
		}
		http2_query_buffer_count += qlen;
		lock_basic_unlock(&http2_query_buffer_count_lock);
		if(!(h2_stream->qbuffer = sldns_buffer_new(qlen))) {
			lock_basic_lock(&http2_query_buffer_count_lock);
			http2_query_buffer_count -= qlen;
			lock_basic_unlock(&http2_query_buffer_count_lock);
		}
	}

	if(!h2_stream->qbuffer ||
		sldns_buffer_remaining(h2_stream->qbuffer) < len) {
		verbose(VERB_ALGO, "http2 data_chunck_recv failed. Not enough "
			"buffer space for POST query. Can happen on multi "
			"frame requests without content-length header");
		h2_stream->query_too_large = 1;
		return 0;
	}

	sldns_buffer_write(h2_stream->qbuffer, data, len);

	return 0;
}

void http2_req_stream_clear(struct http2_stream* h2_stream)
{
	if(h2_stream->qbuffer) {
		lock_basic_lock(&http2_query_buffer_count_lock);
		http2_query_buffer_count -=
			sldns_buffer_capacity(h2_stream->qbuffer);
		lock_basic_unlock(&http2_query_buffer_count_lock);
		sldns_buffer_free(h2_stream->qbuffer);
		h2_stream->qbuffer = NULL;
	}
	if(h2_stream->rbuffer) {
		lock_basic_lock(&http2_response_buffer_count_lock);
		http2_response_buffer_count -=
			sldns_buffer_capacity(h2_stream->rbuffer);
		lock_basic_unlock(&http2_response_buffer_count_lock);
		sldns_buffer_free(h2_stream->rbuffer);
		h2_stream->rbuffer = NULL;
	}
}

nghttp2_session_callbacks* http2_req_callbacks_create(void)
{
	nghttp2_session_callbacks *callbacks;
	if(nghttp2_session_callbacks_new(&callbacks) == NGHTTP2_ERR_NOMEM) {
		log_err("failed to initialize nghttp2 callback");
		return NULL;
	}
	/* reception of header block started, used to create h2_stream */
	nghttp2_session_callbacks_set_on_begin_headers_callback(callbacks,
		http2_req_begin_headers_cb);
	/* complete frame received, used to get data from stream if frame
	 * has end stream flag, and start processing query */
	nghttp2_session_callbacks_set_on_frame_recv_callback(callbacks,
		http2_req_frame_recv_cb);
	/* get request info from headers */
	nghttp2_session_callbacks_set_on_header_callback(callbacks,
		http2_req_header_cb);
	/* get data from DATA frames, containing POST query */
	nghttp2_session_callbacks_set_on_data_chunk_recv_callback(callbacks,
		http2_req_data_chunk_recv_cb);

	/* generic HTTP2 callbacks */
	nghttp2_session_callbacks_set_recv_callback(callbacks, http2_recv_cb);
	nghttp2_session_callbacks_set_send_callback(callbacks, http2_send_cb);
	nghttp2_session_callbacks_set_on_stream_close_callback(callbacks,
		http2_stream_close_cb);

	return callbacks;
}
#endif /* HAVE_NGHTTP2 */

#ifdef HAVE_NGTCP2
struct doq_table*
doq_table_create(struct config_file* cfg, struct ub_randstate* rnd)
{
	struct doq_table* table = calloc(1, sizeof(*table));
	if(!table)
		return NULL;
	table->idle_timeout = ((uint64_t)cfg->tcp_idle_timeout)*
		NGTCP2_MILLISECONDS;
	table->sv_scidlen = 16;
	table->static_secret_len = 16;
	table->static_secret = malloc(table->static_secret_len);
	if(!table->static_secret) {
		free(table);
		return NULL;
	}
	doq_fill_rand(rnd, table->static_secret, table->static_secret_len);
	table->conn_tree = rbtree_create(doq_conn_cmp);
	if(!table->conn_tree) {
		free(table->static_secret);
		free(table);
		return NULL;
	}
	table->conid_tree = rbtree_create(doq_conid_cmp);
	if(!table->conid_tree) {
		free(table->static_secret);
		free(table->conn_tree);
		free(table);
		return NULL;
	}
	lock_rw_init(&table->lock);
	lock_rw_init(&table->conid_lock);
	lock_protect(&table->lock, &table->static_secret,
		sizeof(table->static_secret));
	lock_protect(&table->lock, &table->static_secret_len,
		sizeof(table->static_secret_len));
	lock_protect(&table->lock, table->static_secret,
		table->static_secret_len);
	lock_protect(&table->lock, &table->sv_scidlen,
		sizeof(table->sv_scidlen));
	lock_protect(&table->lock, &table->idle_timeout,
		sizeof(table->idle_timeout));
	lock_protect(&table->lock, &table->conn_tree, sizeof(table->conn_tree));
	lock_protect(&table->lock, table->conn_tree, sizeof(*table->conn_tree));
	lock_protect(&table->conid_lock, table->conid_tree,
		sizeof(*table->conid_tree));
	return table;
}

/** delete elements from the connection tree */
static void
conn_tree_del(rbnode_type* node, void* ATTR_UNUSED(arg))
{
	if(!node)
		return;
	doq_conn_delete((struct doq_conn*)node->key);
}

/** delete elements from the connection id tree */
static void
conid_tree_del(rbnode_type* node, void* ATTR_UNUSED(arg))
{
	if(!node)
		return;
	doq_conid_delete((struct doq_conid*)node->key);
}

void
doq_table_delete(struct doq_table* table)
{
	if(!table)
		return;
	lock_rw_destroy(&table->lock);
	free(table->static_secret);
	if(table->conn_tree) {
		traverse_postorder(table->conn_tree, conn_tree_del, NULL);
		free(table->conn_tree);
	}
	lock_rw_destroy(&table->conid_lock);
	if(table->conid_tree) {
		/* The tree should be empty, because the doq_conn_delete calls
		 * above should have also removed their conid elements. */
		traverse_postorder(table->conid_tree, conid_tree_del, NULL);
		free(table->conid_tree);
	}
	table->write_list_first = NULL;
	table->write_list_last = NULL;
	free(table);
}

struct doq_conn*
doq_conn_create(struct comm_point* c, struct doq_pkt_addr* paddr,
	const uint8_t* dcid, size_t dcidlen, uint32_t version)
{
	struct doq_conn* conn = calloc(1, sizeof(*conn));
	if(!conn)
		return NULL;
	conn->node.key = conn;
	conn->doq_socket = c->doq_socket;
	conn->table = c->doq_socket->table;
	memmove(&conn->key.paddr.addr, &paddr->addr, paddr->addrlen);
	conn->key.paddr.addrlen = paddr->addrlen;
	memmove(&conn->key.paddr.localaddr, &paddr->localaddr,
		paddr->localaddrlen);
	conn->key.paddr.localaddrlen = paddr->localaddrlen;
	conn->key.paddr.ifindex = paddr->ifindex;
	conn->key.dcid = memdup((void*)dcid, dcidlen);
	if(!conn->key.dcid) {
		free(conn);
		return NULL;
	}
	conn->key.dcidlen = dcidlen;
	conn->version = version;
	ngtcp2_connection_close_error_default(&conn->last_error);
	rbtree_init(&conn->stream_tree, &doq_stream_cmp);
	lock_basic_init(&conn->lock);
	lock_protect(&conn->lock, conn, sizeof(*conn));
	return conn;
}

/** delete stream tree node */
static void
stream_tree_del(rbnode_type* node, void* ATTR_UNUSED(arg))
{
	if(!node)
		return;
	doq_stream_delete((struct doq_stream*)node);
}

void
doq_conn_delete(struct doq_conn* conn)
{
	if(!conn)
		return;
	lock_basic_destroy(&conn->lock);
	lock_rw_wrlock(&conn->table->conid_lock);
	doq_conn_clear_conids(conn);
	lock_rw_unlock(&conn->table->conid_lock);
	ngtcp2_conn_del(conn->conn);
	if(conn->stream_tree.count != 0) {
		traverse_postorder(&conn->stream_tree, stream_tree_del, NULL);
	}
	free(conn->key.dcid);
	SSL_free(conn->ssl);
	free(conn->close_pkt);
	free(conn);
}

int
doq_conn_cmp(const void* key1, const void* key2)
{
	struct doq_conn* c = (struct doq_conn*)key1;
	struct doq_conn* d = (struct doq_conn*)key2;
	int r;
	/* Compared in the order destination address, then
	 * local address, ifindex and then dcid.
	 * So that for a search for findlessorequal for the destination
	 * address will find connections to that address, with different
	 * dcids.
	 * Also a printout in sorted order prints the connections by IP
	 * address of destination, and then a number of them depending on the
	 * dcids. */
	if(c->key.paddr.addrlen != d->key.paddr.addrlen) {
		if(c->key.paddr.addrlen < d->key.paddr.addrlen)
			return -1;
		return 1;
	}
	if((r=memcmp(&c->key.paddr.addr, &d->key.paddr.addr,
		c->key.paddr.addrlen))!=0)
		return r;
	if(c->key.paddr.localaddrlen != d->key.paddr.localaddrlen) {
		if(c->key.paddr.localaddrlen < d->key.paddr.localaddrlen)
			return -1;
		return 1;
	}
	if((r=memcmp(&c->key.paddr.localaddr, &d->key.paddr.localaddr,
		c->key.paddr.localaddrlen))!=0)
		return r;
	if(c->key.paddr.ifindex != d->key.paddr.ifindex) {
		if(c->key.paddr.ifindex < d->key.paddr.ifindex)
			return -1;
		return 1;
	}
	if(c->key.dcidlen != d->key.dcidlen) {
		if(c->key.dcidlen < d->key.dcidlen)
			return -1;
		return 1;
	}
	if((r=memcmp(c->key.dcid, d->key.dcid, c->key.dcidlen))!=0)
		return r;
	return 0;
}

int doq_conid_cmp(const void* key1, const void* key2)
{
	struct doq_conid* c = (struct doq_conid*)key1;
	struct doq_conid* d = (struct doq_conid*)key2;
	if(c->cidlen != d->cidlen) {
		if(c->cidlen < d->cidlen)
			return -1;
		return 1;
	}
	return memcmp(c->cid, d->cid, c->cidlen);
}

int doq_stream_cmp(const void* key1, const void* key2)
{
	struct doq_stream* c = (struct doq_stream*)key1;
	struct doq_stream* d = (struct doq_stream*)key2;
	if(c->stream_id != d->stream_id) {
		if(c->stream_id < d->stream_id)
			return -1;
		return 1;
	}
	return 0;
}

/** doq store a local address in repinfo */
static void
doq_repinfo_store_localaddr(struct comm_reply* repinfo,
	struct doq_addr_storage* localaddr, socklen_t localaddrlen)
{
	/* use the pktinfo that we have for ancillary udp data otherwise,
	 * this saves space for a sockaddr */
	memset(&repinfo->pktinfo, 0, sizeof(repinfo->pktinfo));
	if(addr_is_ip6((void*)localaddr, localaddrlen)) {
#ifdef IPV6_PKTINFO
		struct sockaddr_in6* sa6 = (struct sockaddr_in6*)localaddr;
		memmove(&repinfo->pktinfo.v6info.ipi6_addr,
			&sa6->sin6_addr, sizeof(struct in6_addr));
		repinfo->doq_srcport = sa6->sin6_port;
#endif
		repinfo->srctype = 6;
	} else {
#ifdef IP_PKTINFO
		struct sockaddr_in* sa = (struct sockaddr_in*)localaddr;
		memmove(&repinfo->pktinfo.v4info.ipi_addr,
			&sa->sin_addr, sizeof(struct in_addr));
		repinfo->doq_srcport = sa->sin_port;
#elif defined(IP_RECVDSTADDR)
		struct sockaddr_in* sa = (struct sockaddr_in*)localaddr;
		memmove(&repinfo->pktinfo.v4addr, &sa->sin_addr,
			sizeof(struct in_addr));
		repinfo->doq_srcport = sa->sin_port;
#endif
		repinfo->srctype = 4;
	}
}

/** doq retrieve localaddr from repinfo */
static void
doq_repinfo_retrieve_localaddr(struct comm_reply* repinfo,
	struct doq_addr_storage* localaddr, socklen_t* localaddrlen)
{
	if(repinfo->srctype == 6) {
#ifdef IPV6_PKTINFO
		struct sockaddr_in6* sa6 = (struct sockaddr_in6*)localaddr;
		*localaddrlen = (socklen_t)sizeof(struct sockaddr_in6);
		memset(sa6, 0, *localaddrlen);
		sa6->sin6_family = AF_INET6;
		memmove(&sa6->sin6_addr, &repinfo->pktinfo.v6info.ipi6_addr,
			*localaddrlen);
		sa6->sin6_port = repinfo->doq_srcport;
#endif
	} else {
#ifdef IP_PKTINFO
		struct sockaddr_in* sa = (struct sockaddr_in*)localaddr;
		*localaddrlen = (socklen_t)sizeof(struct sockaddr_in);
		memset(sa, 0, *localaddrlen);
		sa->sin_family = AF_INET;
		memmove(&sa->sin_addr, &repinfo->pktinfo.v4info.ipi_addr,
			*localaddrlen);
		sa->sin_port = repinfo->doq_srcport;
#elif defined(IP_RECVDSTADDR)
		struct sockaddr_in* sa = (struct sockaddr_in*)localaddr;
		*localaddrlen = (socklen_t)sizeof(struct sockaddr_in);
		memset(sa, 0, *localaddrlen);
		sa->sin_family = AF_INET;
		memmove(&sa->sin_addr, &repinfo->pktinfo.v4addr,
			sizeof(struct in_addr));
		sa->sin_port = repinfo->doq_srcport;
#endif
	}
}

/** doq write a connection key into repinfo, false if it does not fit */
static int
doq_conn_key_store_repinfo(struct doq_conn_key* key,
	struct comm_reply* repinfo)
{
	repinfo->doq_ifindex = key->paddr.ifindex;
	repinfo->addrlen = key->paddr.addrlen;
	memmove(&repinfo->addr, &key->paddr.addr, repinfo->addrlen);
	doq_repinfo_store_localaddr(repinfo, &key->paddr.localaddr,
		key->paddr.localaddrlen);
	if(key->dcidlen > sizeof(repinfo->doq_dcid))
		return 0;
	repinfo->doq_dcidlen = key->dcidlen;
	memmove(repinfo->doq_dcid, key->dcid, key->dcidlen);
	return 1;
}

void
doq_conn_key_from_repinfo(struct doq_conn_key* key, struct comm_reply* repinfo)
{
	key->paddr.ifindex = repinfo->doq_ifindex;
	key->paddr.addrlen = repinfo->addrlen;
	memmove(&key->paddr.addr, &repinfo->addr, repinfo->addrlen);
	doq_repinfo_retrieve_localaddr(repinfo, &key->paddr.localaddr,
		&key->paddr.localaddrlen);
	key->dcidlen = repinfo->doq_dcidlen;
	key->dcid = repinfo->doq_dcid;
}

/** add a stream to the connection */
static void
doq_conn_add_stream(struct doq_conn* conn, struct doq_stream* stream)
{
	(void)rbtree_insert(&conn->stream_tree, &stream->node);
}

/** doq create new stream */
static struct doq_stream*
doq_stream_create(int64_t stream_id)
{
	struct doq_stream* stream = calloc(1, sizeof(*stream));
	if(!stream)
		return NULL;
	stream->node.key = stream;
	stream->stream_id = stream_id;
	return stream;
}

void doq_stream_delete(struct doq_stream* stream)
{
	if(!stream)
		return;
	free(stream->in);
	free(stream->out);
	free(stream);
}

struct doq_stream*
doq_stream_find(struct doq_conn* conn, int64_t stream_id)
{
	rbnode_type* node;
	struct doq_stream key;
	key.node.key = &key;
	key.stream_id = stream_id;
	node = rbtree_search(&conn->stream_tree, &key);
	if(node)
		return (struct doq_stream*)node->key;
	return NULL;
}

/** doq put stream on the conn write list */
static void
doq_stream_on_write_list(struct doq_conn* conn, struct doq_stream* stream)
{
	if(stream->on_write_list)
		return;
	stream->write_prev = conn->stream_write_last;
	if(conn->stream_write_last)
		conn->stream_write_last->write_next = stream;
	else
		conn->stream_write_first = stream;
	conn->stream_write_last = stream;
	stream->write_next = NULL;
	stream->on_write_list = 1;
}

/** doq remove stream from the conn write list */
static void
doq_stream_off_write_list(struct doq_conn* conn, struct doq_stream* stream)
{
	if(!stream->on_write_list)
		return;
	if(stream->write_next)
		stream->write_next->write_prev = stream->write_prev;
	else conn->stream_write_last = stream->write_prev;
	if(stream->write_prev)
		stream->write_prev->write_next = stream->write_next;
	else conn->stream_write_first = stream->write_next;
	stream->write_prev = NULL;
	stream->write_next = NULL;
	stream->on_write_list = 0;
}

int
doq_stream_close(struct doq_conn* conn, struct doq_stream* stream)
{
	int ret;
	if(stream->is_closed)
		return 1;
	stream->is_closed = 1;
	verbose(VERB_ALGO, "doq: shutdown stream_id %d with app_error_code %d",
		(int)stream->stream_id, (int)DOQ_APP_ERROR_CODE);
	ret = ngtcp2_conn_shutdown_stream(conn->conn, stream->stream_id,
		DOQ_APP_ERROR_CODE);
	if(ret != 0) {
		log_err("doq ngtcp2_conn_shutdown_stream %d failed: %s",
			(int)stream->stream_id, ngtcp2_strerror(ret));
		return 0;
	}
	doq_stream_off_write_list(conn, stream);
	doq_conn_write_enable(conn);
	return 1;
}

/** doq stream pick up answer data from buffer */
static int
doq_stream_pickup_answer(struct doq_stream* stream, struct sldns_buffer* buf)
{
	stream->is_answer_available = 1;
	if(stream->out) {
		free(stream->out);
		stream->out = NULL;
	}
	stream->nwrite = 0;
	stream->outlen = sldns_buffer_limit(buf);
	/* For quic the output bytes have to stay allocated and available,
	 * for potential resends, until the remote end has acknowledged them.
	 * This includes the tcplen start uint16_t, in outlen_wire. */
	stream->outlen_wire = htons(stream->outlen);
	stream->out = memdup(sldns_buffer_begin(buf), sldns_buffer_limit(buf));
	if(!stream->out) {
		log_err("doq could not send answer: out of memory");
		return 0;
	}
	return 1;
}

int
doq_stream_send_reply(struct doq_conn* conn, struct doq_stream* stream,
	struct sldns_buffer* buf)
{
	if(verbosity >= VERB_ALGO) {
		char* s = sldns_wire2str_pkt(sldns_buffer_begin(buf),
			sldns_buffer_limit(buf));
		verbose(VERB_ALGO, "doq stream %d response\n%s",
			(int)stream->stream_id, (s?s:"null"));
		free(s);
	}
	if(!doq_stream_pickup_answer(stream, buf))
		return 0;
	doq_stream_on_write_list(conn, stream);
	doq_conn_write_enable(conn);
	return 1;
}

/** doq stream data length has completed, allocations can be done. False on
 * allocation failure. */
static int
doq_stream_datalen_complete(struct doq_stream* stream)
{
	if(stream->inlen > 1024*1024) {
		log_err("doq stream in length too large %d",
			(int)stream->inlen);
		return 0;
	}
	stream->in = calloc(1, stream->inlen);
	if(!stream->in) {
		log_err("doq could not read stream, calloc failed: "
			"out of memory");
		return 0;
	}
	return 1;
}

/** doq stream data is complete, the input data has been received. */
static int
doq_stream_data_complete(struct doq_conn* conn, struct doq_stream* stream)
{
	struct comm_point* c;
	if(verbosity >= VERB_ALGO) {
		char* s = sldns_wire2str_pkt(stream->in, stream->inlen);
		char a[128];
		addr_to_str((void*)&conn->key.paddr.addr,
			conn->key.paddr.addrlen, a, sizeof(a));
		verbose(VERB_ALGO, "doq %s stream %d incoming query\n%s",
			a, (int)stream->stream_id, (s?s:"null"));
		free(s);
	}
	stream->is_query_complete = 1;
	c = conn->doq_socket->cp;
	if(!stream->in) {
		verbose(VERB_ALGO, "doq_stream_data_complete: no in buffer");
		return 0;
	}
	if(stream->inlen > sldns_buffer_capacity(c->buffer)) {
		verbose(VERB_ALGO, "doq_stream_data_complete: query too long");
		return 0;
	}
	sldns_buffer_clear(c->buffer);
	sldns_buffer_write(c->buffer, stream->in, stream->inlen);
	sldns_buffer_flip(c->buffer);
	c->repinfo.c = c;
	if(!doq_conn_key_store_repinfo(&conn->key, &c->repinfo)) {
		verbose(VERB_ALGO, "doq_stream_data_complete: connection "
			"DCID too long");
		return 0;
	}
	c->repinfo.doq_streamid = stream->stream_id;
	conn->doq_socket->current_conn = conn;
	fptr_ok(fptr_whitelist_comm_point(c->callback));
	if( (*c->callback)(c, c->cb_arg, NETEVENT_NOERROR, &c->repinfo)) {
		conn->doq_socket->current_conn = NULL;
		if(!doq_stream_send_reply(conn, stream, c->buffer)) {
			verbose(VERB_ALGO, "doq: failed to send_reply");
			return 0;
		}
		return 1;
	}
	conn->doq_socket->current_conn = NULL;
	return 1;
}

/** doq receive data for a stream, more bytes of the incoming data */
static int
doq_stream_recv_data(struct doq_stream* stream, const uint8_t* data,
	size_t datalen, int* recv_done)
{
	int got_data = 0;
	/* read the tcplength uint16_t at the start */
	if(stream->nread < 2) {
		uint16_t tcplen = 0;
		size_t todolen = 2 - stream->nread;

		if(stream->nread > 0) {
			/* put in the already read byte if there is one */
			tcplen = stream->inlen;
		}
		if(datalen < todolen)
			todolen = datalen;
		memmove(((uint8_t*)&tcplen)+stream->nread, data, todolen);
		stream->nread += todolen;
		data += todolen;
		datalen -= todolen;
		if(stream->nread == 2) {
			/* the initial length value is completed */
			stream->inlen = ntohs(tcplen);
			if(!doq_stream_datalen_complete(stream))
				return 0;
		} else {
			/* store for later */
			stream->inlen = tcplen;
			return 1;
		}
	}
	/* if there are more data bytes */
	if(datalen > 0) {
		size_t to_write = datalen;
		if(stream->nread-2 > stream->inlen) {
			verbose(VERB_ALGO, "doq stream buffer too small");
			return 0;
		}
		if(datalen > stream->inlen - (stream->nread-2))
			to_write = stream->inlen - (stream->nread-2);
		if(to_write > 0) {
			if(!stream->in) {
				verbose(VERB_ALGO, "doq: stream has "
					"no buffer");
				return 0;
			}
			memmove(stream->in+(stream->nread-2), data, to_write);
			stream->nread += to_write;
			data += to_write;
			datalen -= to_write;
			got_data = 1;
		}
	}
	/* Are there extra bytes received after the end? If so, log them. */
	if(datalen > 0) {
		if(verbosity >= VERB_ALGO)
			log_hex("doq stream has extra bytes received after end",
				(void*)data, datalen);
	}
	/* Is the input data complete? */
	if(got_data && stream->nread >= stream->inlen+2) {
		if(!stream->in) {
			verbose(VERB_ALGO, "doq: completed stream has "
				"no buffer");
			return 0;
		}
		*recv_done = 1;
	}
	return 1;
}

/** doq receive FIN for a stream. No more bytes are going to arrive. */
static int
doq_stream_recv_fin(struct doq_conn* conn, struct doq_stream* stream, int
	recv_done)
{
	if(!stream->is_query_complete && !recv_done) {
		verbose(VERB_ALGO, "doq: stream recv FIN, but is "
			"not complete, have %d of %d bytes",
			((int)stream->nread)-2, (int)stream->inlen);
		if(!doq_stream_close(conn, stream))
			return 0;
	}
	return 1;
}

void doq_fill_rand(struct ub_randstate* rnd, uint8_t* buf, size_t len)
{
	size_t i;
	for(i=0; i<len; i++)
		buf[i] = ub_random(rnd)&0xff;
}

/** generate new connection id, checks for duplicates.
 * caller must hold lock on conid tree. */
static int
doq_conn_generate_new_conid(struct doq_conn* conn, uint8_t* data,
	size_t datalen)
{
	int max_try = 100;
	int i;
	for(i=0; i<max_try; i++) {
		doq_fill_rand(conn->doq_socket->rnd, data, datalen);
		if(!doq_conid_find(conn->table, data, datalen)) {
			/* Found an unused connection id. */
			return 1;
		}
	}
	verbose(VERB_ALGO, "doq_conn_generate_new_conid failed: could not "
		"generate random unused connection id value in %d attempts.",
		max_try);
	return 0;
}

/** ngtcp2 rand callback function */
static void
doq_rand_cb(uint8_t* dest, size_t destlen, const ngtcp2_rand_ctx* rand_ctx)
{
	struct ub_randstate* rnd = (struct ub_randstate*)
		rand_ctx->native_handle;
	doq_fill_rand(rnd, dest, destlen);
}

/** ngtcp2 get_new_connection_id callback function */
static int
doq_get_new_connection_id_cb(ngtcp2_conn* ATTR_UNUSED(conn), ngtcp2_cid* cid,
	uint8_t* token, size_t cidlen, void* user_data)
{
	struct doq_conn* doq_conn = (struct doq_conn*)user_data;
	/* Lock the conid tree, so we can check for duplicates while
	 * generating the id, and then insert it, whilst keeping the tree
	 * locked against other modifications, guaranteeing uniqueness. */
	lock_rw_wrlock(&doq_conn->table->conid_lock);
	if(!doq_conn_generate_new_conid(doq_conn, cid->data, cidlen)) {
		lock_rw_unlock(&doq_conn->table->conid_lock);
		return NGTCP2_ERR_CALLBACK_FAILURE;
	}
	cid->datalen = cidlen;
	if(ngtcp2_crypto_generate_stateless_reset_token(token,
		doq_conn->doq_socket->static_secret,
		doq_conn->doq_socket->static_secret_len, cid) != 0) {
		lock_rw_unlock(&doq_conn->table->conid_lock);
		return NGTCP2_ERR_CALLBACK_FAILURE;
	}
	if(!doq_conn_associate_conid(doq_conn, cid->data, cid->datalen)) {
		lock_rw_unlock(&doq_conn->table->conid_lock);
		return NGTCP2_ERR_CALLBACK_FAILURE;
	}
	lock_rw_unlock(&doq_conn->table->conid_lock);
	return 0;
}

/** ngtcp2 remove_connection_id callback function */
static int
doq_remove_connection_id_cb(ngtcp2_conn* ATTR_UNUSED(conn),
	const ngtcp2_cid* cid, void* user_data)
{
	struct doq_conn* doq_conn = (struct doq_conn*)user_data;
	lock_rw_wrlock(&doq_conn->table->conid_lock);
	doq_conn_dissociate_conid(doq_conn, cid->data, cid->datalen);
	lock_rw_unlock(&doq_conn->table->conid_lock);
	return 0;
}

/** doq submit a new token */
static int
doq_submit_new_token(struct doq_conn* conn)
{
	uint8_t token[NGTCP2_CRYPTO_MAX_REGULAR_TOKENLEN];
	ngtcp2_ssize tokenlen;
	int ret;
	const ngtcp2_path* path = ngtcp2_conn_get_path(conn->conn);
	ngtcp2_tstamp ts = doq_get_timestamp_nanosec();

	tokenlen = ngtcp2_crypto_generate_regular_token(token,
		conn->doq_socket->static_secret,
		conn->doq_socket->static_secret_len, path->remote.addr,
		path->remote.addrlen, ts);
	if(tokenlen < 0) {
		log_err("doq ngtcp2_crypto_generate_regular_token failed");
		return 1;
	}

	verbose(VERB_ALGO, "doq submit new token");
	ret = ngtcp2_conn_submit_new_token(conn->conn, token, tokenlen);
	if(ret != 0) {
		log_err("doq ngtcp2_conn_submit_new_token failed: %s",
			ngtcp2_strerror(ret));
		return 0;
	}
	return 1;
}

/** ngtcp2 handshake_completed callback function */
static int
doq_handshake_completed_cb(ngtcp2_conn* ATTR_UNUSED(conn), void* user_data)
{
	struct doq_conn* doq_conn = (struct doq_conn*)user_data;
	verbose(VERB_ALGO, "doq handshake_completed callback");
	verbose(VERB_ALGO, "ngtcp2_conn_get_max_data_left is %d",
		(int)ngtcp2_conn_get_max_data_left(doq_conn->conn));
	verbose(VERB_ALGO, "ngtcp2_conn_get_max_local_streams_uni is %d",
		(int)ngtcp2_conn_get_max_local_streams_uni(doq_conn->conn));
	verbose(VERB_ALGO, "ngtcp2_conn_get_streams_uni_left is %d",
		(int)ngtcp2_conn_get_streams_uni_left(doq_conn->conn));
	verbose(VERB_ALGO, "ngtcp2_conn_get_streams_bidi_left is %d",
		(int)ngtcp2_conn_get_streams_bidi_left(doq_conn->conn));
	verbose(VERB_ALGO, "negotiated cipher name is %s",
		SSL_get_cipher_name(doq_conn->ssl));
	if(verbosity > VERB_ALGO) {
		const unsigned char* alpn = NULL;
		unsigned int alpnlen = 0;
		char alpnstr[128];
		SSL_get0_alpn_selected(doq_conn->ssl, &alpn, &alpnlen);
		if(alpnlen > sizeof(alpnstr)-1)
			alpnlen = sizeof(alpnstr)-1;
		memmove(alpnstr, alpn, alpnlen);
		alpnstr[alpnlen]=0;
		verbose(VERB_ALGO, "negotiated ALPN is '%s'", alpnstr);
	}

	if(!doq_submit_new_token(doq_conn))
		return -1;
	return 0;
}

/** ngtcp2 stream_open callback function */
static int
doq_stream_open_cb(ngtcp2_conn* ATTR_UNUSED(conn), int64_t stream_id,
	void* user_data)
{
	struct doq_conn* doq_conn = (struct doq_conn*)user_data;
	struct doq_stream* stream;
	verbose(VERB_ALGO, "doq new stream %x", (int)stream_id);
	if(doq_stream_find(doq_conn, stream_id)) {
		verbose(VERB_ALGO, "doq: stream with this id already exists");
		return 0;
	}
	stream = doq_stream_create(stream_id);
	if(!stream) {
		log_err("doq: could not doq_stream_create: out of memory");
		return NGTCP2_ERR_CALLBACK_FAILURE;
	}
	doq_conn_add_stream(doq_conn, stream);
	return 0;
}

/** ngtcp2 recv_stream_data callback function */
static int
doq_recv_stream_data_cb(ngtcp2_conn* ATTR_UNUSED(conn), uint32_t flags,
	int64_t stream_id, uint64_t offset, const uint8_t* data,
	size_t datalen, void* user_data, void* ATTR_UNUSED(stream_user_data))
{
	int recv_done = 0;
	struct doq_conn* doq_conn = (struct doq_conn*)user_data;
	struct doq_stream* stream;
	verbose(VERB_ALGO, "doq recv stream data stream id %d offset %d "
		"datalen %d%s%s", (int)stream_id, (int)offset, (int)datalen,
		((flags&NGTCP2_STREAM_DATA_FLAG_FIN)!=0?" FIN":""),
		((flags&NGTCP2_STREAM_DATA_FLAG_EARLY)!=0?" EARLY":""));
	stream = doq_stream_find(doq_conn, stream_id);
	if(!stream) {
		verbose(VERB_ALGO, "doq: received stream data for "
			"unknown stream %d", (int)stream_id);
		return 0;
	}
	if(stream->is_closed) {
		verbose(VERB_ALGO, "doq: stream is closed, ignore recv data");
		return 0;
	}
	if(datalen != 0) {
		if(!doq_stream_recv_data(stream, data, datalen, &recv_done))
			return NGTCP2_ERR_CALLBACK_FAILURE;
	}
	if((flags&NGTCP2_STREAM_DATA_FLAG_FIN)!=0) {
		if(!doq_stream_recv_fin(doq_conn, stream, recv_done))
			return NGTCP2_ERR_CALLBACK_FAILURE;
	}
	ngtcp2_conn_extend_max_stream_offset(doq_conn->conn, stream_id,
		datalen);
	ngtcp2_conn_extend_max_offset(doq_conn->conn, datalen);
	if(recv_done) {
		if(!doq_stream_data_complete(doq_conn, stream))
			return NGTCP2_ERR_CALLBACK_FAILURE;
	}
	return 0;
}

/** ngtc2p log_printf callback function */
static void
doq_log_printf_cb(void* ATTR_UNUSED(user_data), const char* fmt, ...)
{
	char buf[1024];
	va_list ap;
	va_start(ap, fmt);
	vsnprintf(buf, sizeof(buf), fmt, ap);
	verbose(VERB_ALGO, "libngtcp2: %s", buf);
	va_end(ap);
}

/** the doq application tx key callback, false on failure */
static int
doq_application_tx_key_cb(struct doq_conn* conn)
{
	verbose(VERB_ALGO, "doq application tx key cb");
	/* The server does not want to open streams to the client,
	 * the client instead initiates by opening bidi streams. */
	verbose(VERB_ALGO, "doq ngtcp2_conn_get_max_data_left is %d",
		(int)ngtcp2_conn_get_max_data_left(conn->conn));
	verbose(VERB_ALGO, "doq ngtcp2_conn_get_max_local_streams_uni is %d",
		(int)ngtcp2_conn_get_max_local_streams_uni(conn->conn));
	verbose(VERB_ALGO, "doq ngtcp2_conn_get_streams_uni_left is %d",
		(int)ngtcp2_conn_get_streams_uni_left(conn->conn));
	verbose(VERB_ALGO, "doq ngtcp2_conn_get_streams_bidi_left is %d",
		(int)ngtcp2_conn_get_streams_bidi_left(conn->conn));
	return 1;
}

/** quic_method set_encryption_secrets function */
static int
doq_set_encryption_secrets(SSL *ssl, OSSL_ENCRYPTION_LEVEL ossl_level,
	const uint8_t *read_secret, const uint8_t *write_secret,
	size_t secret_len)
{
	struct doq_conn* doq_conn = (struct doq_conn*)SSL_get_app_data(ssl);
	ngtcp2_crypto_level level =
		ngtcp2_crypto_openssl_from_ossl_encryption_level(ossl_level);

	if(read_secret) {
		verbose(VERB_ALGO, "doq: ngtcp2_crypto_derive_and_install_rx_key for level %d ossl %d", (int)level, (int)ossl_level);
		if(ngtcp2_crypto_derive_and_install_rx_key(doq_conn->conn,
			NULL, NULL, NULL, level, read_secret, secret_len)
			!= 0) {
			log_err("ngtcp2_crypto_derive_and_install_rx_key "
				"failed");
			return 0;
		}
	}

	if(write_secret) {
		verbose(VERB_ALGO, "doq: ngtcp2_crypto_derive_and_install_tx_key for level %d ossl %d", (int)level, (int)ossl_level);
		if(ngtcp2_crypto_derive_and_install_tx_key(doq_conn->conn,
			NULL, NULL, NULL, level, write_secret, secret_len)
			!= 0) {
			log_err("ngtcp2_crypto_derive_and_install_tx_key "
				"failed");
			return 0;
		}
		if(level == NGTCP2_CRYPTO_LEVEL_APPLICATION) {
			if(!doq_application_tx_key_cb(doq_conn))
				return 0;
		}
	}
	return 1;
}

/** quic_method add_handshake_data function */
static int
doq_add_handshake_data(SSL *ssl, OSSL_ENCRYPTION_LEVEL ossl_level,
	const uint8_t *data, size_t len)
{
	struct doq_conn* doq_conn = (struct doq_conn*)SSL_get_app_data(ssl);
	ngtcp2_crypto_level level =
		ngtcp2_crypto_openssl_from_ossl_encryption_level(ossl_level);
	int rv;

	verbose(VERB_ALGO, "doq_add_handshake_data: "
		"ngtcp2_con_submit_crypto_data level %d", (int)level);
	rv = ngtcp2_conn_submit_crypto_data(doq_conn->conn, level, data, len);
	if(rv != 0) {
		log_err("ngtcp2_conn_submit_crypto_data failed: %s",
			ngtcp2_strerror(rv));
		ngtcp2_conn_set_tls_error(doq_conn->conn, rv);
		return 0;
	}
	return 1;
}

/** quic_method flush_flight function */
static int
doq_flush_flight(SSL* ATTR_UNUSED(ssl))
{
	return 1;
}

/** quic_method send_alert function */
static int
doq_send_alert(SSL *ssl, enum ssl_encryption_level_t ATTR_UNUSED(level),
	uint8_t alert)
{
	struct doq_conn* doq_conn = (struct doq_conn*)SSL_get_app_data(ssl);
	doq_conn->tls_alert = alert;
	return 1;
}

/** ALPN select callback for the doq SSL context */
static int
doq_alpn_select_cb(SSL* ATTR_UNUSED(ssl), const unsigned char** out,
	unsigned char* outlen, const unsigned char* in, unsigned int inlen,
	void* ATTR_UNUSED(arg))
{
	/* select "doq" */
	int ret = SSL_select_next_proto((void*)out, outlen,
		(const unsigned char*)"\x03""doq", 4, in, inlen);
	if(ret == OPENSSL_NPN_NEGOTIATED)
		return SSL_TLSEXT_ERR_OK;
	verbose(VERB_ALGO, "doq alpn_select_cb: ALPN from client does "
		"not have 'doq'");
	return SSL_TLSEXT_ERR_ALERT_FATAL;
}

/** create new tls session for server doq connection */
static SSL_CTX*
doq_ctx_server_setup(struct doq_server_socket* doq_socket)
{
	char* sid_ctx = "unbound server";
	SSL_QUIC_METHOD* quic_method;
	SSL_CTX* ctx = SSL_CTX_new(TLS_server_method());
	if(!ctx) {
		log_crypto_err("Could not SSL_CTX_new");
		return NULL;
	}
	SSL_CTX_set_options(ctx,
		(SSL_OP_ALL & ~SSL_OP_DONT_INSERT_EMPTY_FRAGMENTS) |
		SSL_OP_SINGLE_ECDH_USE |
		SSL_OP_CIPHER_SERVER_PREFERENCE |
		SSL_OP_NO_ANTI_REPLAY);
	SSL_CTX_set_mode(ctx, SSL_MODE_RELEASE_BUFFERS);
	SSL_CTX_set_min_proto_version(ctx, TLS1_3_VERSION);
	SSL_CTX_set_max_proto_version(ctx, TLS1_3_VERSION);
#ifdef HAVE_SSL_CTX_SET_ALPN_SELECT_CB
	SSL_CTX_set_alpn_select_cb(ctx, doq_alpn_select_cb, NULL);
#endif
	SSL_CTX_set_default_verify_paths(ctx);
	if(!SSL_CTX_use_certificate_chain_file(ctx,
		doq_socket->ssl_service_pem)) {
		log_err("doq: error for cert file: %s",
			doq_socket->ssl_service_pem);
		log_crypto_err("doq: error in "
			"SSL_CTX_use_certificate_chain_file");
		SSL_CTX_free(ctx);
		return NULL;
	}
	if(!SSL_CTX_use_PrivateKey_file(ctx, doq_socket->ssl_service_key,
		SSL_FILETYPE_PEM)) {
		log_err("doq: error for private key file: %s",
			doq_socket->ssl_service_key);
		log_crypto_err("doq: error in SSL_CTX_use_PrivateKey_file");
		SSL_CTX_free(ctx);
		return NULL;
	}
	if(!SSL_CTX_check_private_key(ctx)) {
		log_err("doq: error for key file: %s",
			doq_socket->ssl_service_key);
		log_crypto_err("doq: error in SSL_CTX_check_private_key");
		SSL_CTX_free(ctx);
		return NULL;
	}
	SSL_CTX_set_session_id_context(ctx, (void*)sid_ctx, strlen(sid_ctx));
	if(doq_socket->ssl_verify_pem && doq_socket->ssl_verify_pem[0]) {
		if(!SSL_CTX_load_verify_locations(ctx,
			doq_socket->ssl_verify_pem, NULL)) {
			log_err("doq: error for verify pem file: %s",
				doq_socket->ssl_verify_pem);
			log_crypto_err("doq: error in "
				"SSL_CTX_load_verify_locations");
			SSL_CTX_free(ctx);
			return NULL;
		}
		SSL_CTX_set_client_CA_list(ctx, SSL_load_client_CA_file(
			doq_socket->ssl_verify_pem));
		SSL_CTX_set_verify(ctx, SSL_VERIFY_PEER|
			SSL_VERIFY_CLIENT_ONCE|
			SSL_VERIFY_FAIL_IF_NO_PEER_CERT, NULL);
	}

	SSL_CTX_set_max_early_data(ctx, 0xffffffff);
	/* The quic_method needs to remain valid during the SSL_CTX
	 * lifetime, so we allocate it. It is freed with the
	 * doq_server_socket. */
	quic_method = calloc(1, sizeof(SSL_QUIC_METHOD));
	if(!quic_method) {
		log_err("calloc failed: out of memory");
		SSL_CTX_free(ctx);
		return NULL;
	}
	doq_socket->quic_method = quic_method;
	quic_method->set_encryption_secrets = doq_set_encryption_secrets;
	quic_method->add_handshake_data = doq_add_handshake_data;
	quic_method->flush_flight = doq_flush_flight;
	quic_method->send_alert = doq_send_alert;
	SSL_CTX_set_quic_method(ctx, doq_socket->quic_method);
	return ctx;
}

/** create new SSL session for server connection */
static SSL*
doq_ssl_server_setup(SSL_CTX* ctx, struct doq_conn* conn)
{
	SSL* ssl = SSL_new(ctx);
	if(!ssl) {
		log_crypto_err("doq: SSL_new failed");
		return NULL;
	}
	SSL_set_app_data(ssl, conn);
	SSL_set_accept_state(ssl);
	SSL_set_quic_early_data_enabled(ssl, 1);
	return ssl;
}

/** setup the doq_socket server tls context */
int
doq_socket_setup_ctx(struct doq_server_socket* doq_socket)
{
	doq_socket->ctx = doq_ctx_server_setup(doq_socket);
	if(!doq_socket->ctx)
		return 0;
	return 1;
}

int
doq_conn_setup(struct doq_conn* conn, uint8_t* scid, size_t scidlen,
	uint8_t* ocid, size_t ocidlen, const uint8_t* token, size_t tokenlen)
{
	int rv;
	struct ngtcp2_cid dcid, sv_scid, scid_cid;
	struct ngtcp2_path path;
	struct ngtcp2_callbacks callbacks;
	struct ngtcp2_settings settings;
	struct ngtcp2_transport_params params;
	memset(&dcid, 0, sizeof(dcid));
	memset(&sv_scid, 0, sizeof(sv_scid));
	memset(&path, 0, sizeof(path));
	memset(&callbacks, 0, sizeof(callbacks));
	memset(&settings, 0, sizeof(settings));
	memset(&params, 0, sizeof(params));

	ngtcp2_cid_init(&scid_cid, scid, scidlen);
	ngtcp2_cid_init(&dcid, conn->key.dcid, conn->key.dcidlen);

	path.remote.addr = (struct sockaddr*)&conn->key.paddr.addr;
	path.remote.addrlen = conn->key.paddr.addrlen;
	path.local.addr = (struct sockaddr*)&conn->key.paddr.localaddr;
	path.local.addrlen = conn->key.paddr.localaddrlen;

	callbacks.recv_client_initial = ngtcp2_crypto_recv_client_initial_cb;
	callbacks.recv_crypto_data = ngtcp2_crypto_recv_crypto_data_cb;
	callbacks.encrypt = ngtcp2_crypto_encrypt_cb;
	callbacks.decrypt = ngtcp2_crypto_decrypt_cb;
	callbacks.hp_mask = ngtcp2_crypto_hp_mask;
	callbacks.update_key = ngtcp2_crypto_update_key_cb;
	callbacks.delete_crypto_aead_ctx =
		ngtcp2_crypto_delete_crypto_aead_ctx_cb;
	callbacks.delete_crypto_cipher_ctx =
		ngtcp2_crypto_delete_crypto_cipher_ctx_cb;
	callbacks.get_path_challenge_data =
		ngtcp2_crypto_get_path_challenge_data_cb;
	callbacks.version_negotiation = ngtcp2_crypto_version_negotiation_cb;
	callbacks.rand = doq_rand_cb;
	callbacks.get_new_connection_id = doq_get_new_connection_id_cb;
	callbacks.remove_connection_id = doq_remove_connection_id_cb;
	callbacks.handshake_completed = doq_handshake_completed_cb;
	callbacks.stream_open = doq_stream_open_cb;
	callbacks.recv_stream_data = doq_recv_stream_data_cb;

	ngtcp2_settings_default(&settings);
	if(verbosity >= VERB_ALGO) {
		settings.log_printf = doq_log_printf_cb;
	}
	settings.rand_ctx.native_handle = conn->doq_socket->rnd;
	settings.initial_ts = doq_get_timestamp_nanosec();
	settings.max_stream_window = 6*1024*1024;
	settings.max_window = 6*1024*1024;
	settings.token.base = (void*)token;
	settings.token.len = tokenlen;

	ngtcp2_transport_params_default(&params);
	params.max_idle_timeout = conn->doq_socket->idle_timeout;
	params.active_connection_id_limit = 7;
	params.initial_max_stream_data_bidi_local = 256*1024;
	params.initial_max_stream_data_bidi_remote = 256*1024;
	params.initial_max_data = 1024*1024;
	/* DoQ uses bidi streams, so we allow 0 uni streams. */
	params.initial_max_streams_uni = 0;
	/* Initial max on number of bidi streams the remote end can open.
	 * That is the number of queries it can make, at first. */
	params.initial_max_streams_bidi = 10;
	if(ocid) {
		ngtcp2_cid_init(&params.original_dcid, ocid, ocidlen);
		ngtcp2_cid_init(&params.retry_scid, conn->key.dcid,
			conn->key.dcidlen);
		params.retry_scid_present = 1;
	} else {
		ngtcp2_cid_init(&params.original_dcid, conn->key.dcid,
			conn->key.dcidlen);
	}
	doq_fill_rand(conn->doq_socket->rnd, params.stateless_reset_token,
		sizeof(params.stateless_reset_token));
	sv_scid.datalen = conn->doq_socket->sv_scidlen;
	lock_rw_wrlock(&conn->table->conid_lock);
	if(!doq_conn_generate_new_conid(conn, sv_scid.data, sv_scid.datalen)) {
		lock_rw_unlock(&conn->table->conid_lock);
		return 0;
	}

	rv = ngtcp2_conn_server_new(&conn->conn, &scid_cid, &sv_scid, &path,
		conn->version, &callbacks, &settings, &params, NULL, conn);
	if(rv != 0) {
		lock_rw_unlock(&conn->table->conid_lock);
		log_err("ngtcp2_conn_server_new failed: %s",
			ngtcp2_strerror(rv));
		return 0;
	}
	if(!doq_conn_setup_conids(conn)) {
		lock_rw_unlock(&conn->table->conid_lock);
		log_err("doq_conn_setup_conids failed: out of memory");
		return 0;
	}
	lock_rw_unlock(&conn->table->conid_lock);
	conn->ssl = doq_ssl_server_setup((SSL_CTX*)conn->doq_socket->ctx,
		conn);
	if(!conn->ssl) {
		log_err("doq_ssl_server_setup failed");
		return 0;
	}
	ngtcp2_conn_set_tls_native_handle(conn->conn, conn->ssl);
	doq_conn_write_enable(conn);
	return 1;
}

struct doq_conid*
doq_conid_find(struct doq_table* table, const uint8_t* data, size_t datalen)
{
	struct rbnode_type* node;
	struct doq_conid key;
	key.node.key = &key;
	key.cid = (void*)data;
	key.cidlen = datalen;
	node = rbtree_search(table->conid_tree, &key);
	if(node)
		return (struct doq_conid*)node->key;
	return NULL;
}

/** insert conid in the conid list */
static void
doq_conid_list_insert(struct doq_conn* conn, struct doq_conid* conid)
{
	conid->prev = NULL;
	conid->next = conn->conid_list;
	if(conn->conid_list)
		conn->conid_list->prev = conid;
	conn->conid_list = conid;
}

/** remove conid from the conid list */
static void
doq_conid_list_remove(struct doq_conn* conn, struct doq_conid* conid)
{
	if(conid->prev)
		conid->prev->next = conid->next;
	else	conn->conid_list = conid->next;
	if(conid->next)
		conid->next->prev = conid->prev;
}

/** create a doq_conid */
static struct doq_conid*
doq_conid_create(uint8_t* data, size_t datalen, struct doq_conn_key* key)
{
	struct doq_conid* conid;
	conid = calloc(1, sizeof(*conid));
	if(!conid)
		return NULL;
	conid->cid = memdup(data, datalen);
	if(!conid->cid) {
		free(conid);
		return NULL;
	}
	conid->cidlen = datalen;
	conid->node.key = conid;
	conid->key = *key;
	conid->key.dcid = memdup(key->dcid, key->dcidlen);
	if(!conid->key.dcid) {
		free(conid->cid);
		free(conid);
		return NULL;
	}
	return conid;
}

void
doq_conid_delete(struct doq_conid* conid)
{
	if(!conid)
		return;
	free(conid->key.dcid);
	free(conid->cid);
	free(conid);
}

/** return true if the conid is for the conn. */
static int
conid_is_for_conn(struct doq_conn* conn, struct doq_conid* conid)
{
	if(conid->key.dcidlen == conn->key.dcidlen &&
		memcmp(conid->key.dcid, conn->key.dcid, conid->key.dcidlen)==0
		&& conid->key.paddr.addrlen == conn->key.paddr.addrlen &&
		memcmp(&conid->key.paddr.addr, &conn->key.paddr.addr,
			conid->key.paddr.addrlen) == 0 &&
		conid->key.paddr.localaddrlen == conn->key.paddr.localaddrlen &&
		memcmp(&conid->key.paddr.localaddr, &conn->key.paddr.localaddr,
			conid->key.paddr.localaddrlen) == 0 &&
		conid->key.paddr.ifindex == conn->key.paddr.ifindex)
		return 1;
	return 0;
}

int
doq_conn_associate_conid(struct doq_conn* conn, uint8_t* data, size_t datalen)
{
	struct doq_conid* conid;
	conid = doq_conid_find(conn->table, data, datalen);
	if(conid && !conid_is_for_conn(conn, conid)) {
		verbose(VERB_ALGO, "doq connection id already exists for "
			"another doq_conn. Ignoring second connection id.");
		/* Already exists to another conn, ignore it.
		 * This works, in that the conid is listed in the doq_conn
		 * conid_list element, and removed from there. So our conid
		 * tree and list are fine, when created and removed.
		 * The tree now does not have the lookup element pointing
		 * to this connection. */
		return 1;
	}
	if(conid)
		return 1; /* already inserted */
	conid = doq_conid_create(data, datalen, &conn->key);
	if(!conid)
		return 0;
	doq_conid_list_insert(conn, conid);
	(void)rbtree_insert(conn->table->conid_tree, &conid->node);
	return 1;
}

void
doq_conn_dissociate_conid(struct doq_conn* conn, const uint8_t* data,
	size_t datalen)
{
	struct doq_conid* conid;
	conid = doq_conid_find(conn->table, data, datalen);
	if(conid && !conid_is_for_conn(conn, conid))
		return;
	if(conid) {
		(void)rbtree_delete(conn->table->conid_tree,
			conid->node.key);
		doq_conid_list_remove(conn, conid);
		doq_conid_delete(conid);
	}
}

/** associate the scid array and also the dcid.
 * caller must hold the locks on conn and doq_table.conid_lock. */
static int
doq_conn_setup_id_array_and_dcid(struct doq_conn* conn,
	struct ngtcp2_cid* scids, size_t num_scid)
{
	size_t i;
	for(i=0; i<num_scid; i++) {
		if(!doq_conn_associate_conid(conn, scids[i].data,
			scids[i].datalen))
			return 0;
	}
	if(!doq_conn_associate_conid(conn, conn->key.dcid, conn->key.dcidlen))
		return 0;
	return 1;
}

int
doq_conn_setup_conids(struct doq_conn* conn)
{
	size_t num_scid = ngtcp2_conn_get_num_scid(conn->conn);
	if(num_scid <= 4) {
		struct ngtcp2_cid ids[4];
		/* Usually there are not that many scids when just accepted,
		 * like only 2. */
		ngtcp2_conn_get_scid(conn->conn, ids);
		return doq_conn_setup_id_array_and_dcid(conn, ids, num_scid);
	} else {
		struct ngtcp2_cid *scids = calloc(num_scid,
			sizeof(struct ngtcp2_cid));
		if(!scids)
			return 0;
		ngtcp2_conn_get_scid(conn->conn, scids);
		if(!doq_conn_setup_id_array_and_dcid(conn, scids, num_scid)) {
			free(scids);
			return 0;
		}
		free(scids);
	}
	return 1;
}

void
doq_conn_clear_conids(struct doq_conn* conn)
{
	struct doq_conid* p, *next;
	if(!conn)
		return;
	p = conn->conid_list;
	while(p) {
		next = p->next;
		(void)rbtree_delete(conn->table->conid_tree, p->node.key);
		doq_conid_delete(p);
		p = next;
	}
	conn->conid_list = NULL;
}

ngtcp2_tstamp doq_get_timestamp_nanosec(void)
{
#ifdef CLOCK_REALTIME
	struct timespec tp;
	memset(&tp, 0, sizeof(tp));
#ifdef CLOCK_MONOTONIC
	if(clock_gettime(CLOCK_MONOTONIC, &tp) == -1) {
#endif
		if(clock_gettime(CLOCK_REALTIME, &tp) == -1) {
			log_err("clock_gettime failed: %s", strerror(errno));
		}
#ifdef CLOCK_MONOTONIC
	}
#endif
	return ((uint64_t)tp.tv_sec)*((uint64_t)1000000000) +
		((uint64_t)tp.tv_nsec);
#else
	struct timeval tv;
	if(gettimeofday(&tv, NULL) < 0) {
		log_err("gettimeofday failed: %s", strerror(errno));
	}
	return ((uint64_t)tv.tv_sec)*((uint64_t)1000000000) +
		((uint64_t)tv.tv_usec)*((uint64_t)1000);
#endif /* CLOCK_REALTIME */
}

/** doq start the closing period for the connection. */
static int
doq_conn_start_closing_period(struct comm_point* c, struct doq_conn* conn)
{
	struct ngtcp2_path_storage ps;
	struct ngtcp2_pkt_info pi;
	ngtcp2_ssize ret;
	if(!conn)
		return 1;
	if(ngtcp2_conn_is_in_closing_period(conn->conn))
		return 1;
	if(ngtcp2_conn_is_in_draining_period(conn->conn)) {
		doq_conn_write_disable(conn);
		return 1;
	}
	ngtcp2_path_storage_zero(&ps);
	sldns_buffer_clear(c->doq_socket->pkt_buf);
	/* the call to ngtcp2_conn_write_connection_close causes the
	 * conn to be closed. It is now in the closing period. */
	ret = ngtcp2_conn_write_connection_close(conn->conn, &ps.path,
		&pi, sldns_buffer_begin(c->doq_socket->pkt_buf),
		sldns_buffer_remaining(c->doq_socket->pkt_buf), &conn->last_error,
		doq_get_timestamp_nanosec());
	if(ret < 0) {
		log_err("doq ngtcp2_conn_write_connection_close failed: %s",
			ngtcp2_strerror(ret));
		return 0;
	}
	if(ret == 0) {
		return 0;
	}
	sldns_buffer_set_position(c->doq_socket->pkt_buf, ret);
	sldns_buffer_flip(c->doq_socket->pkt_buf);

	/* The close packet is allocated, because it may have to be repeated.
	 * When incoming packets have this connection dcid. */
	conn->close_pkt = memdup(sldns_buffer_begin(c->doq_socket->pkt_buf),
		sldns_buffer_limit(c->doq_socket->pkt_buf));
	if(!conn->close_pkt) {
		log_err("doq: could not allocate close packet: out of memory");
		return 0;
	}
	conn->close_pkt_len = sldns_buffer_limit(c->doq_socket->pkt_buf);
	conn->close_ecn = pi.ecn;
	return 1;
}

/** doq send the close packet for the connection, perhaps again. */
int
doq_conn_send_close(struct comm_point* c, struct doq_conn* conn)
{
	if(!conn)
		return 0;
	if(!conn->close_pkt)
		return 0;
	if(conn->close_pkt_len > sldns_buffer_capacity(c->doq_socket->pkt_buf))
		return 0;
	sldns_buffer_clear(c->doq_socket->pkt_buf);
	sldns_buffer_write(c->doq_socket->pkt_buf, conn->close_pkt, conn->close_pkt_len);
	sldns_buffer_flip(c->doq_socket->pkt_buf);
	verbose(VERB_ALGO, "doq send connection close");
	doq_send_pkt(c, &conn->key.paddr, conn->close_ecn);
	doq_conn_write_disable(conn);
	return 1;
}

/** doq close the connection on error. If it returns a failure, it
 * does not wait to send a close, and the connection can be dropped. */
static int
doq_conn_close_error(struct comm_point* c, struct doq_conn* conn)
{
	if(conn->last_error.type ==
		NGTCP2_CONNECTION_CLOSE_ERROR_CODE_TYPE_TRANSPORT_IDLE_CLOSE)
		return 0;
	if(!doq_conn_start_closing_period(c, conn))
		return 0;
	if(ngtcp2_conn_is_in_draining_period(conn->conn)) {
		doq_conn_write_disable(conn);
		return 1;
	}
	doq_conn_write_enable(conn);
	if(!doq_conn_send_close(c, conn))
		return 0;
	return 1;
}

int
doq_conn_recv(struct comm_point* c, struct doq_pkt_addr* paddr,
	struct doq_conn* conn, struct ngtcp2_pkt_info* pi, int* err_retry,
	int* err_drop)
{
	int ret;
	ngtcp2_tstamp ts;
	struct ngtcp2_path path;
	memset(&path, 0, sizeof(path));
	path.remote.addr = (struct sockaddr*)&paddr->addr;
	path.remote.addrlen = paddr->addrlen;
	path.local.addr = (struct sockaddr*)&paddr->localaddr;
	path.local.addrlen = paddr->localaddrlen;
	ts = doq_get_timestamp_nanosec();

	ret = ngtcp2_conn_read_pkt(conn->conn, &path, pi,
		sldns_buffer_begin(c->doq_socket->pkt_buf),
		sldns_buffer_limit(c->doq_socket->pkt_buf), ts);
	if(ret != 0) {
		if(err_retry)
			*err_retry = 0;
		if(err_drop)
			*err_drop = 0;
		if(ret == NGTCP2_ERR_DRAINING) {
			verbose(VERB_ALGO, "ngtcp2_conn_read_pkt returned %s",
				ngtcp2_strerror(ret));
			doq_conn_write_disable(conn);
			return 0;
		} else if(ret == NGTCP2_ERR_DROP_CONN) {
			verbose(VERB_ALGO, "ngtcp2_conn_read_pkt returned %s",
				ngtcp2_strerror(ret));
			if(err_drop)
				*err_drop = 1;
			return 0;
		} else if(ret == NGTCP2_ERR_RETRY) {
			verbose(VERB_ALGO, "ngtcp2_conn_read_pkt returned %s",
				ngtcp2_strerror(ret));
			if(err_retry)
				*err_retry = 1;
			if(err_drop)
				*err_drop = 1;
			return 0;
		} else if(ret == NGTCP2_ERR_CRYPTO) {
			if(!conn->last_error.error_code) {
				/* in picotls the tls alert may need to be
				 * copied, but this is with openssl. And there
				 * is conn->tls_alert. */
				ngtcp2_connection_close_error_set_transport_error_tls_alert(
					&conn->last_error, conn->tls_alert,
					NULL, 0);
			}
		} else {
			if(!conn->last_error.error_code) {
				ngtcp2_connection_close_error_set_transport_error_liberr(
					&conn->last_error, ret, NULL, 0);
			}
		}
		log_err("ngtcp2_conn_read_pkt failed: %s",
			ngtcp2_strerror(ret));
		if(!doq_conn_close_error(c, conn)) {
			if(err_drop)
				*err_drop = 1;
		}
		return 0;
	}
	doq_conn_write_enable(conn);
	return 1;
}

/** doq stream write is done */
static void
doq_stream_write_is_done(struct doq_conn* conn, struct doq_stream* stream)
{
	/* Cannot deallocate, the buffer may be needed for resends. */
	doq_stream_off_write_list(conn, stream);
}

int
doq_conn_write_streams(struct comm_point* c, struct doq_conn* conn,
	int* err_drop)
{
	struct doq_stream* stream = conn->stream_write_first;
	ngtcp2_path_storage ps;
	ngtcp2_tstamp ts = doq_get_timestamp_nanosec();
	size_t num_packets = 0, max_packets = 65535;
	ngtcp2_path_storage_zero(&ps);

	for(;;) {
		int64_t stream_id;
		uint32_t flags = 0;
		ngtcp2_pkt_info pi;
		ngtcp2_vec datav[2];
		size_t datav_count = 0;
		ngtcp2_ssize ret, ndatalen = 0;
		int fin;

		if(stream) {
			/* data to send */
			verbose(VERB_ALGO, "doq: doq_conn write stream %d",
				(int)stream->stream_id);
			stream_id = stream->stream_id;
			fin = 1;
			if(stream->nwrite < 2) {
				datav[0].base = ((uint8_t*)&stream->
					outlen_wire) + stream->nwrite;
				datav[0].len = 2 - stream->nwrite;
				datav[1].base = stream->out;
				datav[1].len = stream->outlen;
				datav_count = 2;
			} else {
				datav[0].base = stream->out +
					(stream->nwrite-2);
				datav[0].len = stream->outlen -
					(stream->nwrite-2);
				datav_count = 1;
			}
		} else {
			/* no data to send */
			verbose(VERB_ALGO, "doq: doq_conn write stream -1");
			stream_id = -1;
			fin = 0;
			datav[0].base = NULL;
			datav[0].len = 0;
			datav_count = 1;
		}

		/* if more streams, set it to write more */
		if(stream && stream->write_next)
			flags |= NGTCP2_WRITE_STREAM_FLAG_MORE;
		if(fin)
			flags |= NGTCP2_WRITE_STREAM_FLAG_FIN;

		sldns_buffer_clear(c->doq_socket->pkt_buf);
		ret = ngtcp2_conn_writev_stream(conn->conn, &ps.path, &pi,
			sldns_buffer_begin(c->doq_socket->pkt_buf),
			sldns_buffer_remaining(c->doq_socket->pkt_buf),
			&ndatalen, flags, stream_id, datav, datav_count, ts);
		if(ret < 0) {
			if(ret == NGTCP2_ERR_WRITE_MORE) {
				verbose(VERB_ALGO, "doq: write more, ndatalen %d", (int)ndatalen);
				if(stream) {
					if(ndatalen >= 0)
						stream->nwrite += ndatalen;
					if(stream->nwrite >= stream->outlen+2)
						doq_stream_write_is_done(
							conn, stream);
					stream = stream->write_next;
				}
				continue;
			} else if(ret == NGTCP2_ERR_STREAM_DATA_BLOCKED) {
				verbose(VERB_ALGO, "doq: ngtcp2_conn_writev_stream returned NGTCP2_ERR_STREAM_DATA_BLOCKED");
				ngtcp2_connection_close_error_set_application_error(&conn->last_error, -1, NULL, 0);
				if(err_drop)
					*err_drop = 0;
				if(!doq_conn_close_error(c, conn)) {
					if(err_drop)
						*err_drop = 1;
				}
				return 0;
			} else if(ret == NGTCP2_ERR_STREAM_SHUT_WR) {
				verbose(VERB_ALGO, "doq: ngtcp2_conn_writev_stream returned NGTCP2_ERR_STREAM_SHUT_WR");
				ngtcp2_connection_close_error_set_application_error(&conn->last_error, -1, NULL, 0);
				if(err_drop)
					*err_drop = 0;
				if(!doq_conn_close_error(c, conn)) {
					if(err_drop)
						*err_drop = 1;
				}
				return 0;
			}

			log_err("doq: ngtcp2_conn_writev_stream failed: %s",
				ngtcp2_strerror(ret));
			ngtcp2_connection_close_error_set_transport_error_liberr(
				&conn->last_error, ret, NULL, 0);
			if(err_drop)
				*err_drop = 0;
			if(!doq_conn_close_error(c, conn)) {
				if(err_drop)
					*err_drop = 1;
			}
			return 0;
		}
		verbose(VERB_ALGO, "doq: writev_stream pkt size %d ndatawritten %d",
			(int)ret, (int)ndatalen);

		if(ndatalen >= 0 && stream) {
			stream->nwrite += ndatalen;
			if(stream->nwrite >= stream->outlen+2)
				doq_stream_write_is_done(conn, stream);
		}
		if(ret == 0) {
			/* congestion limited */
			doq_conn_write_disable(conn);
			ngtcp2_conn_update_pkt_tx_time(conn->conn, ts);
			return 1;
		}
		sldns_buffer_set_position(c->doq_socket->pkt_buf, ret);
		sldns_buffer_flip(c->doq_socket->pkt_buf);
		doq_send_pkt(c, &conn->key.paddr, pi.ecn);

		if(++num_packets == max_packets)
			break;
		if(stream)
			stream = stream->write_next;
	}
	ngtcp2_conn_update_pkt_tx_time(conn->conn, ts);
	return 1;
}

void
doq_conn_write_enable(struct doq_conn* conn)
{
	conn->write_interest = 1;
}

void
doq_conn_write_disable(struct doq_conn* conn)
{
	conn->write_interest = 0;
}

/** doq append the connection to the write list */
static void
doq_conn_write_list_append(struct doq_table* table, struct doq_conn* conn)
{
	if(conn->on_write_list)
		return;
	conn->write_prev = table->write_list_last;
	if(table->write_list_last)
		table->write_list_last->write_next = conn;
	else table->write_list_first = conn;
	conn->write_next = NULL;
	table->write_list_last = conn;
	conn->on_write_list = 1;
}

void
doq_conn_write_list_remove(struct doq_table* table, struct doq_conn* conn)
{
	if(!conn->on_write_list)
		return;
	if(conn->write_next)
		conn->write_next->write_prev = conn->write_prev;
	else table->write_list_last = conn->write_prev;
	if(conn->write_prev)
		conn->write_prev->write_next = conn->write_next;
	else table->write_list_first = conn->write_next;
	conn->write_prev = NULL;
	conn->write_next = NULL;
	conn->on_write_list = 0;
}

void
doq_conn_set_write_list(struct doq_table* table, struct doq_conn* conn)
{
	if(conn->write_interest && conn->on_write_list)
		return;
	if(!conn->write_interest && !conn->on_write_list)
		return;
	if(conn->write_interest)
		doq_conn_write_list_append(table, conn);
	else doq_conn_write_list_remove(table, conn);
}

struct doq_conn*
doq_table_pop_first(struct doq_table* table)
{
	struct doq_conn* conn = table->write_list_first;
	if(!conn)
		return NULL;
	table->write_list_first = conn->write_next;
	if(conn->write_next)
		conn->write_next->write_prev = NULL;
	else table->write_list_last = NULL;
	conn->write_next = NULL;
	conn->write_prev = NULL;
	conn->on_write_list = 0;
	return conn;
}
#endif /* HAVE_NGTCP2 */<|MERGE_RESOLUTION|>--- conflicted
+++ resolved
@@ -140,23 +140,14 @@
 			(void)strlcpy(buf, "(null)", sizeof(buf));
 		}
 		buf[sizeof(buf)-1] = 0;
-<<<<<<< HEAD
 		verbose(VERB_ALGO, "creating %s%s socket %s %d%s%s",
-=======
-		verbose(VERB_ALGO, "creating %s%s socket %s %d",
->>>>>>> e93c75a5
 			addr->ai_socktype==SOCK_DGRAM?"udp":
 			addr->ai_socktype==SOCK_STREAM?"tcp":"otherproto",
 			addr->ai_family==AF_INET?"4":
 			addr->ai_family==AF_INET6?"6":
-<<<<<<< HEAD
-			"_otherfam", buf, 
+			"_otherfam", buf,
 			ntohs(((struct sockaddr_in*)addr->ai_addr)->sin_port),
 			(additional?" ":""), (additional?additional:""));
-=======
-			"_otherfam", buf,
-			ntohs(((struct sockaddr_in*)addr->ai_addr)->sin_port));
->>>>>>> e93c75a5
 	}
 }
 
@@ -165,15 +156,10 @@
 {
 	if(verbosity >= VERB_ALGO) {
 		log_info("listing of unbound_socket structure:");
-<<<<<<< HEAD
 		verbose_print_addr(ub_sock->addr, NULL);
-		log_info("s is: %d, fam is: %s", ub_sock->s, ub_sock->fam == AF_INET?"AF_INET":"AF_INET6");
-=======
-		verbose_print_addr(ub_sock->addr);
 		log_info("s is: %d, fam is: %s, acl: %s", ub_sock->s,
 			ub_sock->fam == AF_INET?"AF_INET":"AF_INET6",
 			ub_sock->acl?"yes":"no");
->>>>>>> e93c75a5
 	}
 }
 
@@ -1344,7 +1330,6 @@
 			}
 			return 0;
 		}
-<<<<<<< HEAD
 		if(udp_port_type == listen_type_doq) {
 			if(!set_recvpktinfo(s, hints->ai_family)) {
 				sock_close(s);
@@ -1354,10 +1339,6 @@
 			}
 		}
 		if(!port_insert(list, s, udp_port_type, ub_sock)) {
-=======
-		if(!port_insert(list, s, is_dnscrypt
-			?listen_type_udp_dnscrypt:listen_type_udp, ub_sock)) {
->>>>>>> e93c75a5
 			sock_close(s);
 			freeaddrinfo(ub_sock->addr);
 			free(ub_sock);
@@ -1384,13 +1365,9 @@
 			add = "dnscrypt";
 		} else {
 			port_type = listen_type_tcp;
-<<<<<<< HEAD
 			add = NULL;
 		}
-		if((s = make_sock_port(SOCK_STREAM, ifname, port, hints, 1, 
-=======
 		if((s = make_sock_port(SOCK_STREAM, ifname, port, hints, 1,
->>>>>>> e93c75a5
 			&noip6, 0, 0, reuseport, transparent, tcp_mss, nodelay,
 			freebind, use_systemd, dscp, ub_sock, add)) == -1) {
 			freeaddrinfo(ub_sock->addr);
