--- conflicted
+++ resolved
@@ -1391,18 +1391,17 @@
 				return 0;
 			}
 		}
-		if (sock_queue_timeout && !set_recvtimestamp(s)) {
-			log_warn("socket timestamping is not available");
-		}
-<<<<<<< HEAD
+		if(udp_port_type == listen_type_udp && sock_queue_timeout)
+			udp_port_type = listen_type_udpancil;
+		if (sock_queue_timeout) {
+			if(!set_recvtimestamp(s)) {
+				log_warn("socket timestamping is not available");
+			} else {
+				if(udp_port_type == listen_type_udp)
+					udp_port_type = listen_type_udpancil;
+			}
+		}
 		if(!port_insert(list, s, udp_port_type, is_pp2, ub_sock)) {
-=======
-		if(!port_insert(list, s, is_dnscrypt
-			?listen_type_udp_dnscrypt :
-			(sock_queue_timeout ?
-				listen_type_udpancil:listen_type_udp),
-			is_pp2, ub_sock)) {
->>>>>>> 67153f89
 			sock_close(s);
 			if(ub_sock->addr)
 				freeaddrinfo(ub_sock->addr);
