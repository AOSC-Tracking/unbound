/*
 * services/mesh.c - deal with mesh of query states and handle events for that.
 *
 * Copyright (c) 2007, NLnet Labs. All rights reserved.
 *
 * This software is open source.
 * 
 * Redistribution and use in source and binary forms, with or without
 * modification, are permitted provided that the following conditions
 * are met:
 * 
 * Redistributions of source code must retain the above copyright notice,
 * this list of conditions and the following disclaimer.
 * 
 * Redistributions in binary form must reproduce the above copyright notice,
 * this list of conditions and the following disclaimer in the documentation
 * and/or other materials provided with the distribution.
 * 
 * Neither the name of the NLNET LABS nor the names of its contributors may
 * be used to endorse or promote products derived from this software without
 * specific prior written permission.
 * 
 * THIS SOFTWARE IS PROVIDED BY THE COPYRIGHT HOLDERS AND CONTRIBUTORS
 * "AS IS" AND ANY EXPRESS OR IMPLIED WARRANTIES, INCLUDING, BUT NOT
 * LIMITED TO, THE IMPLIED WARRANTIES OF MERCHANTABILITY AND FITNESS FOR
 * A PARTICULAR PURPOSE ARE DISCLAIMED. IN NO EVENT SHALL THE COPYRIGHT
 * HOLDER OR CONTRIBUTORS BE LIABLE FOR ANY DIRECT, INDIRECT, INCIDENTAL,
 * SPECIAL, EXEMPLARY, OR CONSEQUENTIAL DAMAGES (INCLUDING, BUT NOT LIMITED
 * TO, PROCUREMENT OF SUBSTITUTE GOODS OR SERVICES; LOSS OF USE, DATA, OR
 * PROFITS; OR BUSINESS INTERRUPTION) HOWEVER CAUSED AND ON ANY THEORY OF
 * LIABILITY, WHETHER IN CONTRACT, STRICT LIABILITY, OR TORT (INCLUDING
 * NEGLIGENCE OR OTHERWISE) ARISING IN ANY WAY OUT OF THE USE OF THIS
 * SOFTWARE, EVEN IF ADVISED OF THE POSSIBILITY OF SUCH DAMAGE.
 */

/**
 * \file
 *
 * This file contains functions to assist in dealing with a mesh of
 * query states. This mesh is supposed to be thread-specific.
 * It consists of query states (per qname, qtype, qclass) and connections
 * between query states and the super and subquery states, and replies to
 * send back to clients.
 */
#include "config.h"
#include "services/mesh.h"
#include "services/outbound_list.h"
#include "services/cache/dns.h"
#include "services/cache/rrset.h"
#include "util/log.h"
#include "util/net_help.h"
#include "util/module.h"
#include "util/regional.h"
#include "util/data/msgencode.h"
#include "util/timehist.h"
#include "util/fptr_wlist.h"
#include "util/alloc.h"
#include "util/config_file.h"
#include "util/edns.h"
#include "sldns/sbuffer.h"
#include "sldns/wire2str.h"
#include "services/localzone.h"
#include "util/data/dname.h"
#include "respip/respip.h"
#include "services/listen_dnsport.h"

#ifdef CLIENT_SUBNET
#include "edns-subnet/subnetmod.h"
#include "edns-subnet/edns-subnet.h"
#endif

/** subtract timers and the values do not overflow or become negative */
static void
timeval_subtract(struct timeval* d, const struct timeval* end, const struct timeval* start)
{
#ifndef S_SPLINT_S
	time_t end_usec = end->tv_usec;
	d->tv_sec = end->tv_sec - start->tv_sec;
	if(end_usec < start->tv_usec) {
		end_usec += 1000000;
		d->tv_sec--;
	}
	d->tv_usec = end_usec - start->tv_usec;
#endif
}

/** add timers and the values do not overflow or become negative */
static void
timeval_add(struct timeval* d, const struct timeval* add)
{
#ifndef S_SPLINT_S
	d->tv_sec += add->tv_sec;
	d->tv_usec += add->tv_usec;
	if(d->tv_usec >= 1000000 ) {
		d->tv_usec -= 1000000;
		d->tv_sec++;
	}
#endif
}

/** divide sum of timers to get average */
static void
timeval_divide(struct timeval* avg, const struct timeval* sum, size_t d)
{
#ifndef S_SPLINT_S
	size_t leftover;
	if(d <= 0) {
		avg->tv_sec = 0;
		avg->tv_usec = 0;
		return;
	}
	avg->tv_sec = sum->tv_sec / d;
	avg->tv_usec = sum->tv_usec / d;
	/* handle fraction from seconds divide */
	leftover = sum->tv_sec - avg->tv_sec*d;
	if(leftover <= 0)
		leftover = 0;
	avg->tv_usec += (((long long)leftover)*((long long)1000000))/d;
	if(avg->tv_sec < 0)
		avg->tv_sec = 0;
	if(avg->tv_usec < 0)
		avg->tv_usec = 0;
#endif
}

/** histogram compare of time values */
static int
timeval_smaller(const struct timeval* x, const struct timeval* y)
{
#ifndef S_SPLINT_S
	if(x->tv_sec < y->tv_sec)
		return 1;
	else if(x->tv_sec == y->tv_sec) {
		if(x->tv_usec <= y->tv_usec)
			return 1;
		else	return 0;
	}
	else	return 0;
#endif
}

/**
 * Compare two response-ip client info entries for the purpose of mesh state
 * compare.  It returns 0 if ci_a and ci_b are considered equal; otherwise
 * 1 or -1 (they mean 'ci_a is larger/smaller than ci_b', respectively, but
 * in practice it should be only used to mean they are different).
 * We cannot share the mesh state for two queries if different response-ip
 * actions can apply in the end, even if those queries are otherwise identical.
 * For this purpose we compare tag lists and tag action lists; they should be
 * identical to share the same state.
 * For tag data, we don't look into the data content, as it can be
 * expensive; unless tag data are not defined for both or they point to the
 * exact same data in memory (i.e., they come from the same ACL entry), we
 * consider these data different.
 * Likewise, if the client info is associated with views, we don't look into
 * the views.  They are considered different unless they are exactly the same
 * even if the views only differ in the names.
 */
static int
client_info_compare(const struct respip_client_info* ci_a,
	const struct respip_client_info* ci_b)
{
	int cmp;

	if(!ci_a && !ci_b)
		return 0;
	if(ci_a && !ci_b)
		return -1;
	if(!ci_a && ci_b)
		return 1;
	if(ci_a->taglen != ci_b->taglen)
		return (ci_a->taglen < ci_b->taglen) ? -1 : 1;
	if(ci_a->taglist && !ci_b->taglist)
		return -1;
	if(!ci_a->taglist && ci_b->taglist)
		return 1;
	if(ci_a->taglist && ci_b->taglist) {
		cmp = memcmp(ci_a->taglist, ci_b->taglist, ci_a->taglen);
		if(cmp != 0)
			return cmp;
	}
	if(ci_a->tag_actions_size != ci_b->tag_actions_size)
		return (ci_a->tag_actions_size < ci_b->tag_actions_size) ?
			-1 : 1;
	if(ci_a->tag_actions && !ci_b->tag_actions)
		return -1;
	if(!ci_a->tag_actions && ci_b->tag_actions)
		return 1;
	if(ci_a->tag_actions && ci_b->tag_actions) {
		cmp = memcmp(ci_a->tag_actions, ci_b->tag_actions,
			ci_a->tag_actions_size);
		if(cmp != 0)
			return cmp;
	}
	if(ci_a->tag_datas != ci_b->tag_datas)
		return ci_a->tag_datas < ci_b->tag_datas ? -1 : 1;
	if(ci_a->view != ci_b->view)
		return ci_a->view < ci_b->view ? -1 : 1;
	/* For the unbound daemon these should be non-NULL and identical,
	 * but we check that just in case. */
	if(ci_a->respip_set != ci_b->respip_set)
		return ci_a->respip_set < ci_b->respip_set ? -1 : 1;
	return 0;
}

int
mesh_state_compare(const void* ap, const void* bp)
{
	struct mesh_state* a = (struct mesh_state*)ap;
	struct mesh_state* b = (struct mesh_state*)bp;
	int cmp;

	if(a->unique < b->unique)
		return -1;
	if(a->unique > b->unique)
		return 1;

	if(a->s.is_priming && !b->s.is_priming)
		return -1;
	if(!a->s.is_priming && b->s.is_priming)
		return 1;

	if(a->s.is_valrec && !b->s.is_valrec)
		return -1;
	if(!a->s.is_valrec && b->s.is_valrec)
		return 1;

	if((a->s.query_flags&BIT_RD) && !(b->s.query_flags&BIT_RD))
		return -1;
	if(!(a->s.query_flags&BIT_RD) && (b->s.query_flags&BIT_RD))
		return 1;

	if((a->s.query_flags&BIT_CD) && !(b->s.query_flags&BIT_CD))
		return -1;
	if(!(a->s.query_flags&BIT_CD) && (b->s.query_flags&BIT_CD))
		return 1;

	cmp = query_info_compare(&a->s.qinfo, &b->s.qinfo);
	if(cmp != 0)
		return cmp;
	return client_info_compare(a->s.client_info, b->s.client_info);
}

int
mesh_state_ref_compare(const void* ap, const void* bp)
{
	struct mesh_state_ref* a = (struct mesh_state_ref*)ap;
	struct mesh_state_ref* b = (struct mesh_state_ref*)bp;
	return mesh_state_compare(a->s, b->s);
}

struct mesh_area* 
mesh_create(struct module_stack* stack, struct module_env* env)
{
	struct mesh_area* mesh = calloc(1, sizeof(struct mesh_area));
	if(!mesh) {
		log_err("mesh area alloc: out of memory");
		return NULL;
	}
	mesh->histogram = timehist_setup();
	mesh->qbuf_bak = sldns_buffer_new(env->cfg->msg_buffer_size);
	if(!mesh->histogram || !mesh->qbuf_bak) {
		free(mesh);
		log_err("mesh area alloc: out of memory");
		return NULL;
	}
	mesh->mods = *stack;
	mesh->env = env;
	rbtree_init(&mesh->run, &mesh_state_compare);
	rbtree_init(&mesh->all, &mesh_state_compare);
	mesh->num_reply_addrs = 0;
	mesh->num_reply_states = 0;
	mesh->num_detached_states = 0;
	mesh->num_forever_states = 0;
	mesh->stats_jostled = 0;
	mesh->stats_dropped = 0;
	mesh->ans_expired = 0;
	mesh->max_reply_states = env->cfg->num_queries_per_thread;
	mesh->max_forever_states = (mesh->max_reply_states+1)/2;
#ifndef S_SPLINT_S
	mesh->jostle_max.tv_sec = (time_t)(env->cfg->jostle_time / 1000);
	mesh->jostle_max.tv_usec = (time_t)((env->cfg->jostle_time % 1000)
		*1000);
#endif
	return mesh;
}

/** help mesh delete delete mesh states */
static void
mesh_delete_helper(rbnode_type* n)
{
	struct mesh_state* mstate = (struct mesh_state*)n->key;
	/* perform a full delete, not only 'cleanup' routine,
	 * because other callbacks expect a clean state in the mesh.
	 * For 're-entrant' calls */
	mesh_state_delete(&mstate->s);
	/* but because these delete the items from the tree, postorder
	 * traversal and rbtree rebalancing do not work together */
}

void 
mesh_delete(struct mesh_area* mesh)
{
	if(!mesh)
		return;
	/* free all query states */
	while(mesh->all.count)
		mesh_delete_helper(mesh->all.root);
	timehist_delete(mesh->histogram);
	sldns_buffer_free(mesh->qbuf_bak);
	free(mesh);
}

void
mesh_delete_all(struct mesh_area* mesh)
{
	/* free all query states */
	while(mesh->all.count)
		mesh_delete_helper(mesh->all.root);
	mesh->stats_dropped += mesh->num_reply_addrs;
	/* clear mesh area references */
	rbtree_init(&mesh->run, &mesh_state_compare);
	rbtree_init(&mesh->all, &mesh_state_compare);
	mesh->num_reply_addrs = 0;
	mesh->num_reply_states = 0;
	mesh->num_detached_states = 0;
	mesh->num_forever_states = 0;
	mesh->forever_first = NULL;
	mesh->forever_last = NULL;
	mesh->jostle_first = NULL;
	mesh->jostle_last = NULL;
}

int mesh_make_new_space(struct mesh_area* mesh, sldns_buffer* qbuf)
{
	struct mesh_state* m = mesh->jostle_first;
	/* free space is available */
	if(mesh->num_reply_states < mesh->max_reply_states)
		return 1;
	/* try to kick out a jostle-list item */
	if(m && m->reply_list && m->list_select == mesh_jostle_list) {
		/* how old is it? */
		struct timeval age;
		timeval_subtract(&age, mesh->env->now_tv, 
			&m->reply_list->start_time);
		if(timeval_smaller(&mesh->jostle_max, &age)) {
			/* its a goner */
			log_nametypeclass(VERB_ALGO, "query jostled out to "
				"make space for a new one",
				m->s.qinfo.qname, m->s.qinfo.qtype,
				m->s.qinfo.qclass);
			/* backup the query */
			if(qbuf) sldns_buffer_copy(mesh->qbuf_bak, qbuf);
			/* notify supers */
			if(m->super_set.count > 0) {
				verbose(VERB_ALGO, "notify supers of failure");
				m->s.return_msg = NULL;
				m->s.return_rcode = LDNS_RCODE_SERVFAIL;
				mesh_walk_supers(mesh, m);
			}
			mesh->stats_jostled ++;
			mesh_state_delete(&m->s);
			/* restore the query - note that the qinfo ptr to
			 * the querybuffer is then correct again. */
			if(qbuf) sldns_buffer_copy(qbuf, mesh->qbuf_bak);
			return 1;
		}
	}
	/* no space for new item */
	return 0;
}

struct dns_msg*
mesh_serve_expired_lookup(struct module_qstate* qstate,
	struct query_info* lookup_qinfo)
{
	hashvalue_type h;
	struct lruhash_entry* e;
	struct dns_msg* msg;
	struct reply_info* data;
	struct msgreply_entry* key;
	time_t timenow = *qstate->env->now;
	int must_validate = (!(qstate->query_flags&BIT_CD)
		|| qstate->env->cfg->ignore_cd) && qstate->env->need_to_validate;
	/* Lookup cache */
	h = query_info_hash(lookup_qinfo, qstate->query_flags);
	e = slabhash_lookup(qstate->env->msg_cache, h, lookup_qinfo, 0);
	if(!e) return NULL;

	key = (struct msgreply_entry*)e->key;
	data = (struct reply_info*)e->data;
	msg = tomsg(qstate->env, &key->key, data, qstate->region, timenow,
		qstate->env->cfg->serve_expired, qstate->env->scratch);
	if(!msg)
		goto bail_out;

	/* Check CNAME chain (if any)
	 * This is part of tomsg above; no need to check now. */

	/* Check security status of the cached answer.
	 * tomsg above has a subset of these checks, so we are leaving
	 * these as is.
	 * In case of bogus or revalidation we don't care to reply here. */
	if(must_validate && (msg->rep->security == sec_status_bogus ||
		msg->rep->security == sec_status_secure_sentinel_fail)) {
		verbose(VERB_ALGO, "Serve expired: bogus answer found in cache");
		goto bail_out;
	} else if(msg->rep->security == sec_status_unchecked && must_validate) {
		verbose(VERB_ALGO, "Serve expired: unchecked entry needs "
			"validation");
		goto bail_out; /* need to validate cache entry first */
	} else if(msg->rep->security == sec_status_secure &&
		!reply_all_rrsets_secure(msg->rep) && must_validate) {
			verbose(VERB_ALGO, "Serve expired: secure entry"
				" changed status");
			goto bail_out; /* rrset changed, re-verify */
	}

	lock_rw_unlock(&e->lock);
	return msg;

bail_out:
	lock_rw_unlock(&e->lock);
	return NULL;
}


/** Init the serve expired data structure */
static int
mesh_serve_expired_init(struct mesh_state* mstate, int timeout)
{
	struct timeval t;

	/* Create serve_expired_data if not there yet */
	if(!mstate->s.serve_expired_data) {
		mstate->s.serve_expired_data = (struct serve_expired_data*)
			regional_alloc_zero(
				mstate->s.region, sizeof(struct serve_expired_data));
		if(!mstate->s.serve_expired_data)
			return 0;
	}

	/* Don't overwrite the function if already set */
	mstate->s.serve_expired_data->get_cached_answer =
		mstate->s.serve_expired_data->get_cached_answer?
		mstate->s.serve_expired_data->get_cached_answer:
		&mesh_serve_expired_lookup;

	/* In case this timer already popped, start it again */
	if(!mstate->s.serve_expired_data->timer) {
		mstate->s.serve_expired_data->timer = comm_timer_create(
			mstate->s.env->worker_base, mesh_serve_expired_callback, mstate);
		if(!mstate->s.serve_expired_data->timer)
			return 0;
#ifndef S_SPLINT_S
		t.tv_sec = timeout/1000;
		t.tv_usec = (timeout%1000)*1000;
#endif
		comm_timer_set(mstate->s.serve_expired_data->timer, &t);
	}
	return 1;
}

void mesh_new_client(struct mesh_area* mesh, struct query_info* qinfo,
	struct respip_client_info* cinfo, uint16_t qflags,
	struct edns_data* edns, struct comm_reply* rep, uint16_t qid,
	int rpz_passthru)
{
	struct mesh_state* s = NULL;
	int unique = unique_mesh_state(edns->opt_list_in, mesh->env);
	int was_detached = 0;
	int was_noreply = 0;
	int added = 0;
	int timeout = mesh->env->cfg->serve_expired?
		mesh->env->cfg->serve_expired_client_timeout:0;
	struct sldns_buffer* r_buffer = rep->c->buffer;
	if(rep->c->tcp_req_info) {
		r_buffer = rep->c->tcp_req_info->spool_buffer;
	}
	if(!unique)
		s = mesh_area_find(mesh, cinfo, qinfo, qflags&(BIT_RD|BIT_CD), 0, 0);
	/* does this create a new reply state? */
	if(!s || s->list_select == mesh_no_list) {
		if(!mesh_make_new_space(mesh, rep->c->buffer)) {
			verbose(VERB_ALGO, "Too many queries. dropping "
				"incoming query.");
			comm_point_drop_reply(rep);
			mesh->stats_dropped++;
			return;
		}
		/* for this new reply state, the reply address is free,
		 * so the limit of reply addresses does not stop reply states*/
	} else {
		/* protect our memory usage from storing reply addresses */
		if(mesh->num_reply_addrs > mesh->max_reply_states*16) {
			verbose(VERB_ALGO, "Too many requests queued. "
				"dropping incoming query.");
			comm_point_drop_reply(rep);
			mesh->stats_dropped++;
			return;
		}
	}
	/* see if it already exists, if not, create one */
	if(!s) {
#ifdef UNBOUND_DEBUG
		struct rbnode_type* n;
#endif
		s = mesh_state_create(mesh->env, qinfo, cinfo,
			qflags&(BIT_RD|BIT_CD), 0, 0);
		if(!s) {
			log_err("mesh_state_create: out of memory; SERVFAIL");
			if(!inplace_cb_reply_servfail_call(mesh->env, qinfo, NULL, NULL,
				LDNS_RCODE_SERVFAIL, edns, rep, mesh->env->scratch, mesh->env->now_tv))
					edns->opt_list_inplace_cb_out = NULL;
			error_encode(r_buffer, LDNS_RCODE_SERVFAIL,
				qinfo, qid, qflags, edns);
			comm_point_send_reply(rep);
			return;
		}
		if(unique)
			mesh_state_make_unique(s);
		s->s.rpz_passthru = rpz_passthru;
		/* copy the edns options we got from the front */
		if(edns->opt_list_in) {
			s->s.edns_opts_front_in = edns_opt_copy_region(edns->opt_list_in,
				s->s.region);
			if(!s->s.edns_opts_front_in) {
				log_err("mesh_state_create: out of memory; SERVFAIL");
				if(!inplace_cb_reply_servfail_call(mesh->env, qinfo, NULL,
					NULL, LDNS_RCODE_SERVFAIL, edns, rep, mesh->env->scratch, mesh->env->now_tv))
						edns->opt_list_inplace_cb_out = NULL;
				error_encode(r_buffer, LDNS_RCODE_SERVFAIL,
					qinfo, qid, qflags, edns);
				comm_point_send_reply(rep);
				return;
			}
		}

#ifdef UNBOUND_DEBUG
		n =
#else
		(void)
#endif
		rbtree_insert(&mesh->all, &s->node);
		log_assert(n != NULL);
		/* set detached (it is now) */
		mesh->num_detached_states++;
		added = 1;
	}
	if(!s->reply_list && !s->cb_list) {
		was_noreply = 1;
		if(s->super_set.count == 0) {
			was_detached = 1;
		}
	}
	/* add reply to s */
	if(!mesh_state_add_reply(s, edns, rep, qid, qflags, qinfo)) {
		log_err("mesh_new_client: out of memory; SERVFAIL");
		goto servfail_mem;
	}
	if(rep->c->tcp_req_info) {
		if(!tcp_req_info_add_meshstate(rep->c->tcp_req_info, mesh, s)) {
			log_err("mesh_new_client: out of memory add tcpreqinfo");
			goto servfail_mem;
		}
	}
	if(rep->c->use_h2) {
		http2_stream_add_meshstate(rep->c->h2_stream, mesh, s);
	}
	/* add serve expired timer if required and not already there */
	if(timeout && !mesh_serve_expired_init(s, timeout)) {
		log_err("mesh_new_client: out of memory initializing serve expired");
		goto servfail_mem;
	}
	/* update statistics */
	if(was_detached) {
		log_assert(mesh->num_detached_states > 0);
		mesh->num_detached_states--;
	}
	if(was_noreply) {
		mesh->num_reply_states ++;
	}
	mesh->num_reply_addrs++;
	if(s->list_select == mesh_no_list) {
		/* move to either the forever or the jostle_list */
		if(mesh->num_forever_states < mesh->max_forever_states) {
			mesh->num_forever_states ++;
			mesh_list_insert(s, &mesh->forever_first, 
				&mesh->forever_last);
			s->list_select = mesh_forever_list;
		} else {
			mesh_list_insert(s, &mesh->jostle_first, 
				&mesh->jostle_last);
			s->list_select = mesh_jostle_list;
		}
	}
	if(added)
		mesh_run(mesh, s, module_event_new, NULL);
	return;

servfail_mem:
	if(!inplace_cb_reply_servfail_call(mesh->env, qinfo, &s->s,
		NULL, LDNS_RCODE_SERVFAIL, edns, rep, mesh->env->scratch, mesh->env->now_tv))
			edns->opt_list_inplace_cb_out = NULL;
	error_encode(r_buffer, LDNS_RCODE_SERVFAIL,
		qinfo, qid, qflags, edns);
	comm_point_send_reply(rep);
	if(added)
		mesh_state_delete(&s->s);
	return;
}

int 
mesh_new_callback(struct mesh_area* mesh, struct query_info* qinfo,
	uint16_t qflags, struct edns_data* edns, sldns_buffer* buf, 
	uint16_t qid, mesh_cb_func_type cb, void* cb_arg, int rpz_passthru)
{
	struct mesh_state* s = NULL;
	int unique = unique_mesh_state(edns->opt_list_in, mesh->env);
	int timeout = mesh->env->cfg->serve_expired?
		mesh->env->cfg->serve_expired_client_timeout:0;
	int was_detached = 0;
	int was_noreply = 0;
	int added = 0;
	if(!unique)
		s = mesh_area_find(mesh, NULL, qinfo, qflags&(BIT_RD|BIT_CD), 0, 0);

	/* there are no limits on the number of callbacks */

	/* see if it already exists, if not, create one */
	if(!s) {
#ifdef UNBOUND_DEBUG
		struct rbnode_type* n;
#endif
		s = mesh_state_create(mesh->env, qinfo, NULL,
			qflags&(BIT_RD|BIT_CD), 0, 0);
		if(!s) {
			return 0;
		}
		if(unique)
			mesh_state_make_unique(s);
		s->s.rpz_passthru = rpz_passthru;
		if(edns->opt_list_in) {
			s->s.edns_opts_front_in = edns_opt_copy_region(edns->opt_list_in,
				s->s.region);
			if(!s->s.edns_opts_front_in) {
				return 0;
			}
		}
#ifdef UNBOUND_DEBUG
		n =
#else
		(void)
#endif
		rbtree_insert(&mesh->all, &s->node);
		log_assert(n != NULL);
		/* set detached (it is now) */
		mesh->num_detached_states++;
		added = 1;
	}
	if(!s->reply_list && !s->cb_list) {
		was_noreply = 1;
		if(s->super_set.count == 0) {
			was_detached = 1;
		}
	}
	/* add reply to s */
	if(!mesh_state_add_cb(s, edns, buf, cb, cb_arg, qid, qflags)) {
		if(added)
			mesh_state_delete(&s->s);
		return 0;
	}
	/* add serve expired timer if not already there */
	if(timeout && !mesh_serve_expired_init(s, timeout)) {
		return 0;
	}
	/* update statistics */
	if(was_detached) {
		log_assert(mesh->num_detached_states > 0);
		mesh->num_detached_states--;
	}
	if(was_noreply) {
		mesh->num_reply_states ++;
	}
	mesh->num_reply_addrs++;
	if(added)
		mesh_run(mesh, s, module_event_new, NULL);
	return 1;
}

/* Internal backend routine of mesh_new_prefetch().  It takes one additional
 * parameter, 'run', which controls whether to run the prefetch state
 * immediately.  When this function is called internally 'run' could be
 * 0 (false), in which case the new state is only made runnable so it
 * will not be run recursively on top of the current state. */
static void mesh_schedule_prefetch(struct mesh_area* mesh,
	struct query_info* qinfo, uint16_t qflags, time_t leeway, int run,
	int rpz_passthru)
{
	struct mesh_state* s = mesh_area_find(mesh, NULL, qinfo,
		qflags&(BIT_RD|BIT_CD), 0, 0);
#ifdef UNBOUND_DEBUG
	struct rbnode_type* n;
#endif
	/* already exists, and for a different purpose perhaps.
	 * if mesh_no_list, keep it that way. */
	if(s) {
		/* make it ignore the cache from now on */
		if(!s->s.blacklist)
			sock_list_insert(&s->s.blacklist, NULL, 0, s->s.region);
		if(s->s.prefetch_leeway < leeway)
			s->s.prefetch_leeway = leeway;
		return;
	}
	if(!mesh_make_new_space(mesh, NULL)) {
		verbose(VERB_ALGO, "Too many queries. dropped prefetch.");
		mesh->stats_dropped ++;
		return;
	}

	s = mesh_state_create(mesh->env, qinfo, NULL,
		qflags&(BIT_RD|BIT_CD), 0, 0);
	if(!s) {
		log_err("prefetch mesh_state_create: out of memory");
		return;
	}
#ifdef UNBOUND_DEBUG
	n =
#else
	(void)
#endif
	rbtree_insert(&mesh->all, &s->node);
	log_assert(n != NULL);
	/* set detached (it is now) */
	mesh->num_detached_states++;
	/* make it ignore the cache */
	sock_list_insert(&s->s.blacklist, NULL, 0, s->s.region);
	s->s.prefetch_leeway = leeway;

	if(s->list_select == mesh_no_list) {
		/* move to either the forever or the jostle_list */
		if(mesh->num_forever_states < mesh->max_forever_states) {
			mesh->num_forever_states ++;
			mesh_list_insert(s, &mesh->forever_first,
				&mesh->forever_last);
			s->list_select = mesh_forever_list;
		} else {
			mesh_list_insert(s, &mesh->jostle_first,
				&mesh->jostle_last);
			s->list_select = mesh_jostle_list;
		}
	}
	s->s.rpz_passthru = rpz_passthru;

	if(!run) {
#ifdef UNBOUND_DEBUG
		n =
#else
		(void)
#endif
		rbtree_insert(&mesh->run, &s->run_node);
		log_assert(n != NULL);
		return;
	}

	mesh_run(mesh, s, module_event_new, NULL);
}

#ifdef CLIENT_SUBNET
/* Same logic as mesh_schedule_prefetch but tailored to the subnet module logic
 * like passing along the comm_reply info. This will be faked into an EDNS
 * option for processing by the subnet module if the client has not already
 * attached its own ECS data. */
static void mesh_schedule_prefetch_subnet(struct mesh_area* mesh,
	struct query_info* qinfo, uint16_t qflags, time_t leeway, int run,
	int rpz_passthru, struct comm_reply* rep, struct edns_option* edns_list)
{
	struct mesh_state* s = NULL;
	struct edns_option* opt = NULL;
#ifdef UNBOUND_DEBUG
	struct rbnode_type* n;
#endif
	if(!mesh_make_new_space(mesh, NULL)) {
		verbose(VERB_ALGO, "Too many queries. dropped prefetch.");
		mesh->stats_dropped ++;
		return;
	}

	s = mesh_state_create(mesh->env, qinfo, NULL,
		qflags&(BIT_RD|BIT_CD), 0, 0);
	if(!s) {
		log_err("prefetch_subnet mesh_state_create: out of memory");
		return;
	}
	mesh_state_make_unique(s);

	opt = edns_opt_list_find(edns_list, mesh->env->cfg->client_subnet_opcode);
	if(opt) {
		/* Use the client's ECS data */
		if(!edns_opt_list_append(&s->s.edns_opts_front_in, opt->opt_code,
			opt->opt_len, opt->opt_data, s->s.region)) {
			log_err("prefetch_subnet edns_opt_list_append: out of memory");
			return;
		}
	} else {
		/* Fake the ECS data from the client's IP */
		struct ecs_data ecs;
		memset(&ecs, 0, sizeof(ecs));
		subnet_option_from_ss(&rep->addr, &ecs, mesh->env->cfg);
		if(ecs.subnet_validdata == 0) {
			log_err("prefetch_subnet subnet_option_from_ss: invalid data");
			return;
		}
		subnet_ecs_opt_list_append(&ecs, &s->s.edns_opts_front_in,
			&s->s, s->s.region);
		if(!s->s.edns_opts_front_in) {
			log_err("prefetch_subnet subnet_ecs_opt_list_append: out of memory");
			return;
		}
	}
#ifdef UNBOUND_DEBUG
	n =
#else
	(void)
#endif
	rbtree_insert(&mesh->all, &s->node);
	log_assert(n != NULL);
	/* set detached (it is now) */
	mesh->num_detached_states++;
	/* make it ignore the cache */
	sock_list_insert(&s->s.blacklist, NULL, 0, s->s.region);
	s->s.prefetch_leeway = leeway;

	if(s->list_select == mesh_no_list) {
		/* move to either the forever or the jostle_list */
		if(mesh->num_forever_states < mesh->max_forever_states) {
			mesh->num_forever_states ++;
			mesh_list_insert(s, &mesh->forever_first,
				&mesh->forever_last);
			s->list_select = mesh_forever_list;
		} else {
			mesh_list_insert(s, &mesh->jostle_first,
				&mesh->jostle_last);
			s->list_select = mesh_jostle_list;
		}
	}
	s->s.rpz_passthru = rpz_passthru;

	if(!run) {
#ifdef UNBOUND_DEBUG
		n =
#else
		(void)
#endif
		rbtree_insert(&mesh->run, &s->run_node);
		log_assert(n != NULL);
		return;
	}

	mesh_run(mesh, s, module_event_new, NULL);
}
#endif /* CLIENT_SUBNET */

void mesh_new_prefetch(struct mesh_area* mesh, struct query_info* qinfo,
	uint16_t qflags, time_t leeway, int rpz_passthru,
	struct comm_reply* rep, struct edns_option* opt_list)
{
	(void)opt_list;
	(void)rep;
#ifdef CLIENT_SUBNET
	if(rep)
		mesh_schedule_prefetch_subnet(mesh, qinfo, qflags, leeway, 1,
			rpz_passthru, rep, opt_list);
	else
#endif
		mesh_schedule_prefetch(mesh, qinfo, qflags, leeway, 1,
			rpz_passthru);
}

void mesh_report_reply(struct mesh_area* mesh, struct outbound_entry* e,
        struct comm_reply* reply, int what)
{
	enum module_ev event = module_event_reply;
	e->qstate->reply = reply;
	if(what != NETEVENT_NOERROR) {
		event = module_event_noreply;
		if(what == NETEVENT_CAPSFAIL)
			event = module_event_capsfail;
	}
	mesh_run(mesh, e->qstate->mesh_info, event, e);
}

struct mesh_state*
mesh_state_create(struct module_env* env, struct query_info* qinfo,
	struct respip_client_info* cinfo, uint16_t qflags, int prime,
	int valrec)
{
	struct regional* region = alloc_reg_obtain(env->alloc);
	struct mesh_state* mstate;
	int i;
	if(!region)
		return NULL;
	mstate = (struct mesh_state*)regional_alloc(region, 
		sizeof(struct mesh_state));
	if(!mstate) {
		alloc_reg_release(env->alloc, region);
		return NULL;
	}
	memset(mstate, 0, sizeof(*mstate));
	mstate->node = *RBTREE_NULL;
	mstate->run_node = *RBTREE_NULL;
	mstate->node.key = mstate;
	mstate->run_node.key = mstate;
	mstate->reply_list = NULL;
	mstate->list_select = mesh_no_list;
	mstate->replies_sent = 0;
	rbtree_init(&mstate->super_set, &mesh_state_ref_compare);
	rbtree_init(&mstate->sub_set, &mesh_state_ref_compare);
	mstate->num_activated = 0;
	mstate->unique = NULL;
	/* init module qstate */
	mstate->s.qinfo.qtype = qinfo->qtype;
	mstate->s.qinfo.qclass = qinfo->qclass;
	mstate->s.qinfo.local_alias = NULL;
	mstate->s.qinfo.qname_len = qinfo->qname_len;
	mstate->s.qinfo.qname = regional_alloc_init(region, qinfo->qname,
		qinfo->qname_len);
	if(!mstate->s.qinfo.qname) {
		alloc_reg_release(env->alloc, region);
		return NULL;
	}
	if(cinfo) {
		mstate->s.client_info = regional_alloc_init(region, cinfo,
			sizeof(*cinfo));
		if(!mstate->s.client_info) {
			alloc_reg_release(env->alloc, region);
			return NULL;
		}
	}
	/* remove all weird bits from qflags */
	mstate->s.query_flags = (qflags & (BIT_RD|BIT_CD));
	mstate->s.is_priming = prime;
	mstate->s.is_valrec = valrec;
	mstate->s.reply = NULL;
	mstate->s.region = region;
	mstate->s.curmod = 0;
	mstate->s.return_msg = 0;
	mstate->s.return_rcode = LDNS_RCODE_NOERROR;
	mstate->s.env = env;
	mstate->s.mesh_info = mstate;
	mstate->s.prefetch_leeway = 0;
	mstate->s.serve_expired_data = NULL;
	mstate->s.no_cache_lookup = 0;
	mstate->s.no_cache_store = 0;
	mstate->s.need_refetch = 0;
	mstate->s.was_ratelimited = 0;
	mstate->s.qstarttime = *env->now;

	/* init modules */
	for(i=0; i<env->mesh->mods.num; i++) {
		mstate->s.minfo[i] = NULL;
		mstate->s.ext_state[i] = module_state_initial;
	}
	/* init edns option lists */
	mstate->s.edns_opts_front_in = NULL;
	mstate->s.edns_opts_back_out = NULL;
	mstate->s.edns_opts_back_in = NULL;
	mstate->s.edns_opts_front_out = NULL;

	return mstate;
}

int
mesh_state_is_unique(struct mesh_state* mstate)
{
	return mstate->unique != NULL;
}

void
mesh_state_make_unique(struct mesh_state* mstate)
{
	mstate->unique = mstate;
}

void 
mesh_state_cleanup(struct mesh_state* mstate)
{
	struct mesh_area* mesh;
	int i;
	if(!mstate)
		return;
	mesh = mstate->s.env->mesh;
	/* Stop and delete the serve expired timer */
	if(mstate->s.serve_expired_data && mstate->s.serve_expired_data->timer) {
		comm_timer_delete(mstate->s.serve_expired_data->timer);
		mstate->s.serve_expired_data->timer = NULL;
	}
	/* drop unsent replies */
	if(!mstate->replies_sent) {
		struct mesh_reply* rep = mstate->reply_list;
		struct mesh_cb* cb;
		/* in tcp_req_info, the mstates linked are removed, but
		 * the reply_list is now NULL, so the remove-from-empty-list
		 * takes no time and also it does not do the mesh accounting */
		mstate->reply_list = NULL;
		for(; rep; rep=rep->next) {
			comm_point_drop_reply(&rep->query_reply);
			log_assert(mesh->num_reply_addrs > 0);
			mesh->num_reply_addrs--;
		}
		while((cb = mstate->cb_list)!=NULL) {
			mstate->cb_list = cb->next;
			fptr_ok(fptr_whitelist_mesh_cb(cb->cb));
			(*cb->cb)(cb->cb_arg, LDNS_RCODE_SERVFAIL, NULL,
				sec_status_unchecked, NULL, 0);
			log_assert(mesh->num_reply_addrs > 0);
			mesh->num_reply_addrs--;
		}
	}

	/* de-init modules */
	for(i=0; i<mesh->mods.num; i++) {
		fptr_ok(fptr_whitelist_mod_clear(mesh->mods.mod[i]->clear));
		(*mesh->mods.mod[i]->clear)(&mstate->s, i);
		mstate->s.minfo[i] = NULL;
		mstate->s.ext_state[i] = module_finished;
	}
	alloc_reg_release(mstate->s.env->alloc, mstate->s.region);
}

void 
mesh_state_delete(struct module_qstate* qstate)
{
	struct mesh_area* mesh;
	struct mesh_state_ref* super, ref;
	struct mesh_state* mstate;
	if(!qstate)
		return;
	mstate = qstate->mesh_info;
	mesh = mstate->s.env->mesh;
	mesh_detach_subs(&mstate->s);
	if(mstate->list_select == mesh_forever_list) {
		mesh->num_forever_states --;
		mesh_list_remove(mstate, &mesh->forever_first, 
			&mesh->forever_last);
	} else if(mstate->list_select == mesh_jostle_list) {
		mesh_list_remove(mstate, &mesh->jostle_first, 
			&mesh->jostle_last);
	}
	if(!mstate->reply_list && !mstate->cb_list
		&& mstate->super_set.count == 0) {
		log_assert(mesh->num_detached_states > 0);
		mesh->num_detached_states--;
	}
	if(mstate->reply_list || mstate->cb_list) {
		log_assert(mesh->num_reply_states > 0);
		mesh->num_reply_states--;
	}
	ref.node.key = &ref;
	ref.s = mstate;
	RBTREE_FOR(super, struct mesh_state_ref*, &mstate->super_set) {
		(void)rbtree_delete(&super->s->sub_set, &ref);
	}
	(void)rbtree_delete(&mesh->run, mstate);
	(void)rbtree_delete(&mesh->all, mstate);
	mesh_state_cleanup(mstate);
}

/** helper recursive rbtree find routine */
static int
find_in_subsub(struct mesh_state* m, struct mesh_state* tofind, size_t *c)
{
	struct mesh_state_ref* r;
	if((*c)++ > MESH_MAX_SUBSUB)
		return 1;
	RBTREE_FOR(r, struct mesh_state_ref*, &m->sub_set) {
		if(r->s == tofind || find_in_subsub(r->s, tofind, c))
			return 1;
	}
	return 0;
}

/** find cycle for already looked up mesh_state */
static int
mesh_detect_cycle_found(struct module_qstate* qstate, struct mesh_state* dep_m)
{
	struct mesh_state* cyc_m = qstate->mesh_info;
	size_t counter = 0;
	if(!dep_m)
		return 0;
	if(dep_m == cyc_m || find_in_subsub(dep_m, cyc_m, &counter)) {
		if(counter > MESH_MAX_SUBSUB)
			return 2;
		return 1;
	}
	return 0;
}

void mesh_detach_subs(struct module_qstate* qstate)
{
	struct mesh_area* mesh = qstate->env->mesh;
	struct mesh_state_ref* ref, lookup;
#ifdef UNBOUND_DEBUG
	struct rbnode_type* n;
#endif
	lookup.node.key = &lookup;
	lookup.s = qstate->mesh_info;
	RBTREE_FOR(ref, struct mesh_state_ref*, &qstate->mesh_info->sub_set) {
#ifdef UNBOUND_DEBUG
		n =
#else
		(void)
#endif
		rbtree_delete(&ref->s->super_set, &lookup);
		log_assert(n != NULL); /* must have been present */
		if(!ref->s->reply_list && !ref->s->cb_list
			&& ref->s->super_set.count == 0) {
			mesh->num_detached_states++;
			log_assert(mesh->num_detached_states + 
				mesh->num_reply_states <= mesh->all.count);
		}
	}
	rbtree_init(&qstate->mesh_info->sub_set, &mesh_state_ref_compare);
}

int mesh_add_sub(struct module_qstate* qstate, struct query_info* qinfo,
        uint16_t qflags, int prime, int valrec, struct module_qstate** newq,
	struct mesh_state** sub)
{
	/* find it, if not, create it */
	struct mesh_area* mesh = qstate->env->mesh;
	*sub = mesh_area_find(mesh, NULL, qinfo, qflags,
		prime, valrec);
	if(mesh_detect_cycle_found(qstate, *sub)) {
		verbose(VERB_ALGO, "attach failed, cycle detected");
		return 0;
	}
	if(!*sub) {
#ifdef UNBOUND_DEBUG
		struct rbnode_type* n;
#endif
		/* create a new one */
		*sub = mesh_state_create(qstate->env, qinfo, NULL, qflags, prime,
			valrec);
		if(!*sub) {
			log_err("mesh_attach_sub: out of memory");
			return 0;
		}
#ifdef UNBOUND_DEBUG
		n =
#else
		(void)
#endif
		rbtree_insert(&mesh->all, &(*sub)->node);
		log_assert(n != NULL);
		/* set detached (it is now) */
		mesh->num_detached_states++;
		/* set new query state to run */
#ifdef UNBOUND_DEBUG
		n =
#else
		(void)
#endif
		rbtree_insert(&mesh->run, &(*sub)->run_node);
		log_assert(n != NULL);
		*newq = &(*sub)->s;
	} else
		*newq = NULL;
	return 1;
}

int mesh_attach_sub(struct module_qstate* qstate, struct query_info* qinfo,
        uint16_t qflags, int prime, int valrec, struct module_qstate** newq)
{
	struct mesh_area* mesh = qstate->env->mesh;
	struct mesh_state* sub = NULL;
	int was_detached;
	if(!mesh_add_sub(qstate, qinfo, qflags, prime, valrec, newq, &sub))
		return 0;
	was_detached = (sub->super_set.count == 0);
	if(!mesh_state_attachment(qstate->mesh_info, sub))
		return 0;
	/* if it was a duplicate  attachment, the count was not zero before */
	if(!sub->reply_list && !sub->cb_list && was_detached && 
		sub->super_set.count == 1) {
		/* it used to be detached, before this one got added */
		log_assert(mesh->num_detached_states > 0);
		mesh->num_detached_states--;
	}
	/* *newq will be run when inited after the current module stops */
	return 1;
}

int mesh_state_attachment(struct mesh_state* super, struct mesh_state* sub)
{
#ifdef UNBOUND_DEBUG
	struct rbnode_type* n;
#endif
	struct mesh_state_ref* subref; /* points to sub, inserted in super */
	struct mesh_state_ref* superref; /* points to super, inserted in sub */
	if( !(subref = regional_alloc(super->s.region,
		sizeof(struct mesh_state_ref))) ||
		!(superref = regional_alloc(sub->s.region,
		sizeof(struct mesh_state_ref))) ) {
		log_err("mesh_state_attachment: out of memory");
		return 0;
	}
	superref->node.key = superref;
	superref->s = super;
	subref->node.key = subref;
	subref->s = sub;
	if(!rbtree_insert(&sub->super_set, &superref->node)) {
		/* this should not happen, iterator and validator do not
		 * attach subqueries that are identical. */
		/* already attached, we are done, nothing todo.
		 * since superref and subref already allocated in region,
		 * we cannot free them */
		return 1;
	}
#ifdef UNBOUND_DEBUG
	n =
#else
	(void)
#endif
	rbtree_insert(&super->sub_set, &subref->node);
	log_assert(n != NULL); /* we checked above if statement, the reverse
	  administration should not fail now, unless they are out of sync */
	return 1;
}

/**
 * callback results to mesh cb entry
 * @param m: mesh state to send it for.
 * @param rcode: if not 0, error code.
 * @param rep: reply to send (or NULL if rcode is set).
 * @param r: callback entry
 * @param start_time: the time to pass to callback functions, it is 0 or
 * 	a value from one of the packets if the mesh state had packets.
 */
static void
mesh_do_callback(struct mesh_state* m, int rcode, struct reply_info* rep,
	struct mesh_cb* r, struct timeval* start_time)
{
	int secure;
	char* reason = NULL;
	int was_ratelimited = m->s.was_ratelimited;
	/* bogus messages are not made into servfail, sec_status passed
	 * to the callback function */
	if(rep && rep->security == sec_status_secure)
		secure = 1;
	else	secure = 0;
	if(!rep && rcode == LDNS_RCODE_NOERROR)
		rcode = LDNS_RCODE_SERVFAIL;
	if(!rcode && (rep->security == sec_status_bogus ||
		rep->security == sec_status_secure_sentinel_fail)) {
		if(!(reason = errinf_to_str_bogus(&m->s)))
			rcode = LDNS_RCODE_SERVFAIL;
	}
	/* send the reply */
	if(rcode) {
		if(rcode == LDNS_RCODE_SERVFAIL) {
			if(!inplace_cb_reply_servfail_call(m->s.env, &m->s.qinfo, &m->s,
				rep, rcode, &r->edns, NULL, m->s.region, start_time))
					r->edns.opt_list_inplace_cb_out = NULL;
		} else {
			if(!inplace_cb_reply_call(m->s.env, &m->s.qinfo, &m->s, rep, rcode,
				&r->edns, NULL, m->s.region, start_time))
					r->edns.opt_list_inplace_cb_out = NULL;
		}
		fptr_ok(fptr_whitelist_mesh_cb(r->cb));
		(*r->cb)(r->cb_arg, rcode, r->buf, sec_status_unchecked, NULL,
			was_ratelimited);
	} else {
		size_t udp_size = r->edns.udp_size;
		sldns_buffer_clear(r->buf);
		r->edns.edns_version = EDNS_ADVERTISED_VERSION;
		r->edns.udp_size = EDNS_ADVERTISED_SIZE;
		r->edns.ext_rcode = 0;
		r->edns.bits &= EDNS_DO;

		if(!inplace_cb_reply_call(m->s.env, &m->s.qinfo, &m->s, rep,
			LDNS_RCODE_NOERROR, &r->edns, NULL, m->s.region, start_time) ||
			!reply_info_answer_encode(&m->s.qinfo, rep, r->qid, 
			r->qflags, r->buf, 0, 1, 
			m->s.env->scratch, udp_size, &r->edns, 
			(int)(r->edns.bits & EDNS_DO), secure)) 
		{
			fptr_ok(fptr_whitelist_mesh_cb(r->cb));
			(*r->cb)(r->cb_arg, LDNS_RCODE_SERVFAIL, r->buf,
				sec_status_unchecked, NULL, 0);
		} else {
			fptr_ok(fptr_whitelist_mesh_cb(r->cb));
			(*r->cb)(r->cb_arg, LDNS_RCODE_NOERROR, r->buf,
				rep->security, reason, was_ratelimited);
		}
	}
	free(reason);
	log_assert(m->s.env->mesh->num_reply_addrs > 0);
	m->s.env->mesh->num_reply_addrs--;
}

static inline int
mesh_is_rpz_respip_tcponly_action(struct mesh_state const* m)
{
	struct respip_action_info const* respip_info = m->s.respip_action_info;
	return respip_info == NULL
			? 0
			: (respip_info->rpz_used
			&& !respip_info->rpz_disabled
			&& respip_info->action == respip_truncate);
}

static inline int
mesh_is_udp(struct mesh_reply const* r) {
	return r->query_reply.c->type == comm_udp;
}

/**
 * Send reply to mesh reply entry
 * @param m: mesh state to send it for.
 * @param rcode: if not 0, error code.
 * @param rep: reply to send (or NULL if rcode is set).
 * @param r: reply entry
 * @param r_buffer: buffer to use for reply entry.
 * @param prev: previous reply, already has its answer encoded in buffer.
 * @param prev_buffer: buffer for previous reply.
 */
static void
mesh_send_reply(struct mesh_state* m, int rcode, struct reply_info* rep,
	struct mesh_reply* r, struct sldns_buffer* r_buffer,
	struct mesh_reply* prev, struct sldns_buffer* prev_buffer)
{
	struct timeval end_time;
	struct timeval duration;
	int secure;
	/* briefly set the replylist to null in case the
	 * meshsendreply calls tcpreqinfo sendreply that
	 * comm_point_drops because of size, and then the
	 * null stops the mesh state remove and thus
	 * reply_list modification and accounting */
	struct mesh_reply* rlist = m->reply_list;

	/* rpz: apply actions */
	rcode = mesh_is_udp(r) && mesh_is_rpz_respip_tcponly_action(m)
			? (rcode|BIT_TC) : rcode;

	/* examine security status */
	if(m->s.env->need_to_validate && (!(r->qflags&BIT_CD) ||
		m->s.env->cfg->ignore_cd) && rep && 
		(rep->security <= sec_status_bogus ||
		rep->security == sec_status_secure_sentinel_fail)) {
		rcode = LDNS_RCODE_SERVFAIL;
		if(m->s.env->cfg->stat_extended)
			m->s.env->mesh->ans_bogus++;
	}
	if(rep && rep->security == sec_status_secure)
		secure = 1;
	else	secure = 0;
	if(!rep && rcode == LDNS_RCODE_NOERROR)
		rcode = LDNS_RCODE_SERVFAIL;
	if(r->query_reply.c->use_h2) {
		r->query_reply.c->h2_stream = r->h2_stream;
		/* Mesh reply won't exist for long anymore. Make it impossible
		 * for HTTP/2 stream to refer to mesh state, in case
		 * connection gets cleanup before HTTP/2 stream close. */
		r->h2_stream->mesh_state = NULL;
	}
	/* send the reply */
	/* We don't reuse the encoded answer if:
	 * - either the previous or current response has a local alias.  We could
	 *   compare the alias records and still reuse the previous answer if they
	 *   are the same, but that would be complicated and error prone for the
	 *   relatively minor case. So we err on the side of safety.
	 * - there are registered callback functions for the given rcode, as these
	 *   need to be called for each reply. */
	if(((rcode != LDNS_RCODE_SERVFAIL &&
			!m->s.env->inplace_cb_lists[inplace_cb_reply]) ||
		(rcode == LDNS_RCODE_SERVFAIL &&
			!m->s.env->inplace_cb_lists[inplace_cb_reply_servfail])) &&
		prev && prev_buffer && prev->qflags == r->qflags &&
		!prev->local_alias && !r->local_alias &&
		prev->edns.edns_present == r->edns.edns_present &&
		prev->edns.bits == r->edns.bits &&
		prev->edns.udp_size == r->edns.udp_size &&
		edns_opt_list_compare(prev->edns.opt_list_out, r->edns.opt_list_out) == 0 &&
		edns_opt_list_compare(prev->edns.opt_list_inplace_cb_out, r->edns.opt_list_inplace_cb_out) == 0
		) {
		/* if the previous reply is identical to this one, fix ID */
		if(prev_buffer != r_buffer)
			sldns_buffer_copy(r_buffer, prev_buffer);
		sldns_buffer_write_at(r_buffer, 0, &r->qid, sizeof(uint16_t));
		sldns_buffer_write_at(r_buffer, 12, r->qname,
			m->s.qinfo.qname_len);
		m->reply_list = NULL;
		comm_point_send_reply(&r->query_reply);
		m->reply_list = rlist;
	} else if(rcode) {
		m->s.qinfo.qname = r->qname;
		m->s.qinfo.local_alias = r->local_alias;
		if(rcode == LDNS_RCODE_SERVFAIL) {
			if(!inplace_cb_reply_servfail_call(m->s.env, &m->s.qinfo, &m->s,
				rep, rcode, &r->edns, &r->query_reply, m->s.region, &r->start_time))
					r->edns.opt_list_inplace_cb_out = NULL;
		} else { 
			if(!inplace_cb_reply_call(m->s.env, &m->s.qinfo, &m->s, rep, rcode,
				&r->edns, &r->query_reply, m->s.region, &r->start_time))
					r->edns.opt_list_inplace_cb_out = NULL;
		}
		/* Send along EDE BOGUS EDNS0 option when answer is bogus */
		if(m->s.env->cfg->ede && rcode == LDNS_RCODE_SERVFAIL &&
			m->s.env->need_to_validate && (!(r->qflags&BIT_CD) ||
			m->s.env->cfg->ignore_cd) && rep &&
			(rep->security <= sec_status_bogus ||
			rep->security == sec_status_secure_sentinel_fail)) {
			char *reason = m->s.env->cfg->val_log_level >= 2
				? errinf_to_str_bogus(&m->s) : NULL;

			/* During validation the EDE code can be received via two
			 * code paths. One code path fills the reply_info EDE, and
			 * the other fills it in the errinf_strlist. These paths
			 * intersect at some points, but where is opaque due to
			 * the complexity of the validator. At the time of writing
			 * we make the choice to prefer the EDE from errinf_strlist
			 * but a compelling reason to do otherwise is just as valid
			 */
			sldns_ede_code reason_bogus = errinf_to_reason_bogus(&m->s);
			if ((reason_bogus == LDNS_EDE_DNSSEC_BOGUS &&
				rep->reason_bogus != LDNS_EDE_NONE) ||
				reason_bogus == LDNS_EDE_NONE) {
					reason_bogus = rep->reason_bogus;
			}

			if(reason_bogus != LDNS_EDE_NONE) {
				edns_opt_list_append_ede(&r->edns.opt_list_out,
					m->s.region, reason_bogus, reason);
			}
			free(reason);
		}
		error_encode(r_buffer, rcode, &m->s.qinfo, r->qid,
			r->qflags, &r->edns);
		m->reply_list = NULL;
		comm_point_send_reply(&r->query_reply);
		m->reply_list = rlist;
	} else {
		size_t udp_size = r->edns.udp_size;
		r->edns.edns_version = EDNS_ADVERTISED_VERSION;
		r->edns.udp_size = EDNS_ADVERTISED_SIZE;
		r->edns.ext_rcode = 0;
		r->edns.bits &= EDNS_DO;
		m->s.qinfo.qname = r->qname;
		m->s.qinfo.local_alias = r->local_alias;
		if(!inplace_cb_reply_call(m->s.env, &m->s.qinfo, &m->s, rep,
			LDNS_RCODE_NOERROR, &r->edns, &r->query_reply, m->s.region, &r->start_time) ||
<<<<<<< HEAD
			!apply_edns_options(&r->edns, &edns_bak,
				m->s.env->cfg, r->query_reply.c,
				&r->query_reply,
				*m->s.env->now, m->s.region) ||
=======
>>>>>>> e93c75a5
			!reply_info_answer_encode(&m->s.qinfo, rep, r->qid, 
			r->qflags, r_buffer, 0, 1, m->s.env->scratch,
			udp_size, &r->edns, (int)(r->edns.bits & EDNS_DO),
			secure)) 
		{
			if(!inplace_cb_reply_servfail_call(m->s.env, &m->s.qinfo, &m->s,
			rep, LDNS_RCODE_SERVFAIL, &r->edns, &r->query_reply, m->s.region, &r->start_time))
				r->edns.opt_list_inplace_cb_out = NULL;
			/* internal server error (probably malloc failure) so no
			 * EDE (RFC8914) needed */
			error_encode(r_buffer, LDNS_RCODE_SERVFAIL,
				&m->s.qinfo, r->qid, r->qflags, &r->edns);
		}
		m->reply_list = NULL;
		comm_point_send_reply(&r->query_reply);
		m->reply_list = rlist;
	}
	/* account */
	log_assert(m->s.env->mesh->num_reply_addrs > 0);
	m->s.env->mesh->num_reply_addrs--;
	end_time = *m->s.env->now_tv;
	timeval_subtract(&duration, &end_time, &r->start_time);
	verbose(VERB_ALGO, "query took " ARG_LL "d.%6.6d sec",
		(long long)duration.tv_sec, (int)duration.tv_usec);
	m->s.env->mesh->replies_sent++;
	timeval_add(&m->s.env->mesh->replies_sum_wait, &duration);
	timehist_insert(m->s.env->mesh->histogram, &duration);
	if(m->s.env->cfg->stat_extended) {
		uint16_t rc = FLAGS_GET_RCODE(sldns_buffer_read_u16_at(
			r_buffer, 2));
		if(secure) m->s.env->mesh->ans_secure++;
		m->s.env->mesh->ans_rcode[ rc ] ++;
		if(rc == 0 && LDNS_ANCOUNT(sldns_buffer_begin(r_buffer)) == 0)
			m->s.env->mesh->ans_nodata++;
	}
	/* Log reply sent */
	if(m->s.env->cfg->log_replies) {
		log_reply_info(NO_VERBOSE, &m->s.qinfo, &r->query_reply.addr,
			r->query_reply.addrlen, duration, 0, r_buffer);
	}
}

void mesh_query_done(struct mesh_state* mstate)
{
	struct mesh_reply* r;
	struct mesh_reply* prev = NULL;
	struct sldns_buffer* prev_buffer = NULL;
	struct mesh_cb* c;
	struct reply_info* rep = (mstate->s.return_msg?
		mstate->s.return_msg->rep:NULL);
	struct timeval tv = {0, 0};
	/* No need for the serve expired timer anymore; we are going to reply. */
	if(mstate->s.serve_expired_data) {
		comm_timer_delete(mstate->s.serve_expired_data->timer);
		mstate->s.serve_expired_data->timer = NULL;
	}
	if(mstate->s.return_rcode == LDNS_RCODE_SERVFAIL ||
		(rep && FLAGS_GET_RCODE(rep->flags) == LDNS_RCODE_SERVFAIL)) {
		/* we are SERVFAILing; check for expired answer here */
		mesh_serve_expired_callback(mstate);
		if((mstate->reply_list || mstate->cb_list)
		&& mstate->s.env->cfg->log_servfail
		&& !mstate->s.env->cfg->val_log_squelch) {
			char* err = errinf_to_str_servfail(&mstate->s);
			if(err)
				log_err("%s", err);
			free(err);
		}
	}
	for(r = mstate->reply_list; r; r = r->next) {
		tv = r->start_time;

		/* if a response-ip address block has been stored the
		 *  information should be logged for each client. */
		if(mstate->s.respip_action_info &&
			mstate->s.respip_action_info->addrinfo) {
			respip_inform_print(mstate->s.respip_action_info,
				r->qname, mstate->s.qinfo.qtype,
				mstate->s.qinfo.qclass, r->local_alias,
				&r->query_reply);
			if(mstate->s.env->cfg->stat_extended &&
				mstate->s.respip_action_info->rpz_used) {
				if(mstate->s.respip_action_info->rpz_disabled)
					mstate->s.env->mesh->rpz_action[RPZ_DISABLED_ACTION]++;
				if(mstate->s.respip_action_info->rpz_cname_override)
					mstate->s.env->mesh->rpz_action[RPZ_CNAME_OVERRIDE_ACTION]++;
				else
					mstate->s.env->mesh->rpz_action[respip_action_to_rpz_action(
						mstate->s.respip_action_info->action)]++;
			}
		}

		/* if this query is determined to be dropped during the
		 * mesh processing, this is the point to take that action. */
		if(mstate->s.is_drop) {
			/* briefly set the reply_list to NULL, so that the
			 * tcp req info cleanup routine that calls the mesh
			 * to deregister the meshstate for it is not done
			 * because the list is NULL and also accounting is not
			 * done there, but instead we do that here. */
			struct mesh_reply* reply_list = mstate->reply_list;
			mstate->reply_list = NULL;
			comm_point_drop_reply(&r->query_reply);
			mstate->reply_list = reply_list;
		} else {
			struct sldns_buffer* r_buffer = r->query_reply.c->buffer;
			if(r->query_reply.c->tcp_req_info) {
				r_buffer = r->query_reply.c->tcp_req_info->spool_buffer;
				prev_buffer = NULL;
			}
			mesh_send_reply(mstate, mstate->s.return_rcode, rep,
				r, r_buffer, prev, prev_buffer);
			if(r->query_reply.c->tcp_req_info) {
				tcp_req_info_remove_mesh_state(r->query_reply.c->tcp_req_info, mstate);
				r_buffer = NULL;
			}
			prev = r;
			prev_buffer = r_buffer;
		}
	}
	if(mstate->reply_list) {
		mstate->reply_list = NULL;
		if(!mstate->reply_list && !mstate->cb_list) {
			/* was a reply state, not anymore */
			log_assert(mstate->s.env->mesh->num_reply_states > 0);
			mstate->s.env->mesh->num_reply_states--;
		}
		if(!mstate->reply_list && !mstate->cb_list &&
			mstate->super_set.count == 0)
			mstate->s.env->mesh->num_detached_states++;
	}
	mstate->replies_sent = 1;
	while((c = mstate->cb_list) != NULL) {
		/* take this cb off the list; so that the list can be
		 * changed, eg. by adds from the callback routine */
		if(!mstate->reply_list && mstate->cb_list && !c->next) {
			/* was a reply state, not anymore */
			log_assert(mstate->s.env->mesh->num_reply_states > 0);
			mstate->s.env->mesh->num_reply_states--;
		}
		mstate->cb_list = c->next;
		if(!mstate->reply_list && !mstate->cb_list &&
			mstate->super_set.count == 0)
			mstate->s.env->mesh->num_detached_states++;
		mesh_do_callback(mstate, mstate->s.return_rcode, rep, c, &tv);
	}
}

void mesh_walk_supers(struct mesh_area* mesh, struct mesh_state* mstate)
{
	struct mesh_state_ref* ref;
	RBTREE_FOR(ref, struct mesh_state_ref*, &mstate->super_set)
	{
		/* make super runnable */
		(void)rbtree_insert(&mesh->run, &ref->s->run_node);
		/* callback the function to inform super of result */
		fptr_ok(fptr_whitelist_mod_inform_super(
			mesh->mods.mod[ref->s->s.curmod]->inform_super));
		(*mesh->mods.mod[ref->s->s.curmod]->inform_super)(&mstate->s, 
			ref->s->s.curmod, &ref->s->s);
		/* copy state that is always relevant to super */
		copy_state_to_super(&mstate->s, ref->s->s.curmod, &ref->s->s);
	}
}

struct mesh_state* mesh_area_find(struct mesh_area* mesh,
	struct respip_client_info* cinfo, struct query_info* qinfo,
	uint16_t qflags, int prime, int valrec)
{
	struct mesh_state key;
	struct mesh_state* result;

	key.node.key = &key;
	key.s.is_priming = prime;
	key.s.is_valrec = valrec;
	key.s.qinfo = *qinfo;
	key.s.query_flags = qflags;
	/* We are searching for a similar mesh state when we DO want to
	 * aggregate the state. Thus unique is set to NULL. (default when we
	 * desire aggregation).*/
	key.unique = NULL;
	key.s.client_info = cinfo;
	
	result = (struct mesh_state*)rbtree_search(&mesh->all, &key);
	return result;
}

int mesh_state_add_cb(struct mesh_state* s, struct edns_data* edns,
        sldns_buffer* buf, mesh_cb_func_type cb, void* cb_arg,
	uint16_t qid, uint16_t qflags)
{
	struct mesh_cb* r = regional_alloc(s->s.region, 
		sizeof(struct mesh_cb));
	if(!r)
		return 0;
	r->buf = buf;
	log_assert(fptr_whitelist_mesh_cb(cb)); /* early failure ifmissing*/
	r->cb = cb;
	r->cb_arg = cb_arg;
	r->edns = *edns;
	if(edns->opt_list_in && !(r->edns.opt_list_in =
			edns_opt_copy_region(edns->opt_list_in, s->s.region)))
		return 0;
	if(edns->opt_list_out && !(r->edns.opt_list_out =
			edns_opt_copy_region(edns->opt_list_out, s->s.region)))
		return 0;
	if(edns->opt_list_inplace_cb_out && !(r->edns.opt_list_inplace_cb_out =
			edns_opt_copy_region(edns->opt_list_inplace_cb_out, s->s.region)))
		return 0;
	r->qid = qid;
	r->qflags = qflags;
	r->next = s->cb_list;
	s->cb_list = r;
	return 1;

}

int mesh_state_add_reply(struct mesh_state* s, struct edns_data* edns,
        struct comm_reply* rep, uint16_t qid, uint16_t qflags,
        const struct query_info* qinfo)
{
	struct mesh_reply* r = regional_alloc(s->s.region,
		sizeof(struct mesh_reply));
	if(!r)
		return 0;
	r->query_reply = *rep;
	r->edns = *edns;
	if(edns->opt_list_in && !(r->edns.opt_list_in =
			edns_opt_copy_region(edns->opt_list_in, s->s.region)))
		return 0;
	if(edns->opt_list_out && !(r->edns.opt_list_out =
			edns_opt_copy_region(edns->opt_list_out, s->s.region)))
		return 0;
	if(edns->opt_list_inplace_cb_out && !(r->edns.opt_list_inplace_cb_out =
			edns_opt_copy_region(edns->opt_list_inplace_cb_out, s->s.region)))
		return 0;
	r->qid = qid;
	r->qflags = qflags;
	r->start_time = *s->s.env->now_tv;
	r->next = s->reply_list;
	r->qname = regional_alloc_init(s->s.region, qinfo->qname,
		s->s.qinfo.qname_len);
	if(!r->qname)
		return 0;
	if(rep->c->use_h2)
		r->h2_stream = rep->c->h2_stream;

	/* Data related to local alias stored in 'qinfo' (if any) is ephemeral
	 * and can be different for different original queries (even if the
	 * replaced query name is the same).  So we need to make a deep copy
	 * and store the copy for each reply info. */
	if(qinfo->local_alias) {
		struct packed_rrset_data* d;
		struct packed_rrset_data* dsrc;
		r->local_alias = regional_alloc_zero(s->s.region,
			sizeof(*qinfo->local_alias));
		if(!r->local_alias)
			return 0;
		r->local_alias->rrset = regional_alloc_init(s->s.region,
			qinfo->local_alias->rrset,
			sizeof(*qinfo->local_alias->rrset));
		if(!r->local_alias->rrset)
			return 0;
		dsrc = qinfo->local_alias->rrset->entry.data;

		/* In the current implementation, a local alias must be
		 * a single CNAME RR (see worker_handle_request()). */
		log_assert(!qinfo->local_alias->next && dsrc->count == 1 &&
			qinfo->local_alias->rrset->rk.type ==
			htons(LDNS_RR_TYPE_CNAME));
		/* we should make a local copy for the owner name of
		 * the RRset */
		r->local_alias->rrset->rk.dname_len =
			qinfo->local_alias->rrset->rk.dname_len;
		r->local_alias->rrset->rk.dname = regional_alloc_init(
			s->s.region, qinfo->local_alias->rrset->rk.dname,
			qinfo->local_alias->rrset->rk.dname_len);
		if(!r->local_alias->rrset->rk.dname)
			return 0;

		/* the rrset is not packed, like in the cache, but it is
		 * individually allocated with an allocator from localzone. */
		d = regional_alloc_zero(s->s.region, sizeof(*d));
		if(!d)
			return 0;
		r->local_alias->rrset->entry.data = d;
		if(!rrset_insert_rr(s->s.region, d, dsrc->rr_data[0],
			dsrc->rr_len[0], dsrc->rr_ttl[0], "CNAME local alias"))
			return 0;
	} else
		r->local_alias = NULL;

	s->reply_list = r;
	return 1;
}

/* Extract the query info and flags from 'mstate' into '*qinfop' and '*qflags'.
 * Since this is only used for internal refetch of otherwise-expired answer,
 * we simply ignore the rare failure mode when memory allocation fails. */
static void
mesh_copy_qinfo(struct mesh_state* mstate, struct query_info** qinfop,
	uint16_t* qflags)
{
	struct regional* region = mstate->s.env->scratch;
	struct query_info* qinfo;

	qinfo = regional_alloc_init(region, &mstate->s.qinfo, sizeof(*qinfo));
	if(!qinfo)
		return;
	qinfo->qname = regional_alloc_init(region, qinfo->qname,
		qinfo->qname_len);
	if(!qinfo->qname)
		return;
	*qinfop = qinfo;
	*qflags = mstate->s.query_flags;
}

/**
 * Continue processing the mesh state at another module.
 * Handles module to modules transfer of control.
 * Handles module finished.
 * @param mesh: the mesh area.
 * @param mstate: currently active mesh state.
 * 	Deleted if finished, calls _done and _supers to 
 * 	send replies to clients and inform other mesh states.
 * 	This in turn may create additional runnable mesh states.
 * @param s: state at which the current module exited.
 * @param ev: the event sent to the module.
 * 	returned is the event to send to the next module.
 * @return true if continue processing at the new module.
 * 	false if not continued processing is needed.
 */
static int
mesh_continue(struct mesh_area* mesh, struct mesh_state* mstate,
	enum module_ext_state s, enum module_ev* ev)
{
	mstate->num_activated++;
	if(mstate->num_activated > MESH_MAX_ACTIVATION) {
		/* module is looping. Stop it. */
		log_err("internal error: looping module (%s) stopped",
			mesh->mods.mod[mstate->s.curmod]->name);
		log_query_info(NO_VERBOSE, "pass error for qstate",
			&mstate->s.qinfo);
		s = module_error;
	}
	if(s == module_wait_module || s == module_restart_next) {
		/* start next module */
		mstate->s.curmod++;
		if(mesh->mods.num == mstate->s.curmod) {
			log_err("Cannot pass to next module; at last module");
			log_query_info(VERB_QUERY, "pass error for qstate",
				&mstate->s.qinfo);
			mstate->s.curmod--;
			return mesh_continue(mesh, mstate, module_error, ev);
		}
		if(s == module_restart_next) {
			int curmod = mstate->s.curmod;
			for(; mstate->s.curmod < mesh->mods.num; 
				mstate->s.curmod++) {
				fptr_ok(fptr_whitelist_mod_clear(
					mesh->mods.mod[mstate->s.curmod]->clear));
				(*mesh->mods.mod[mstate->s.curmod]->clear)
					(&mstate->s, mstate->s.curmod);
				mstate->s.minfo[mstate->s.curmod] = NULL;
			}
			mstate->s.curmod = curmod;
		}
		*ev = module_event_pass;
		return 1;
	}
	if(s == module_wait_subquery && mstate->sub_set.count == 0) {
		log_err("module cannot wait for subquery, subquery list empty");
		log_query_info(VERB_QUERY, "pass error for qstate",
			&mstate->s.qinfo);
		s = module_error;
	}
	if(s == module_error && mstate->s.return_rcode == LDNS_RCODE_NOERROR) {
		/* error is bad, handle pass back up below */
		mstate->s.return_rcode = LDNS_RCODE_SERVFAIL;
	}
	if(s == module_error) {
		mesh_query_done(mstate);
		mesh_walk_supers(mesh, mstate);
		mesh_state_delete(&mstate->s);
		return 0;
	}
	if(s == module_finished) {
		if(mstate->s.curmod == 0) {
			struct query_info* qinfo = NULL;
			uint16_t qflags;
			int rpz_p = 0;

			mesh_query_done(mstate);
			mesh_walk_supers(mesh, mstate);

			/* If the answer to the query needs to be refetched
			 * from an external DNS server, we'll need to schedule
			 * a prefetch after removing the current state, so
			 * we need to make a copy of the query info here. */
			if(mstate->s.need_refetch) {
				mesh_copy_qinfo(mstate, &qinfo, &qflags);
				rpz_p = mstate->s.rpz_passthru;
			}

			mesh_state_delete(&mstate->s);
			if(qinfo) {
				mesh_schedule_prefetch(mesh, qinfo, qflags,
					0, 1, rpz_p);
			}
			return 0;
		}
		/* pass along the locus of control */
		mstate->s.curmod --;
		*ev = module_event_moddone;
		return 1;
	}
	return 0;
}

void mesh_run(struct mesh_area* mesh, struct mesh_state* mstate,
	enum module_ev ev, struct outbound_entry* e)
{
	enum module_ext_state s;
	verbose(VERB_ALGO, "mesh_run: start");
	while(mstate) {
		/* run the module */
		fptr_ok(fptr_whitelist_mod_operate(
			mesh->mods.mod[mstate->s.curmod]->operate));
		(*mesh->mods.mod[mstate->s.curmod]->operate)
			(&mstate->s, ev, mstate->s.curmod, e);

		/* examine results */
		mstate->s.reply = NULL;
		regional_free_all(mstate->s.env->scratch);
		s = mstate->s.ext_state[mstate->s.curmod];
		verbose(VERB_ALGO, "mesh_run: %s module exit state is %s", 
			mesh->mods.mod[mstate->s.curmod]->name, strextstate(s));
		e = NULL;
		if(mesh_continue(mesh, mstate, s, &ev))
			continue;

		/* run more modules */
		ev = module_event_pass;
		if(mesh->run.count > 0) {
			/* pop random element off the runnable tree */
			mstate = (struct mesh_state*)mesh->run.root->key;
			(void)rbtree_delete(&mesh->run, mstate);
		} else mstate = NULL;
	}
	if(verbosity >= VERB_ALGO) {
		mesh_stats(mesh, "mesh_run: end");
		mesh_log_list(mesh);
	}
}

void 
mesh_log_list(struct mesh_area* mesh)
{
	char buf[30];
	struct mesh_state* m;
	int num = 0;
	RBTREE_FOR(m, struct mesh_state*, &mesh->all) {
		snprintf(buf, sizeof(buf), "%d%s%s%s%s%s%s mod%d %s%s", 
			num++, (m->s.is_priming)?"p":"",  /* prime */
			(m->s.is_valrec)?"v":"",  /* prime */
			(m->s.query_flags&BIT_RD)?"RD":"",
			(m->s.query_flags&BIT_CD)?"CD":"",
			(m->super_set.count==0)?"d":"", /* detached */
			(m->sub_set.count!=0)?"c":"",  /* children */
			m->s.curmod, (m->reply_list)?"rep":"", /*hasreply*/
			(m->cb_list)?"cb":"" /* callbacks */
			); 
		log_query_info(VERB_ALGO, buf, &m->s.qinfo);
	}
}

void 
mesh_stats(struct mesh_area* mesh, const char* str)
{
	verbose(VERB_DETAIL, "%s %u recursion states (%u with reply, "
		"%u detached), %u waiting replies, %u recursion replies "
		"sent, %d replies dropped, %d states jostled out", 
		str, (unsigned)mesh->all.count, 
		(unsigned)mesh->num_reply_states,
		(unsigned)mesh->num_detached_states,
		(unsigned)mesh->num_reply_addrs,
		(unsigned)mesh->replies_sent,
		(unsigned)mesh->stats_dropped,
		(unsigned)mesh->stats_jostled);
	if(mesh->replies_sent > 0) {
		struct timeval avg;
		timeval_divide(&avg, &mesh->replies_sum_wait, 
			mesh->replies_sent);
		log_info("average recursion processing time "
			ARG_LL "d.%6.6d sec",
			(long long)avg.tv_sec, (int)avg.tv_usec);
		log_info("histogram of recursion processing times");
		timehist_log(mesh->histogram, "recursions");
	}
}

void 
mesh_stats_clear(struct mesh_area* mesh)
{
	if(!mesh)
		return;
	mesh->replies_sent = 0;
	mesh->replies_sum_wait.tv_sec = 0;
	mesh->replies_sum_wait.tv_usec = 0;
	mesh->stats_jostled = 0;
	mesh->stats_dropped = 0;
	timehist_clear(mesh->histogram);
	mesh->ans_secure = 0;
	mesh->ans_bogus = 0;
	mesh->ans_expired = 0;
	memset(&mesh->ans_rcode[0], 0, sizeof(size_t)*UB_STATS_RCODE_NUM);
	memset(&mesh->rpz_action[0], 0, sizeof(size_t)*UB_STATS_RPZ_ACTION_NUM);
	mesh->ans_nodata = 0;
}

size_t 
mesh_get_mem(struct mesh_area* mesh)
{
	struct mesh_state* m;
	size_t s = sizeof(*mesh) + sizeof(struct timehist) +
		sizeof(struct th_buck)*mesh->histogram->num +
		sizeof(sldns_buffer) + sldns_buffer_capacity(mesh->qbuf_bak);
	RBTREE_FOR(m, struct mesh_state*, &mesh->all) {
		/* all, including m itself allocated in qstate region */
		s += regional_get_mem(m->s.region);
	}
	return s;
}

int 
mesh_detect_cycle(struct module_qstate* qstate, struct query_info* qinfo,
	uint16_t flags, int prime, int valrec)
{
	struct mesh_area* mesh = qstate->env->mesh;
	struct mesh_state* dep_m = NULL;
	dep_m = mesh_area_find(mesh, NULL, qinfo, flags, prime, valrec);
	return mesh_detect_cycle_found(qstate, dep_m);
}

void mesh_list_insert(struct mesh_state* m, struct mesh_state** fp,
        struct mesh_state** lp)
{
	/* insert as last element */
	m->prev = *lp;
	m->next = NULL;
	if(*lp)
		(*lp)->next = m;
	else	*fp = m;
	*lp = m;
}

void mesh_list_remove(struct mesh_state* m, struct mesh_state** fp,
        struct mesh_state** lp)
{
	if(m->next)
		m->next->prev = m->prev;
	else	*lp = m->prev;
	if(m->prev)
		m->prev->next = m->next;
	else	*fp = m->next;
}

void mesh_state_remove_reply(struct mesh_area* mesh, struct mesh_state* m,
	struct comm_point* cp)
{
	struct mesh_reply* n, *prev = NULL;
	n = m->reply_list;
	/* when in mesh_cleanup, it sets the reply_list to NULL, so that
	 * there is no accounting twice */
	if(!n) return; /* nothing to remove, also no accounting needed */
	while(n) {
		if(n->query_reply.c == cp) {
			/* unlink it */
			if(prev) prev->next = n->next;
			else m->reply_list = n->next;
			/* delete it, but allocated in m region */
			log_assert(mesh->num_reply_addrs > 0);
			mesh->num_reply_addrs--;

			/* prev = prev; */
			n = n->next;
			continue;
		}
		prev = n;
		n = n->next;
	}
	/* it was not detached (because it had a reply list), could be now */
	if(!m->reply_list && !m->cb_list
		&& m->super_set.count == 0) {
		mesh->num_detached_states++;
	}
	/* if not replies any more in mstate, it is no longer a reply_state */
	if(!m->reply_list && !m->cb_list) {
		log_assert(mesh->num_reply_states > 0);
		mesh->num_reply_states--;
	}
}


static int
apply_respip_action(struct module_qstate* qstate,
	const struct query_info* qinfo, struct respip_client_info* cinfo,
	struct respip_action_info* actinfo, struct reply_info* rep,
	struct ub_packed_rrset_key** alias_rrset,
	struct reply_info** encode_repp, struct auth_zones* az)
{
	if(qinfo->qtype != LDNS_RR_TYPE_A &&
		qinfo->qtype != LDNS_RR_TYPE_AAAA &&
		qinfo->qtype != LDNS_RR_TYPE_ANY)
		return 1;

	if(!respip_rewrite_reply(qinfo, cinfo, rep, encode_repp, actinfo,
		alias_rrset, 0, qstate->region, az, NULL))
		return 0;

	/* xxx_deny actions mean dropping the reply, unless the original reply
	 * was redirected to response-ip data. */
	if((actinfo->action == respip_deny ||
		actinfo->action == respip_inform_deny) &&
		*encode_repp == rep)
		*encode_repp = NULL;

	return 1;
}

void
mesh_serve_expired_callback(void* arg)
{
	struct mesh_state* mstate = (struct mesh_state*) arg;
	struct module_qstate* qstate = &mstate->s;
	struct mesh_reply* r;
	struct mesh_area* mesh = qstate->env->mesh;
	struct dns_msg* msg;
	struct mesh_cb* c;
	struct mesh_reply* prev = NULL;
	struct sldns_buffer* prev_buffer = NULL;
	struct sldns_buffer* r_buffer = NULL;
	struct reply_info* partial_rep = NULL;
	struct ub_packed_rrset_key* alias_rrset = NULL;
	struct reply_info* encode_rep = NULL;
	struct respip_action_info actinfo;
	struct query_info* lookup_qinfo = &qstate->qinfo;
	struct query_info qinfo_tmp;
	struct timeval tv = {0, 0};
	int must_validate = (!(qstate->query_flags&BIT_CD)
		|| qstate->env->cfg->ignore_cd) && qstate->env->need_to_validate;
	if(!qstate->serve_expired_data) return;
	verbose(VERB_ALGO, "Serve expired: Trying to reply with expired data");
	comm_timer_delete(qstate->serve_expired_data->timer);
	qstate->serve_expired_data->timer = NULL;
	/* If is_drop or no_cache_lookup (modules that handle their own cache e.g.,
	 * subnetmod) ignore stale data from the main cache. */
	if(qstate->no_cache_lookup || qstate->is_drop) {
		verbose(VERB_ALGO,
			"Serve expired: Not allowed to look into cache for stale");
		return;
	}
	/* The following while is used instead of the `goto lookup_cache`
	 * like in the worker. */
	while(1) {
		fptr_ok(fptr_whitelist_serve_expired_lookup(
			qstate->serve_expired_data->get_cached_answer));
		msg = (*qstate->serve_expired_data->get_cached_answer)(qstate,
			lookup_qinfo);
		if(!msg)
			return;
		/* Reset these in case we pass a second time from here. */
		encode_rep = msg->rep;
		memset(&actinfo, 0, sizeof(actinfo));
		actinfo.action = respip_none;
		alias_rrset = NULL;
		if((mesh->use_response_ip || mesh->use_rpz) &&
			!partial_rep && !apply_respip_action(qstate, &qstate->qinfo,
			qstate->client_info, &actinfo, msg->rep, &alias_rrset, &encode_rep,
			qstate->env->auth_zones)) {
			return;
		} else if(partial_rep &&
			!respip_merge_cname(partial_rep, &qstate->qinfo, msg->rep,
			qstate->client_info, must_validate, &encode_rep, qstate->region,
			qstate->env->auth_zones)) {
			return;
		}
		if(!encode_rep || alias_rrset) {
			if(!encode_rep) {
				/* Needs drop */
				return;
			} else {
				/* A partial CNAME chain is found. */
				partial_rep = encode_rep;
			}
		}
		/* We've found a partial reply ending with an
		* alias.  Replace the lookup qinfo for the
		* alias target and lookup the cache again to
		* (possibly) complete the reply.  As we're
		* passing the "base" reply, there will be no
		* more alias chasing. */
		if(partial_rep) {
			memset(&qinfo_tmp, 0, sizeof(qinfo_tmp));
			get_cname_target(alias_rrset, &qinfo_tmp.qname,
				&qinfo_tmp.qname_len);
			if(!qinfo_tmp.qname) {
				log_err("Serve expired: unexpected: invalid answer alias");
				return;
			}
			qinfo_tmp.qtype = qstate->qinfo.qtype;
			qinfo_tmp.qclass = qstate->qinfo.qclass;
			lookup_qinfo = &qinfo_tmp;
			continue;
		}
		break;
	}

	if(verbosity >= VERB_ALGO)
		log_dns_msg("Serve expired lookup", &qstate->qinfo, msg->rep);

	for(r = mstate->reply_list; r; r = r->next) {
		tv = r->start_time;

		/* If address info is returned, it means the action should be an
		* 'inform' variant and the information should be logged. */
		if(actinfo.addrinfo) {
			respip_inform_print(&actinfo, r->qname,
				qstate->qinfo.qtype, qstate->qinfo.qclass,
				r->local_alias, &r->query_reply);

			if(qstate->env->cfg->stat_extended && actinfo.rpz_used) {
				if(actinfo.rpz_disabled)
					qstate->env->mesh->rpz_action[RPZ_DISABLED_ACTION]++;
				if(actinfo.rpz_cname_override)
					qstate->env->mesh->rpz_action[RPZ_CNAME_OVERRIDE_ACTION]++;
				else
					qstate->env->mesh->rpz_action[
						respip_action_to_rpz_action(actinfo.action)]++;
			}
		}

		/* Add EDE Stale Answer (RCF8914). Ignore global ede as this is
		 * warning instead of an error */
		if (r->edns.edns_present && qstate->env->cfg->ede_serve_expired &&
			qstate->env->cfg->ede) {
			edns_opt_list_append_ede(&r->edns.opt_list_out,
				mstate->s.region, LDNS_EDE_STALE_ANSWER, NULL);
		}

		r_buffer = r->query_reply.c->buffer;
		if(r->query_reply.c->tcp_req_info)
			r_buffer = r->query_reply.c->tcp_req_info->spool_buffer;
		mesh_send_reply(mstate, LDNS_RCODE_NOERROR, msg->rep,
			r, r_buffer, prev, prev_buffer);
		if(r->query_reply.c->tcp_req_info)
			tcp_req_info_remove_mesh_state(r->query_reply.c->tcp_req_info, mstate);
		prev = r;
		prev_buffer = r_buffer;

		/* Account for each reply sent. */
		mesh->ans_expired++;

	}
	if(mstate->reply_list) {
		mstate->reply_list = NULL;
		if(!mstate->reply_list && !mstate->cb_list) {
			log_assert(mesh->num_reply_states > 0);
			mesh->num_reply_states--;
			if(mstate->super_set.count == 0) {
				mesh->num_detached_states++;
			}
		}
	}
	while((c = mstate->cb_list) != NULL) {
		/* take this cb off the list; so that the list can be
		 * changed, eg. by adds from the callback routine */
		if(!mstate->reply_list && mstate->cb_list && !c->next) {
			/* was a reply state, not anymore */
			log_assert(qstate->env->mesh->num_reply_states > 0);
			qstate->env->mesh->num_reply_states--;
		}
		mstate->cb_list = c->next;
		if(!mstate->reply_list && !mstate->cb_list &&
			mstate->super_set.count == 0)
			qstate->env->mesh->num_detached_states++;
		mesh_do_callback(mstate, LDNS_RCODE_NOERROR, msg->rep, c, &tv);
	}
}

int mesh_jostle_exceeded(struct mesh_area* mesh)
{
	if(mesh->all.count < mesh->max_reply_states)
		return 0;
	return 1;
}<|MERGE_RESOLUTION|>--- conflicted
+++ resolved
@@ -1451,13 +1451,6 @@
 		m->s.qinfo.local_alias = r->local_alias;
 		if(!inplace_cb_reply_call(m->s.env, &m->s.qinfo, &m->s, rep,
 			LDNS_RCODE_NOERROR, &r->edns, &r->query_reply, m->s.region, &r->start_time) ||
-<<<<<<< HEAD
-			!apply_edns_options(&r->edns, &edns_bak,
-				m->s.env->cfg, r->query_reply.c,
-				&r->query_reply,
-				*m->s.env->now, m->s.region) ||
-=======
->>>>>>> e93c75a5
 			!reply_info_answer_encode(&m->s.qinfo, rep, r->qid, 
 			r->qflags, r_buffer, 0, 1, m->s.env->scratch,
 			udp_size, &r->edns, (int)(r->edns.bits & EDNS_DO),
