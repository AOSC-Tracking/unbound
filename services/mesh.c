/*
 * services/mesh.c - deal with mesh of query states and handle events for that.
 *
 * Copyright (c) 2007, NLnet Labs. All rights reserved.
 *
 * This software is open source.
 * 
 * Redistribution and use in source and binary forms, with or without
 * modification, are permitted provided that the following conditions
 * are met:
 * 
 * Redistributions of source code must retain the above copyright notice,
 * this list of conditions and the following disclaimer.
 * 
 * Redistributions in binary form must reproduce the above copyright notice,
 * this list of conditions and the following disclaimer in the documentation
 * and/or other materials provided with the distribution.
 * 
 * Neither the name of the NLNET LABS nor the names of its contributors may
 * be used to endorse or promote products derived from this software without
 * specific prior written permission.
 * 
 * THIS SOFTWARE IS PROVIDED BY THE COPYRIGHT HOLDERS AND CONTRIBUTORS
 * "AS IS" AND ANY EXPRESS OR IMPLIED WARRANTIES, INCLUDING, BUT NOT
 * LIMITED TO, THE IMPLIED WARRANTIES OF MERCHANTABILITY AND FITNESS FOR
 * A PARTICULAR PURPOSE ARE DISCLAIMED. IN NO EVENT SHALL THE COPYRIGHT
 * HOLDER OR CONTRIBUTORS BE LIABLE FOR ANY DIRECT, INDIRECT, INCIDENTAL,
 * SPECIAL, EXEMPLARY, OR CONSEQUENTIAL DAMAGES (INCLUDING, BUT NOT LIMITED
 * TO, PROCUREMENT OF SUBSTITUTE GOODS OR SERVICES; LOSS OF USE, DATA, OR
 * PROFITS; OR BUSINESS INTERRUPTION) HOWEVER CAUSED AND ON ANY THEORY OF
 * LIABILITY, WHETHER IN CONTRACT, STRICT LIABILITY, OR TORT (INCLUDING
 * NEGLIGENCE OR OTHERWISE) ARISING IN ANY WAY OUT OF THE USE OF THIS
 * SOFTWARE, EVEN IF ADVISED OF THE POSSIBILITY OF SUCH DAMAGE.
 */

/**
 * \file
 *
 * This file contains functions to assist in dealing with a mesh of
 * query states. This mesh is supposed to be thread-specific.
 * It consists of query states (per qname, qtype, qclass) and connections
 * between query states and the super and subquery states, and replies to
 * send back to clients.
 */
#include "config.h"
#include "services/mesh.h"
#include "services/outbound_list.h"
#include "services/cache/dns.h"
#include "services/cache/rrset.h"
#include "util/log.h"
#include "util/net_help.h"
#include "util/module.h"
#include "util/regional.h"
#include "util/data/msgencode.h"
#include "util/timehist.h"
#include "util/fptr_wlist.h"
#include "util/alloc.h"
#include "util/config_file.h"
#include "util/edns.h"
#include "sldns/sbuffer.h"
#include "sldns/wire2str.h"
#include "services/localzone.h"
#include "util/data/dname.h"
#include "respip/respip.h"
#include "services/listen_dnsport.h"

/** subtract timers and the values do not overflow or become negative */
static void
timeval_subtract(struct timeval* d, const struct timeval* end, const struct timeval* start)
{
#ifndef S_SPLINT_S
	time_t end_usec = end->tv_usec;
	d->tv_sec = end->tv_sec - start->tv_sec;
	if(end_usec < start->tv_usec) {
		end_usec += 1000000;
		d->tv_sec--;
	}
	d->tv_usec = end_usec - start->tv_usec;
#endif
}

/** add timers and the values do not overflow or become negative */
static void
timeval_add(struct timeval* d, const struct timeval* add)
{
#ifndef S_SPLINT_S
	d->tv_sec += add->tv_sec;
	d->tv_usec += add->tv_usec;
	if(d->tv_usec >= 1000000 ) {
		d->tv_usec -= 1000000;
		d->tv_sec++;
	}
#endif
}

/** divide sum of timers to get average */
static void
timeval_divide(struct timeval* avg, const struct timeval* sum, size_t d)
{
#ifndef S_SPLINT_S
	size_t leftover;
	if(d <= 0) {
		avg->tv_sec = 0;
		avg->tv_usec = 0;
		return;
	}
	avg->tv_sec = sum->tv_sec / d;
	avg->tv_usec = sum->tv_usec / d;
	/* handle fraction from seconds divide */
	leftover = sum->tv_sec - avg->tv_sec*d;
	if(leftover <= 0)
		leftover = 0;
	avg->tv_usec += (((long long)leftover)*((long long)1000000))/d;
	if(avg->tv_sec < 0)
		avg->tv_sec = 0;
	if(avg->tv_usec < 0)
		avg->tv_usec = 0;
#endif
}

/** histogram compare of time values */
static int
timeval_smaller(const struct timeval* x, const struct timeval* y)
{
#ifndef S_SPLINT_S
	if(x->tv_sec < y->tv_sec)
		return 1;
	else if(x->tv_sec == y->tv_sec) {
		if(x->tv_usec <= y->tv_usec)
			return 1;
		else	return 0;
	}
	else	return 0;
#endif
}

/**
 * Compare two response-ip client info entries for the purpose of mesh state
 * compare.  It returns 0 if ci_a and ci_b are considered equal; otherwise
 * 1 or -1 (they mean 'ci_a is larger/smaller than ci_b', respectively, but
 * in practice it should be only used to mean they are different).
 * We cannot share the mesh state for two queries if different response-ip
 * actions can apply in the end, even if those queries are otherwise identical.
 * For this purpose we compare tag lists and tag action lists; they should be
 * identical to share the same state.
 * For tag data, we don't look into the data content, as it can be
 * expensive; unless tag data are not defined for both or they point to the
 * exact same data in memory (i.e., they come from the same ACL entry), we
 * consider these data different.
 * Likewise, if the client info is associated with views, we don't look into
 * the views.  They are considered different unless they are exactly the same
 * even if the views only differ in the names.
 */
static int
client_info_compare(const struct respip_client_info* ci_a,
	const struct respip_client_info* ci_b)
{
	int cmp;

	if(!ci_a && !ci_b)
		return 0;
	if(ci_a && !ci_b)
		return -1;
	if(!ci_a && ci_b)
		return 1;
	if(ci_a->taglen != ci_b->taglen)
		return (ci_a->taglen < ci_b->taglen) ? -1 : 1;
	if(ci_a->taglist && !ci_b->taglist)
		return -1;
	if(!ci_a->taglist && ci_b->taglist)
		return 1;
	if(ci_a->taglist && ci_b->taglist) {
		cmp = memcmp(ci_a->taglist, ci_b->taglist, ci_a->taglen);
		if(cmp != 0)
			return cmp;
	}
	if(ci_a->tag_actions_size != ci_b->tag_actions_size)
		return (ci_a->tag_actions_size < ci_b->tag_actions_size) ?
			-1 : 1;
	if(ci_a->tag_actions && !ci_b->tag_actions)
		return -1;
	if(!ci_a->tag_actions && ci_b->tag_actions)
		return 1;
	if(ci_a->tag_actions && ci_b->tag_actions) {
		cmp = memcmp(ci_a->tag_actions, ci_b->tag_actions,
			ci_a->tag_actions_size);
		if(cmp != 0)
			return cmp;
	}
	if(ci_a->tag_datas != ci_b->tag_datas)
		return ci_a->tag_datas < ci_b->tag_datas ? -1 : 1;
	if(ci_a->view != ci_b->view)
		return ci_a->view < ci_b->view ? -1 : 1;
	/* For the unbound daemon these should be non-NULL and identical,
	 * but we check that just in case. */
	if(ci_a->respip_set != ci_b->respip_set)
		return ci_a->respip_set < ci_b->respip_set ? -1 : 1;
	return 0;
}

int
mesh_state_compare(const void* ap, const void* bp)
{
	struct mesh_state* a = (struct mesh_state*)ap;
	struct mesh_state* b = (struct mesh_state*)bp;
	int cmp;

	if(a->unique < b->unique)
		return -1;
	if(a->unique > b->unique)
		return 1;

	if(a->s.is_priming && !b->s.is_priming)
		return -1;
	if(!a->s.is_priming && b->s.is_priming)
		return 1;

	if(a->s.is_valrec && !b->s.is_valrec)
		return -1;
	if(!a->s.is_valrec && b->s.is_valrec)
		return 1;

	if((a->s.query_flags&BIT_RD) && !(b->s.query_flags&BIT_RD))
		return -1;
	if(!(a->s.query_flags&BIT_RD) && (b->s.query_flags&BIT_RD))
		return 1;

	if((a->s.query_flags&BIT_CD) && !(b->s.query_flags&BIT_CD))
		return -1;
	if(!(a->s.query_flags&BIT_CD) && (b->s.query_flags&BIT_CD))
		return 1;

	cmp = query_info_compare(&a->s.qinfo, &b->s.qinfo);
	if(cmp != 0)
		return cmp;
	return client_info_compare(a->s.client_info, b->s.client_info);
}

int
mesh_state_ref_compare(const void* ap, const void* bp)
{
	struct mesh_state_ref* a = (struct mesh_state_ref*)ap;
	struct mesh_state_ref* b = (struct mesh_state_ref*)bp;
	return mesh_state_compare(a->s, b->s);
}

struct mesh_area* 
mesh_create(struct module_stack* stack, struct module_env* env)
{
	struct mesh_area* mesh = calloc(1, sizeof(struct mesh_area));
	if(!mesh) {
		log_err("mesh area alloc: out of memory");
		return NULL;
	}
	mesh->histogram = timehist_setup();
	mesh->qbuf_bak = sldns_buffer_new(env->cfg->msg_buffer_size);
	if(!mesh->histogram || !mesh->qbuf_bak) {
		free(mesh);
		log_err("mesh area alloc: out of memory");
		return NULL;
	}
	mesh->mods = *stack;
	mesh->env = env;
	rbtree_init(&mesh->run, &mesh_state_compare);
	rbtree_init(&mesh->all, &mesh_state_compare);
	mesh->num_reply_addrs = 0;
	mesh->num_reply_states = 0;
	mesh->num_detached_states = 0;
	mesh->num_forever_states = 0;
	mesh->stats_jostled = 0;
	mesh->stats_dropped = 0;
	mesh->ans_expired = 0;
	mesh->max_reply_states = env->cfg->num_queries_per_thread;
	mesh->max_forever_states = (mesh->max_reply_states+1)/2;
#ifndef S_SPLINT_S
	mesh->jostle_max.tv_sec = (time_t)(env->cfg->jostle_time / 1000);
	mesh->jostle_max.tv_usec = (time_t)((env->cfg->jostle_time % 1000)
		*1000);
#endif
	return mesh;
}

/** help mesh delete delete mesh states */
static void
mesh_delete_helper(rbnode_type* n)
{
	struct mesh_state* mstate = (struct mesh_state*)n->key;
	/* perform a full delete, not only 'cleanup' routine,
	 * because other callbacks expect a clean state in the mesh.
	 * For 're-entrant' calls */
	mesh_state_delete(&mstate->s);
	/* but because these delete the items from the tree, postorder
	 * traversal and rbtree rebalancing do not work together */
}

void 
mesh_delete(struct mesh_area* mesh)
{
	if(!mesh)
		return;
	/* free all query states */
	while(mesh->all.count)
		mesh_delete_helper(mesh->all.root);
	timehist_delete(mesh->histogram);
	sldns_buffer_free(mesh->qbuf_bak);
	free(mesh);
}

void
mesh_delete_all(struct mesh_area* mesh)
{
	/* free all query states */
	while(mesh->all.count)
		mesh_delete_helper(mesh->all.root);
	mesh->stats_dropped += mesh->num_reply_addrs;
	/* clear mesh area references */
	rbtree_init(&mesh->run, &mesh_state_compare);
	rbtree_init(&mesh->all, &mesh_state_compare);
	mesh->num_reply_addrs = 0;
	mesh->num_reply_states = 0;
	mesh->num_detached_states = 0;
	mesh->num_forever_states = 0;
	mesh->forever_first = NULL;
	mesh->forever_last = NULL;
	mesh->jostle_first = NULL;
	mesh->jostle_last = NULL;
}

int mesh_make_new_space(struct mesh_area* mesh, sldns_buffer* qbuf)
{
	struct mesh_state* m = mesh->jostle_first;
	/* free space is available */
	if(mesh->num_reply_states < mesh->max_reply_states)
		return 1;
	/* try to kick out a jostle-list item */
	if(m && m->reply_list && m->list_select == mesh_jostle_list) {
		/* how old is it? */
		struct timeval age;
		timeval_subtract(&age, mesh->env->now_tv, 
			&m->reply_list->start_time);
		if(timeval_smaller(&mesh->jostle_max, &age)) {
			/* its a goner */
			log_nametypeclass(VERB_ALGO, "query jostled out to "
				"make space for a new one",
				m->s.qinfo.qname, m->s.qinfo.qtype,
				m->s.qinfo.qclass);
			/* backup the query */
			if(qbuf) sldns_buffer_copy(mesh->qbuf_bak, qbuf);
			/* notify supers */
			if(m->super_set.count > 0) {
				verbose(VERB_ALGO, "notify supers of failure");
				m->s.return_msg = NULL;
				m->s.return_rcode = LDNS_RCODE_SERVFAIL;
				mesh_walk_supers(mesh, m);
			}
			mesh->stats_jostled ++;
			mesh_state_delete(&m->s);
			/* restore the query - note that the qinfo ptr to
			 * the querybuffer is then correct again. */
			if(qbuf) sldns_buffer_copy(qbuf, mesh->qbuf_bak);
			return 1;
		}
	}
	/* no space for new item */
	return 0;
}

struct dns_msg*
mesh_serve_expired_lookup(struct module_qstate* qstate,
	struct query_info* lookup_qinfo)
{
	hashvalue_type h;
	struct lruhash_entry* e;
	struct dns_msg* msg;
	struct reply_info* data;
	struct msgreply_entry* key;
	time_t timenow = *qstate->env->now;
	int must_validate = (!(qstate->query_flags&BIT_CD)
		|| qstate->env->cfg->ignore_cd) && qstate->env->need_to_validate;
	/* Lookup cache */
	h = query_info_hash(lookup_qinfo, qstate->query_flags);
	e = slabhash_lookup(qstate->env->msg_cache, h, lookup_qinfo, 0);
	if(!e) return NULL;

	key = (struct msgreply_entry*)e->key;
	data = (struct reply_info*)e->data;
	msg = tomsg(qstate->env, &key->key, data, qstate->region, timenow,
		qstate->env->cfg->serve_expired, qstate->env->scratch);
	if(!msg)
		goto bail_out;

	/* Check CNAME chain (if any)
	 * This is part of tomsg above; no need to check now. */

	/* Check security status of the cached answer.
	 * tomsg above has a subset of these checks, so we are leaving
	 * these as is.
	 * In case of bogus or revalidation we don't care to reply here. */
	if(must_validate && (msg->rep->security == sec_status_bogus ||
		msg->rep->security == sec_status_secure_sentinel_fail)) {
		verbose(VERB_ALGO, "Serve expired: bogus answer found in cache");
		goto bail_out;
	} else if(msg->rep->security == sec_status_unchecked && must_validate) {
		verbose(VERB_ALGO, "Serve expired: unchecked entry needs "
			"validation");
		goto bail_out; /* need to validate cache entry first */
	} else if(msg->rep->security == sec_status_secure &&
		!reply_all_rrsets_secure(msg->rep) && must_validate) {
			verbose(VERB_ALGO, "Serve expired: secure entry"
				" changed status");
			goto bail_out; /* rrset changed, re-verify */
	}

	lock_rw_unlock(&e->lock);
	return msg;

bail_out:
	lock_rw_unlock(&e->lock);
	return NULL;
}


/** Init the serve expired data structure */
static int
mesh_serve_expired_init(struct mesh_state* mstate, int timeout)
{
	struct timeval t;

	/* Create serve_expired_data if not there yet */
	if(!mstate->s.serve_expired_data) {
		mstate->s.serve_expired_data = (struct serve_expired_data*)
			regional_alloc_zero(
				mstate->s.region, sizeof(struct serve_expired_data));
		if(!mstate->s.serve_expired_data)
			return 0;
	}

	/* Don't overwrite the function if already set */
	mstate->s.serve_expired_data->get_cached_answer =
		mstate->s.serve_expired_data->get_cached_answer?
		mstate->s.serve_expired_data->get_cached_answer:
		&mesh_serve_expired_lookup;

	/* In case this timer already popped, start it again */
	if(!mstate->s.serve_expired_data->timer) {
		mstate->s.serve_expired_data->timer = comm_timer_create(
			mstate->s.env->worker_base, mesh_serve_expired_callback, mstate);
		if(!mstate->s.serve_expired_data->timer)
			return 0;
#ifndef S_SPLINT_S
		t.tv_sec = timeout/1000;
		t.tv_usec = (timeout%1000)*1000;
#endif
		comm_timer_set(mstate->s.serve_expired_data->timer, &t);
	}
	return 1;
}

void mesh_new_client(struct mesh_area* mesh, struct query_info* qinfo,
	struct respip_client_info* cinfo, uint16_t qflags,
	struct edns_data* edns, struct comm_reply* rep, uint16_t qid)
{
	struct mesh_state* s = NULL;
	int unique = unique_mesh_state(edns->opt_list_in, mesh->env);
	int was_detached = 0;
	int was_noreply = 0;
	int added = 0;
	int timeout = mesh->env->cfg->serve_expired?
		mesh->env->cfg->serve_expired_client_timeout:0;
	struct sldns_buffer* r_buffer = rep->c->buffer;
	if(rep->c->tcp_req_info) {
		r_buffer = rep->c->tcp_req_info->spool_buffer;
	}
	if(!unique)
		s = mesh_area_find(mesh, cinfo, qinfo, qflags&(BIT_RD|BIT_CD), 0, 0);
	/* does this create a new reply state? */
	if(!s || s->list_select == mesh_no_list) {
		if(!mesh_make_new_space(mesh, rep->c->buffer)) {
			verbose(VERB_ALGO, "Too many queries. dropping "
				"incoming query.");
			comm_point_drop_reply(rep);
			mesh->stats_dropped++;
			return;
		}
		/* for this new reply state, the reply address is free,
		 * so the limit of reply addresses does not stop reply states*/
	} else {
		/* protect our memory usage from storing reply addresses */
		if(mesh->num_reply_addrs > mesh->max_reply_states*16) {
			verbose(VERB_ALGO, "Too many requests queued. "
				"dropping incoming query.");
			comm_point_drop_reply(rep);
			mesh->stats_dropped++;
			return;
		}
	}
	/* see if it already exists, if not, create one */
	if(!s) {
#ifdef UNBOUND_DEBUG
		struct rbnode_type* n;
#endif
		s = mesh_state_create(mesh->env, qinfo, cinfo,
			qflags&(BIT_RD|BIT_CD), 0, 0);
		if(!s) {
			log_err("mesh_state_create: out of memory; SERVFAIL");
			if(!inplace_cb_reply_servfail_call(mesh->env, qinfo, NULL, NULL,
				LDNS_RCODE_SERVFAIL, edns, rep, mesh->env->scratch, mesh->env->now_tv))
					edns->opt_list_inplace_cb_out = NULL;
			error_encode(r_buffer, LDNS_RCODE_SERVFAIL,
				qinfo, qid, qflags, edns);
			comm_point_send_reply(rep);
			return;
		}
		if(unique)
			mesh_state_make_unique(s);
		/* copy the edns options we got from the front */
		if(edns->opt_list_in) {
			s->s.edns_opts_front_in = edns_opt_copy_region(edns->opt_list_in,
				s->s.region);
			if(!s->s.edns_opts_front_in) {
				log_err("mesh_state_create: out of memory; SERVFAIL");
				if(!inplace_cb_reply_servfail_call(mesh->env, qinfo, NULL,
					NULL, LDNS_RCODE_SERVFAIL, edns, rep, mesh->env->scratch, mesh->env->now_tv))
						edns->opt_list_inplace_cb_out = NULL;
				error_encode(r_buffer, LDNS_RCODE_SERVFAIL,
					qinfo, qid, qflags, edns);
				comm_point_send_reply(rep);
				return;
			}
		}

#ifdef UNBOUND_DEBUG
		n =
#else
		(void)
#endif
		rbtree_insert(&mesh->all, &s->node);
		log_assert(n != NULL);
		/* set detached (it is now) */
		mesh->num_detached_states++;
		added = 1;
	}
	if(!s->reply_list && !s->cb_list) {
		was_noreply = 1;
		if(s->super_set.count == 0) {
			was_detached = 1;
		}
	}
	/* add reply to s */
	if(!mesh_state_add_reply(s, edns, rep, qid, qflags, qinfo)) {
		log_err("mesh_new_client: out of memory; SERVFAIL");
		goto servfail_mem;
	}
	if(rep->c->tcp_req_info) {
		if(!tcp_req_info_add_meshstate(rep->c->tcp_req_info, mesh, s)) {
			log_err("mesh_new_client: out of memory add tcpreqinfo");
			goto servfail_mem;
		}
	}
	if(rep->c->use_h2) {
		http2_stream_add_meshstate(rep->c->h2_stream, mesh, s);
	}
	/* add serve expired timer if required and not already there */
	if(timeout && !mesh_serve_expired_init(s, timeout)) {
		log_err("mesh_new_client: out of memory initializing serve expired");
		goto servfail_mem;
	}
	/* update statistics */
	if(was_detached) {
		log_assert(mesh->num_detached_states > 0);
		mesh->num_detached_states--;
	}
	if(was_noreply) {
		mesh->num_reply_states ++;
	}
	mesh->num_reply_addrs++;
	if(s->list_select == mesh_no_list) {
		/* move to either the forever or the jostle_list */
		if(mesh->num_forever_states < mesh->max_forever_states) {
			mesh->num_forever_states ++;
			mesh_list_insert(s, &mesh->forever_first, 
				&mesh->forever_last);
			s->list_select = mesh_forever_list;
		} else {
			mesh_list_insert(s, &mesh->jostle_first, 
				&mesh->jostle_last);
			s->list_select = mesh_jostle_list;
		}
	}
	if(added)
		mesh_run(mesh, s, module_event_new, NULL);
	return;

servfail_mem:
	if(!inplace_cb_reply_servfail_call(mesh->env, qinfo, &s->s,
		NULL, LDNS_RCODE_SERVFAIL, edns, rep, mesh->env->scratch, mesh->env->now_tv))
			edns->opt_list_inplace_cb_out = NULL;
	error_encode(r_buffer, LDNS_RCODE_SERVFAIL,
		qinfo, qid, qflags, edns);
	comm_point_send_reply(rep);
	if(added)
		mesh_state_delete(&s->s);
	return;
}

int 
mesh_new_callback(struct mesh_area* mesh, struct query_info* qinfo,
	uint16_t qflags, struct edns_data* edns, sldns_buffer* buf, 
	uint16_t qid, mesh_cb_func_type cb, void* cb_arg)
{
	struct mesh_state* s = NULL;
	int unique = unique_mesh_state(edns->opt_list_in, mesh->env);
	int timeout = mesh->env->cfg->serve_expired?
		mesh->env->cfg->serve_expired_client_timeout:0;
	int was_detached = 0;
	int was_noreply = 0;
	int added = 0;
	if(!unique)
		s = mesh_area_find(mesh, NULL, qinfo, qflags&(BIT_RD|BIT_CD), 0, 0);

	/* there are no limits on the number of callbacks */

	/* see if it already exists, if not, create one */
	if(!s) {
#ifdef UNBOUND_DEBUG
		struct rbnode_type* n;
#endif
		s = mesh_state_create(mesh->env, qinfo, NULL,
			qflags&(BIT_RD|BIT_CD), 0, 0);
		if(!s) {
			return 0;
		}
		if(unique)
			mesh_state_make_unique(s);
		if(edns->opt_list_in) {
			s->s.edns_opts_front_in = edns_opt_copy_region(edns->opt_list_in,
				s->s.region);
			if(!s->s.edns_opts_front_in) {
				return 0;
			}
		}
#ifdef UNBOUND_DEBUG
		n =
#else
		(void)
#endif
		rbtree_insert(&mesh->all, &s->node);
		log_assert(n != NULL);
		/* set detached (it is now) */
		mesh->num_detached_states++;
		added = 1;
	}
	if(!s->reply_list && !s->cb_list) {
		was_noreply = 1;
		if(s->super_set.count == 0) {
			was_detached = 1;
		}
	}
	/* add reply to s */
	if(!mesh_state_add_cb(s, edns, buf, cb, cb_arg, qid, qflags)) {
		if(added)
			mesh_state_delete(&s->s);
		return 0;
	}
	/* add serve expired timer if not already there */
	if(timeout && !mesh_serve_expired_init(s, timeout)) {
		return 0;
	}
	/* update statistics */
	if(was_detached) {
		log_assert(mesh->num_detached_states > 0);
		mesh->num_detached_states--;
	}
	if(was_noreply) {
		mesh->num_reply_states ++;
	}
	mesh->num_reply_addrs++;
	if(added)
		mesh_run(mesh, s, module_event_new, NULL);
	return 1;
}

/* Internal backend routine of mesh_new_prefetch().  It takes one additional
 * parameter, 'run', which controls whether to run the prefetch state
 * immediately.  When this function is called internally 'run' could be
 * 0 (false), in which case the new state is only made runnable so it
 * will not be run recursively on top of the current state. */
static void mesh_schedule_prefetch(struct mesh_area* mesh,
	struct query_info* qinfo, uint16_t qflags, time_t leeway, int run)
{
	struct mesh_state* s = mesh_area_find(mesh, NULL, qinfo,
		qflags&(BIT_RD|BIT_CD), 0, 0);
#ifdef UNBOUND_DEBUG
	struct rbnode_type* n;
#endif
	/* already exists, and for a different purpose perhaps.
	 * if mesh_no_list, keep it that way. */
	if(s) {
		/* make it ignore the cache from now on */
		if(!s->s.blacklist)
			sock_list_insert(&s->s.blacklist, NULL, 0, s->s.region);
		if(s->s.prefetch_leeway < leeway)
			s->s.prefetch_leeway = leeway;
		return;
	}
	if(!mesh_make_new_space(mesh, NULL)) {
		verbose(VERB_ALGO, "Too many queries. dropped prefetch.");
		mesh->stats_dropped ++;
		return;
	}

	s = mesh_state_create(mesh->env, qinfo, NULL,
		qflags&(BIT_RD|BIT_CD), 0, 0);
	if(!s) {
		log_err("prefetch mesh_state_create: out of memory");
		return;
	}
#ifdef UNBOUND_DEBUG
	n =
#else
	(void)
#endif
	rbtree_insert(&mesh->all, &s->node);
	log_assert(n != NULL);
	/* set detached (it is now) */
	mesh->num_detached_states++;
	/* make it ignore the cache */
	sock_list_insert(&s->s.blacklist, NULL, 0, s->s.region);
	s->s.prefetch_leeway = leeway;

	if(s->list_select == mesh_no_list) {
		/* move to either the forever or the jostle_list */
		if(mesh->num_forever_states < mesh->max_forever_states) {
			mesh->num_forever_states ++;
			mesh_list_insert(s, &mesh->forever_first, 
				&mesh->forever_last);
			s->list_select = mesh_forever_list;
		} else {
			mesh_list_insert(s, &mesh->jostle_first, 
				&mesh->jostle_last);
			s->list_select = mesh_jostle_list;
		}
	}

	if(!run) {
#ifdef UNBOUND_DEBUG
		n =
#else
		(void)
#endif
		rbtree_insert(&mesh->run, &s->run_node);
		log_assert(n != NULL);
		return;
	}

	mesh_run(mesh, s, module_event_new, NULL);
}

void mesh_new_prefetch(struct mesh_area* mesh, struct query_info* qinfo,
        uint16_t qflags, time_t leeway)
{
	mesh_schedule_prefetch(mesh, qinfo, qflags, leeway, 1);
}

void mesh_report_reply(struct mesh_area* mesh, struct outbound_entry* e,
        struct comm_reply* reply, int what)
{
	enum module_ev event = module_event_reply;
	e->qstate->reply = reply;
	if(what != NETEVENT_NOERROR) {
		event = module_event_noreply;
		if(what == NETEVENT_CAPSFAIL)
			event = module_event_capsfail;
	}
	mesh_run(mesh, e->qstate->mesh_info, event, e);
}

struct mesh_state*
mesh_state_create(struct module_env* env, struct query_info* qinfo,
	struct respip_client_info* cinfo, uint16_t qflags, int prime,
	int valrec)
{
	struct regional* region = alloc_reg_obtain(env->alloc);
	struct mesh_state* mstate;
	int i;
	if(!region)
		return NULL;
	mstate = (struct mesh_state*)regional_alloc(region, 
		sizeof(struct mesh_state));
	if(!mstate) {
		alloc_reg_release(env->alloc, region);
		return NULL;
	}
	memset(mstate, 0, sizeof(*mstate));
	mstate->node = *RBTREE_NULL;
	mstate->run_node = *RBTREE_NULL;
	mstate->node.key = mstate;
	mstate->run_node.key = mstate;
	mstate->reply_list = NULL;
	mstate->list_select = mesh_no_list;
	mstate->replies_sent = 0;
	rbtree_init(&mstate->super_set, &mesh_state_ref_compare);
	rbtree_init(&mstate->sub_set, &mesh_state_ref_compare);
	mstate->num_activated = 0;
	mstate->unique = NULL;
	/* init module qstate */
	mstate->s.qinfo.qtype = qinfo->qtype;
	mstate->s.qinfo.qclass = qinfo->qclass;
	mstate->s.qinfo.local_alias = NULL;
	mstate->s.qinfo.qname_len = qinfo->qname_len;
	mstate->s.qinfo.qname = regional_alloc_init(region, qinfo->qname,
		qinfo->qname_len);
	if(!mstate->s.qinfo.qname) {
		alloc_reg_release(env->alloc, region);
		return NULL;
	}
	if(cinfo) {
		mstate->s.client_info = regional_alloc_init(region, cinfo,
			sizeof(*cinfo));
		if(!mstate->s.client_info) {
			alloc_reg_release(env->alloc, region);
			return NULL;
		}
	}
	/* remove all weird bits from qflags */
	mstate->s.query_flags = (qflags & (BIT_RD|BIT_CD));
	mstate->s.is_priming = prime;
	mstate->s.is_valrec = valrec;
	mstate->s.reply = NULL;
	mstate->s.region = region;
	mstate->s.curmod = 0;
	mstate->s.return_msg = 0;
	mstate->s.return_rcode = LDNS_RCODE_NOERROR;
	mstate->s.env = env;
	mstate->s.mesh_info = mstate;
	mstate->s.prefetch_leeway = 0;
	mstate->s.serve_expired_data = NULL;
	mstate->s.no_cache_lookup = 0;
	mstate->s.no_cache_store = 0;
	mstate->s.need_refetch = 0;
	mstate->s.was_ratelimited = 0;

	/* init modules */
	for(i=0; i<env->mesh->mods.num; i++) {
		mstate->s.minfo[i] = NULL;
		mstate->s.ext_state[i] = module_state_initial;
	}
	/* init edns option lists */
	mstate->s.edns_opts_front_in = NULL;
	mstate->s.edns_opts_back_out = NULL;
	mstate->s.edns_opts_back_in = NULL;
	mstate->s.edns_opts_front_out = NULL;

	return mstate;
}

int
mesh_state_is_unique(struct mesh_state* mstate)
{
	return mstate->unique != NULL;
}

void
mesh_state_make_unique(struct mesh_state* mstate)
{
	mstate->unique = mstate;
}

void 
mesh_state_cleanup(struct mesh_state* mstate)
{
	struct mesh_area* mesh;
	int i;
	if(!mstate)
		return;
	mesh = mstate->s.env->mesh;
	/* Stop and delete the serve expired timer */
	if(mstate->s.serve_expired_data && mstate->s.serve_expired_data->timer) {
		comm_timer_delete(mstate->s.serve_expired_data->timer);
		mstate->s.serve_expired_data->timer = NULL;
	}
	/* drop unsent replies */
	if(!mstate->replies_sent) {
		struct mesh_reply* rep = mstate->reply_list;
		struct mesh_cb* cb;
		/* in tcp_req_info, the mstates linked are removed, but
		 * the reply_list is now NULL, so the remove-from-empty-list
		 * takes no time and also it does not do the mesh accounting */
		mstate->reply_list = NULL;
		for(; rep; rep=rep->next) {
			comm_point_drop_reply(&rep->query_reply);
			log_assert(mesh->num_reply_addrs > 0);
			mesh->num_reply_addrs--;
		}
		while((cb = mstate->cb_list)!=NULL) {
			mstate->cb_list = cb->next;
			fptr_ok(fptr_whitelist_mesh_cb(cb->cb));
			(*cb->cb)(cb->cb_arg, LDNS_RCODE_SERVFAIL, NULL,
				sec_status_unchecked, NULL, 0);
			log_assert(mesh->num_reply_addrs > 0);
			mesh->num_reply_addrs--;
		}
	}

	/* de-init modules */
	for(i=0; i<mesh->mods.num; i++) {
		fptr_ok(fptr_whitelist_mod_clear(mesh->mods.mod[i]->clear));
		(*mesh->mods.mod[i]->clear)(&mstate->s, i);
		mstate->s.minfo[i] = NULL;
		mstate->s.ext_state[i] = module_finished;
	}
	alloc_reg_release(mstate->s.env->alloc, mstate->s.region);
}

void 
mesh_state_delete(struct module_qstate* qstate)
{
	struct mesh_area* mesh;
	struct mesh_state_ref* super, ref;
	struct mesh_state* mstate;
	if(!qstate)
		return;
	mstate = qstate->mesh_info;
	mesh = mstate->s.env->mesh;
	mesh_detach_subs(&mstate->s);
	if(mstate->list_select == mesh_forever_list) {
		mesh->num_forever_states --;
		mesh_list_remove(mstate, &mesh->forever_first, 
			&mesh->forever_last);
	} else if(mstate->list_select == mesh_jostle_list) {
		mesh_list_remove(mstate, &mesh->jostle_first, 
			&mesh->jostle_last);
	}
	if(!mstate->reply_list && !mstate->cb_list
		&& mstate->super_set.count == 0) {
		log_assert(mesh->num_detached_states > 0);
		mesh->num_detached_states--;
	}
	if(mstate->reply_list || mstate->cb_list) {
		log_assert(mesh->num_reply_states > 0);
		mesh->num_reply_states--;
	}
	ref.node.key = &ref;
	ref.s = mstate;
	RBTREE_FOR(super, struct mesh_state_ref*, &mstate->super_set) {
		(void)rbtree_delete(&super->s->sub_set, &ref);
	}
	(void)rbtree_delete(&mesh->run, mstate);
	(void)rbtree_delete(&mesh->all, mstate);
	mesh_state_cleanup(mstate);
}

/** helper recursive rbtree find routine */
static int
find_in_subsub(struct mesh_state* m, struct mesh_state* tofind, size_t *c)
{
	struct mesh_state_ref* r;
	if((*c)++ > MESH_MAX_SUBSUB)
		return 1;
	RBTREE_FOR(r, struct mesh_state_ref*, &m->sub_set) {
		if(r->s == tofind || find_in_subsub(r->s, tofind, c))
			return 1;
	}
	return 0;
}

/** find cycle for already looked up mesh_state */
static int
mesh_detect_cycle_found(struct module_qstate* qstate, struct mesh_state* dep_m)
{
	struct mesh_state* cyc_m = qstate->mesh_info;
	size_t counter = 0;
	if(!dep_m)
		return 0;
	if(dep_m == cyc_m || find_in_subsub(dep_m, cyc_m, &counter)) {
		if(counter > MESH_MAX_SUBSUB)
			return 2;
		return 1;
	}
	return 0;
}

void mesh_detach_subs(struct module_qstate* qstate)
{
	struct mesh_area* mesh = qstate->env->mesh;
	struct mesh_state_ref* ref, lookup;
#ifdef UNBOUND_DEBUG
	struct rbnode_type* n;
#endif
	lookup.node.key = &lookup;
	lookup.s = qstate->mesh_info;
	RBTREE_FOR(ref, struct mesh_state_ref*, &qstate->mesh_info->sub_set) {
#ifdef UNBOUND_DEBUG
		n =
#else
		(void)
#endif
		rbtree_delete(&ref->s->super_set, &lookup);
		log_assert(n != NULL); /* must have been present */
		if(!ref->s->reply_list && !ref->s->cb_list
			&& ref->s->super_set.count == 0) {
			mesh->num_detached_states++;
			log_assert(mesh->num_detached_states + 
				mesh->num_reply_states <= mesh->all.count);
		}
	}
	rbtree_init(&qstate->mesh_info->sub_set, &mesh_state_ref_compare);
}

int mesh_add_sub(struct module_qstate* qstate, struct query_info* qinfo,
        uint16_t qflags, int prime, int valrec, struct module_qstate** newq,
	struct mesh_state** sub)
{
	/* find it, if not, create it */
	struct mesh_area* mesh = qstate->env->mesh;
	*sub = mesh_area_find(mesh, NULL, qinfo, qflags,
		prime, valrec);
	if(mesh_detect_cycle_found(qstate, *sub)) {
		verbose(VERB_ALGO, "attach failed, cycle detected");
		return 0;
	}
	if(!*sub) {
#ifdef UNBOUND_DEBUG
		struct rbnode_type* n;
#endif
		/* create a new one */
		*sub = mesh_state_create(qstate->env, qinfo, NULL, qflags, prime,
			valrec);
		if(!*sub) {
			log_err("mesh_attach_sub: out of memory");
			return 0;
		}
#ifdef UNBOUND_DEBUG
		n =
#else
		(void)
#endif
		rbtree_insert(&mesh->all, &(*sub)->node);
		log_assert(n != NULL);
		/* set detached (it is now) */
		mesh->num_detached_states++;
		/* set new query state to run */
#ifdef UNBOUND_DEBUG
		n =
#else
		(void)
#endif
		rbtree_insert(&mesh->run, &(*sub)->run_node);
		log_assert(n != NULL);
		*newq = &(*sub)->s;
	} else
		*newq = NULL;
	return 1;
}

int mesh_attach_sub(struct module_qstate* qstate, struct query_info* qinfo,
        uint16_t qflags, int prime, int valrec, struct module_qstate** newq)
{
	struct mesh_area* mesh = qstate->env->mesh;
	struct mesh_state* sub = NULL;
	int was_detached;
	if(!mesh_add_sub(qstate, qinfo, qflags, prime, valrec, newq, &sub))
		return 0;
	was_detached = (sub->super_set.count == 0);
	if(!mesh_state_attachment(qstate->mesh_info, sub))
		return 0;
	/* if it was a duplicate  attachment, the count was not zero before */
	if(!sub->reply_list && !sub->cb_list && was_detached && 
		sub->super_set.count == 1) {
		/* it used to be detached, before this one got added */
		log_assert(mesh->num_detached_states > 0);
		mesh->num_detached_states--;
	}
	/* *newq will be run when inited after the current module stops */
	return 1;
}

int mesh_state_attachment(struct mesh_state* super, struct mesh_state* sub)
{
#ifdef UNBOUND_DEBUG
	struct rbnode_type* n;
#endif
	struct mesh_state_ref* subref; /* points to sub, inserted in super */
	struct mesh_state_ref* superref; /* points to super, inserted in sub */
	if( !(subref = regional_alloc(super->s.region,
		sizeof(struct mesh_state_ref))) ||
		!(superref = regional_alloc(sub->s.region,
		sizeof(struct mesh_state_ref))) ) {
		log_err("mesh_state_attachment: out of memory");
		return 0;
	}
	superref->node.key = superref;
	superref->s = super;
	subref->node.key = subref;
	subref->s = sub;
	if(!rbtree_insert(&sub->super_set, &superref->node)) {
		/* this should not happen, iterator and validator do not
		 * attach subqueries that are identical. */
		/* already attached, we are done, nothing todo.
		 * since superref and subref already allocated in region,
		 * we cannot free them */
		return 1;
	}
#ifdef UNBOUND_DEBUG
	n =
#else
	(void)
#endif
	rbtree_insert(&super->sub_set, &subref->node);
	log_assert(n != NULL); /* we checked above if statement, the reverse
	  administration should not fail now, unless they are out of sync */
	return 1;
}

/**
 * callback results to mesh cb entry
 * @param m: mesh state to send it for.
 * @param rcode: if not 0, error code.
 * @param rep: reply to send (or NULL if rcode is set).
 * @param r: callback entry
 * @param start_time: the time to pass to callback functions, it is 0 or
 * 	a value from one of the packets if the mesh state had packets.
 */
static void
mesh_do_callback(struct mesh_state* m, int rcode, struct reply_info* rep,
	struct mesh_cb* r, struct timeval* start_time)
{
	int secure;
	char* reason = NULL;
	int was_ratelimited = m->s.was_ratelimited;
	/* bogus messages are not made into servfail, sec_status passed
	 * to the callback function */
	if(rep && rep->security == sec_status_secure)
		secure = 1;
	else	secure = 0;
	if(!rep && rcode == LDNS_RCODE_NOERROR)
		rcode = LDNS_RCODE_SERVFAIL;
	if(!rcode && (rep->security == sec_status_bogus ||
		rep->security == sec_status_secure_sentinel_fail)) {
		if(!(reason = errinf_to_str_bogus(&m->s)))
			rcode = LDNS_RCODE_SERVFAIL;
	}
	/* send the reply */
	if(rcode) {
		if(rcode == LDNS_RCODE_SERVFAIL) {
			if(!inplace_cb_reply_servfail_call(m->s.env, &m->s.qinfo, &m->s,
				rep, rcode, &r->edns, NULL, m->s.region, start_time))
					r->edns.opt_list_inplace_cb_out = NULL;
		} else {
			if(!inplace_cb_reply_call(m->s.env, &m->s.qinfo, &m->s, rep, rcode,
				&r->edns, NULL, m->s.region, start_time))
					r->edns.opt_list_inplace_cb_out = NULL;
		}
		fptr_ok(fptr_whitelist_mesh_cb(r->cb));
		(*r->cb)(r->cb_arg, rcode, r->buf, sec_status_unchecked, NULL,
			was_ratelimited);
	} else {
		size_t udp_size = r->edns.udp_size;
		sldns_buffer_clear(r->buf);
		r->edns.edns_version = EDNS_ADVERTISED_VERSION;
		r->edns.udp_size = EDNS_ADVERTISED_SIZE;
		r->edns.ext_rcode = 0;
		r->edns.bits &= EDNS_DO;

		if(!inplace_cb_reply_call(m->s.env, &m->s.qinfo, &m->s, rep,
			LDNS_RCODE_NOERROR, &r->edns, NULL, m->s.region, start_time) ||
			!reply_info_answer_encode(&m->s.qinfo, rep, r->qid, 
			r->qflags, r->buf, 0, 1, 
			m->s.env->scratch, udp_size, &r->edns, 
			(int)(r->edns.bits & EDNS_DO), secure)) 
		{
			fptr_ok(fptr_whitelist_mesh_cb(r->cb));
			(*r->cb)(r->cb_arg, LDNS_RCODE_SERVFAIL, r->buf,
				sec_status_unchecked, NULL, 0);
		} else {
			fptr_ok(fptr_whitelist_mesh_cb(r->cb));
			(*r->cb)(r->cb_arg, LDNS_RCODE_NOERROR, r->buf,
				rep->security, reason, was_ratelimited);
		}
	}
	free(reason);
	log_assert(m->s.env->mesh->num_reply_addrs > 0);
	m->s.env->mesh->num_reply_addrs--;
}

static inline int
mesh_is_rpz_respip_tcponly_action(struct mesh_state const* m)
{
	struct respip_action_info const* respip_info = m->s.respip_action_info;
	return respip_info == NULL
			? 0
			: (respip_info->rpz_used
			&& !respip_info->rpz_disabled
			&& respip_info->action == respip_truncate);
}

static inline int
mesh_is_udp(struct mesh_reply const* r) {
	return r->query_reply.c->type == comm_udp;
}

/**
 * Send reply to mesh reply entry
 * @param m: mesh state to send it for.
 * @param rcode: if not 0, error code.
 * @param rep: reply to send (or NULL if rcode is set).
 * @param r: reply entry
 * @param r_buffer: buffer to use for reply entry.
 * @param prev: previous reply, already has its answer encoded in buffer.
 * @param prev_buffer: buffer for previous reply.
 */
static void
mesh_send_reply(struct mesh_state* m, int rcode, struct reply_info* rep,
	struct mesh_reply* r, struct sldns_buffer* r_buffer,
	struct mesh_reply* prev, struct sldns_buffer* prev_buffer)
{
	struct timeval end_time;
	struct timeval duration;
	int secure;
	/* briefly set the replylist to null in case the
	 * meshsendreply calls tcpreqinfo sendreply that
	 * comm_point_drops because of size, and then the
	 * null stops the mesh state remove and thus
	 * reply_list modification and accounting */
	struct mesh_reply* rlist = m->reply_list;

	/* rpz: apply actions */
	rcode = mesh_is_udp(r) && mesh_is_rpz_respip_tcponly_action(m)
			? (rcode|BIT_TC) : rcode;

	/* examine security status */
	if(m->s.env->need_to_validate && (!(r->qflags&BIT_CD) ||
		m->s.env->cfg->ignore_cd) && rep && 
		(rep->security <= sec_status_bogus ||
		rep->security == sec_status_secure_sentinel_fail)) {
		rcode = LDNS_RCODE_SERVFAIL;
		if(m->s.env->cfg->stat_extended) 
			m->s.env->mesh->ans_bogus++;
	}
	if(rep && rep->security == sec_status_secure)
		secure = 1;
	else	secure = 0;
	if(!rep && rcode == LDNS_RCODE_NOERROR)
		rcode = LDNS_RCODE_SERVFAIL;
	if(r->query_reply.c->use_h2) {
		r->query_reply.c->h2_stream = r->h2_stream;
		/* Mesh reply won't exist for long anymore. Make it impossible
		 * for HTTP/2 stream to refer to mesh state, in case
		 * connection gets cleanup before HTTP/2 stream close. */
		r->h2_stream->mesh_state = NULL;
	}
	/* send the reply */
	/* We don't reuse the encoded answer if:
	 * - either the previous or current response has a local alias.  We could
	 *   compare the alias records and still reuse the previous answer if they
	 *   are the same, but that would be complicated and error prone for the
	 *   relatively minor case. So we err on the side of safety.
	 * - there are registered callback functions for the given rcode, as these
	 *   need to be called for each reply. */
	if(((rcode != LDNS_RCODE_SERVFAIL &&
			!m->s.env->inplace_cb_lists[inplace_cb_reply]) ||
		(rcode == LDNS_RCODE_SERVFAIL &&
			!m->s.env->inplace_cb_lists[inplace_cb_reply_servfail])) &&
		prev && prev_buffer && prev->qflags == r->qflags &&
		!prev->local_alias && !r->local_alias &&
		prev->edns.edns_present == r->edns.edns_present &&
		prev->edns.bits == r->edns.bits &&
		prev->edns.udp_size == r->edns.udp_size &&
		edns_opt_list_compare(prev->edns.opt_list_out, r->edns.opt_list_out) == 0 &&
		edns_opt_list_compare(prev->edns.opt_list_inplace_cb_out, r->edns.opt_list_inplace_cb_out) == 0
		) {
		/* if the previous reply is identical to this one, fix ID */
		if(prev_buffer != r_buffer)
			sldns_buffer_copy(r_buffer, prev_buffer);
		sldns_buffer_write_at(r_buffer, 0, &r->qid, sizeof(uint16_t));
		sldns_buffer_write_at(r_buffer, 12, r->qname,
			m->s.qinfo.qname_len);
		m->reply_list = NULL;
		comm_point_send_reply(&r->query_reply);
		m->reply_list = rlist;
	} else if(rcode) {
		m->s.qinfo.qname = r->qname;
		m->s.qinfo.local_alias = r->local_alias;
		if(rcode == LDNS_RCODE_SERVFAIL) {
			if(!inplace_cb_reply_servfail_call(m->s.env, &m->s.qinfo, &m->s,
				rep, rcode, &r->edns, &r->query_reply, m->s.region, &r->start_time))
					r->edns.opt_list_inplace_cb_out = NULL;
		} else { 
			if(!inplace_cb_reply_call(m->s.env, &m->s.qinfo, &m->s, rep, rcode,
				&r->edns, &r->query_reply, m->s.region, &r->start_time))
					r->edns.opt_list_inplace_cb_out = NULL;
		}
		/* Send along EDE BOGUS EDNS0 option when answer is bogus */
		if(rcode == LDNS_RCODE_SERVFAIL &&
			m->s.env->need_to_validate && (!(r->qflags&BIT_CD) ||
			m->s.env->cfg->ignore_cd) && rep &&
			(rep->security <= sec_status_bogus ||
			rep->security == sec_status_secure_sentinel_fail)) {

			char *reason = m->s.env->cfg->val_log_level >= 2
			             ? errinf_to_str_bogus(&m->s) : NULL;
			sldns_ede_code reason_bogus = rep->reason_bogus != LDNS_EDE_DNSSEC_BOGUS
			                            ? rep->reason_bogus : errinf_to_reason_bogus(&m->s);

			edns_opt_append_ede(&r->edns, m->s.region,
					reason_bogus, reason);
			free(reason);
		}
		error_encode(r_buffer, rcode, &m->s.qinfo, r->qid,
			r->qflags, &r->edns);
		m->reply_list = NULL;
		comm_point_send_reply(&r->query_reply);
		m->reply_list = rlist;
	} else {
		size_t udp_size = r->edns.udp_size;
		r->edns.edns_version = EDNS_ADVERTISED_VERSION;
		r->edns.udp_size = EDNS_ADVERTISED_SIZE;
		r->edns.ext_rcode = 0;
		r->edns.bits &= EDNS_DO;
		m->s.qinfo.qname = r->qname;
		m->s.qinfo.local_alias = r->local_alias;
		if(!inplace_cb_reply_call(m->s.env, &m->s.qinfo, &m->s, rep,
			LDNS_RCODE_NOERROR, &r->edns, &r->query_reply, m->s.region, &r->start_time) ||
			!reply_info_answer_encode(&m->s.qinfo, rep, r->qid, 
			r->qflags, r_buffer, 0, 1, m->s.env->scratch,
			udp_size, &r->edns, (int)(r->edns.bits & EDNS_DO),
			secure)) 
		{
			if(!inplace_cb_reply_servfail_call(m->s.env, &m->s.qinfo, &m->s,
			rep, LDNS_RCODE_SERVFAIL, &r->edns, &r->query_reply, m->s.region, &r->start_time))
<<<<<<< HEAD
				r->edns.opt_list = NULL;
			// @TODO EDE?
=======
				r->edns.opt_list_inplace_cb_out = NULL;
>>>>>>> 5bde54b5
			error_encode(r_buffer, LDNS_RCODE_SERVFAIL,
				&m->s.qinfo, r->qid, r->qflags, &r->edns);
		}
		m->reply_list = NULL;
		comm_point_send_reply(&r->query_reply);
		m->reply_list = rlist;
	}
	/* account */
	log_assert(m->s.env->mesh->num_reply_addrs > 0);
	m->s.env->mesh->num_reply_addrs--;
	end_time = *m->s.env->now_tv;
	timeval_subtract(&duration, &end_time, &r->start_time);
	verbose(VERB_ALGO, "query took " ARG_LL "d.%6.6d sec",
		(long long)duration.tv_sec, (int)duration.tv_usec);
	m->s.env->mesh->replies_sent++;
	timeval_add(&m->s.env->mesh->replies_sum_wait, &duration);
	timehist_insert(m->s.env->mesh->histogram, &duration);
	if(m->s.env->cfg->stat_extended) {
		uint16_t rc = FLAGS_GET_RCODE(sldns_buffer_read_u16_at(
			r_buffer, 2));
		if(secure) m->s.env->mesh->ans_secure++;
		m->s.env->mesh->ans_rcode[ rc ] ++;
		if(rc == 0 && LDNS_ANCOUNT(sldns_buffer_begin(r_buffer)) == 0)
			m->s.env->mesh->ans_nodata++;
	}
	/* Log reply sent */
	if(m->s.env->cfg->log_replies) {
		log_reply_info(NO_VERBOSE, &m->s.qinfo, &r->query_reply.addr,
			r->query_reply.addrlen, duration, 0, r_buffer);
	}
}

void mesh_query_done(struct mesh_state* mstate)
{
	struct mesh_reply* r;
	struct mesh_reply* prev = NULL;
	struct sldns_buffer* prev_buffer = NULL;
	struct mesh_cb* c;
	struct reply_info* rep = (mstate->s.return_msg?
		mstate->s.return_msg->rep:NULL);
	struct timeval tv = {0, 0};
	/* No need for the serve expired timer anymore; we are going to reply. */
	if(mstate->s.serve_expired_data) {
		comm_timer_delete(mstate->s.serve_expired_data->timer);
		mstate->s.serve_expired_data->timer = NULL;
	}
	if(mstate->s.return_rcode == LDNS_RCODE_SERVFAIL ||
		(rep && FLAGS_GET_RCODE(rep->flags) == LDNS_RCODE_SERVFAIL)) {
		/* we are SERVFAILing; check for expired asnwer here */
		mesh_serve_expired_callback(mstate);
		if((mstate->reply_list || mstate->cb_list)
		&& mstate->s.env->cfg->log_servfail
		&& !mstate->s.env->cfg->val_log_squelch) {
			char* err = errinf_to_str_servfail(&mstate->s);
			if(err)
				log_err("%s", err);
			free(err);
		}
	}
	for(r = mstate->reply_list; r; r = r->next) {
		tv = r->start_time;

		/* if a response-ip address block has been stored the
		 *  information should be logged for each client. */
		if(mstate->s.respip_action_info &&
			mstate->s.respip_action_info->addrinfo) {
			respip_inform_print(mstate->s.respip_action_info,
				r->qname, mstate->s.qinfo.qtype,
				mstate->s.qinfo.qclass, r->local_alias,
				&r->query_reply);
			if(mstate->s.env->cfg->stat_extended &&
				mstate->s.respip_action_info->rpz_used) {
				if(mstate->s.respip_action_info->rpz_disabled)
					mstate->s.env->mesh->rpz_action[RPZ_DISABLED_ACTION]++;
				if(mstate->s.respip_action_info->rpz_cname_override)
					mstate->s.env->mesh->rpz_action[RPZ_CNAME_OVERRIDE_ACTION]++;
				else
					mstate->s.env->mesh->rpz_action[respip_action_to_rpz_action(
						mstate->s.respip_action_info->action)]++;
			}
		}

		/* if this query is determined to be dropped during the
		 * mesh processing, this is the point to take that action. */
		if(mstate->s.is_drop) {
			/* briefly set the reply_list to NULL, so that the
			 * tcp req info cleanup routine that calls the mesh
			 * to deregister the meshstate for it is not done
			 * because the list is NULL and also accounting is not
			 * done there, but instead we do that here. */
			struct mesh_reply* reply_list = mstate->reply_list;
			mstate->reply_list = NULL;
			comm_point_drop_reply(&r->query_reply);
			mstate->reply_list = reply_list;
		} else {
			struct sldns_buffer* r_buffer = r->query_reply.c->buffer;
			if(r->query_reply.c->tcp_req_info) {
				r_buffer = r->query_reply.c->tcp_req_info->spool_buffer;
				prev_buffer = NULL;
			}
			mesh_send_reply(mstate, mstate->s.return_rcode, rep,
				r, r_buffer, prev, prev_buffer);
			if(r->query_reply.c->tcp_req_info) {
				tcp_req_info_remove_mesh_state(r->query_reply.c->tcp_req_info, mstate);
				r_buffer = NULL;
			}
			prev = r;
			prev_buffer = r_buffer;
		}
	}
	if(mstate->reply_list) {
		mstate->reply_list = NULL;
		if(!mstate->reply_list && !mstate->cb_list) {
			/* was a reply state, not anymore */
			log_assert(mstate->s.env->mesh->num_reply_states > 0);
			mstate->s.env->mesh->num_reply_states--;
		}
		if(!mstate->reply_list && !mstate->cb_list &&
			mstate->super_set.count == 0)
			mstate->s.env->mesh->num_detached_states++;
	}
	mstate->replies_sent = 1;
	while((c = mstate->cb_list) != NULL) {
		/* take this cb off the list; so that the list can be
		 * changed, eg. by adds from the callback routine */
		if(!mstate->reply_list && mstate->cb_list && !c->next) {
			/* was a reply state, not anymore */
			log_assert(mstate->s.env->mesh->num_reply_states > 0);
			mstate->s.env->mesh->num_reply_states--;
		}
		mstate->cb_list = c->next;
		if(!mstate->reply_list && !mstate->cb_list &&
			mstate->super_set.count == 0)
			mstate->s.env->mesh->num_detached_states++;
		mesh_do_callback(mstate, mstate->s.return_rcode, rep, c, &tv);
	}
}

void mesh_walk_supers(struct mesh_area* mesh, struct mesh_state* mstate)
{
	struct mesh_state_ref* ref;
	RBTREE_FOR(ref, struct mesh_state_ref*, &mstate->super_set)
	{
		/* make super runnable */
		(void)rbtree_insert(&mesh->run, &ref->s->run_node);
		/* callback the function to inform super of result */
		fptr_ok(fptr_whitelist_mod_inform_super(
			mesh->mods.mod[ref->s->s.curmod]->inform_super));
		(*mesh->mods.mod[ref->s->s.curmod]->inform_super)(&mstate->s, 
			ref->s->s.curmod, &ref->s->s);
		/* copy state that is always relevant to super */
		copy_state_to_super(&mstate->s, ref->s->s.curmod, &ref->s->s);
	}
}

struct mesh_state* mesh_area_find(struct mesh_area* mesh,
	struct respip_client_info* cinfo, struct query_info* qinfo,
	uint16_t qflags, int prime, int valrec)
{
	struct mesh_state key;
	struct mesh_state* result;

	key.node.key = &key;
	key.s.is_priming = prime;
	key.s.is_valrec = valrec;
	key.s.qinfo = *qinfo;
	key.s.query_flags = qflags;
	/* We are searching for a similar mesh state when we DO want to
	 * aggregate the state. Thus unique is set to NULL. (default when we
	 * desire aggregation).*/
	key.unique = NULL;
	key.s.client_info = cinfo;
	
	result = (struct mesh_state*)rbtree_search(&mesh->all, &key);
	return result;
}

int mesh_state_add_cb(struct mesh_state* s, struct edns_data* edns,
        sldns_buffer* buf, mesh_cb_func_type cb, void* cb_arg,
	uint16_t qid, uint16_t qflags)
{
	struct mesh_cb* r = regional_alloc(s->s.region, 
		sizeof(struct mesh_cb));
	if(!r)
		return 0;
	r->buf = buf;
	log_assert(fptr_whitelist_mesh_cb(cb)); /* early failure ifmissing*/
	r->cb = cb;
	r->cb_arg = cb_arg;
	r->edns = *edns;
	if(edns->opt_list_in && !(r->edns.opt_list_in =
			edns_opt_copy_region(edns->opt_list_in, s->s.region)))
		return 0;
	if(edns->opt_list_out && !(r->edns.opt_list_out =
			edns_opt_copy_region(edns->opt_list_out, s->s.region)))
		return 0;
	if(edns->opt_list_inplace_cb_out && !(r->edns.opt_list_inplace_cb_out =
			edns_opt_copy_region(edns->opt_list_inplace_cb_out, s->s.region)))
		return 0;
	r->qid = qid;
	r->qflags = qflags;
	r->next = s->cb_list;
	s->cb_list = r;
	return 1;

}

int mesh_state_add_reply(struct mesh_state* s, struct edns_data* edns,
        struct comm_reply* rep, uint16_t qid, uint16_t qflags,
        const struct query_info* qinfo)
{
	struct mesh_reply* r = regional_alloc(s->s.region, 
		sizeof(struct mesh_reply));
	if(!r)
		return 0;
	r->query_reply = *rep;
	r->edns = *edns;
	if(edns->opt_list_in && !(r->edns.opt_list_in =
			edns_opt_copy_region(edns->opt_list_in, s->s.region)))
		return 0;
	if(edns->opt_list_out && !(r->edns.opt_list_out =
			edns_opt_copy_region(edns->opt_list_out, s->s.region)))
		return 0;
	if(edns->opt_list_inplace_cb_out && !(r->edns.opt_list_inplace_cb_out =
			edns_opt_copy_region(edns->opt_list_inplace_cb_out, s->s.region)))
		return 0;
	r->qid = qid;
	r->qflags = qflags;
	r->start_time = *s->s.env->now_tv;
	r->next = s->reply_list;
	r->qname = regional_alloc_init(s->s.region, qinfo->qname,
		s->s.qinfo.qname_len);
	if(!r->qname)
		return 0;
	if(rep->c->use_h2)
		r->h2_stream = rep->c->h2_stream;

	/* Data related to local alias stored in 'qinfo' (if any) is ephemeral
	 * and can be different for different original queries (even if the
	 * replaced query name is the same).  So we need to make a deep copy
	 * and store the copy for each reply info. */
	if(qinfo->local_alias) {
		struct packed_rrset_data* d;
		struct packed_rrset_data* dsrc;
		r->local_alias = regional_alloc_zero(s->s.region,
			sizeof(*qinfo->local_alias));
		if(!r->local_alias)
			return 0;
		r->local_alias->rrset = regional_alloc_init(s->s.region,
			qinfo->local_alias->rrset,
			sizeof(*qinfo->local_alias->rrset));
		if(!r->local_alias->rrset)
			return 0;
		dsrc = qinfo->local_alias->rrset->entry.data;

		/* In the current implementation, a local alias must be
		 * a single CNAME RR (see worker_handle_request()). */
		log_assert(!qinfo->local_alias->next && dsrc->count == 1 &&
			qinfo->local_alias->rrset->rk.type ==
			htons(LDNS_RR_TYPE_CNAME));
		/* we should make a local copy for the owner name of
		 * the RRset */
		r->local_alias->rrset->rk.dname_len =
			qinfo->local_alias->rrset->rk.dname_len;
		r->local_alias->rrset->rk.dname = regional_alloc_init(
			s->s.region, qinfo->local_alias->rrset->rk.dname,
			qinfo->local_alias->rrset->rk.dname_len);
		if(!r->local_alias->rrset->rk.dname)
			return 0;

		/* the rrset is not packed, like in the cache, but it is
		 * individualy allocated with an allocator from localzone. */
		d = regional_alloc_zero(s->s.region, sizeof(*d));
		if(!d)
			return 0;
		r->local_alias->rrset->entry.data = d;
		if(!rrset_insert_rr(s->s.region, d, dsrc->rr_data[0],
			dsrc->rr_len[0], dsrc->rr_ttl[0], "CNAME local alias"))
			return 0;
	} else
		r->local_alias = NULL;

	s->reply_list = r;
	return 1;
}

/* Extract the query info and flags from 'mstate' into '*qinfop' and '*qflags'.
 * Since this is only used for internal refetch of otherwise-expired answer,
 * we simply ignore the rare failure mode when memory allocation fails. */
static void
mesh_copy_qinfo(struct mesh_state* mstate, struct query_info** qinfop,
	uint16_t* qflags)
{
	struct regional* region = mstate->s.env->scratch;
	struct query_info* qinfo;

	qinfo = regional_alloc_init(region, &mstate->s.qinfo, sizeof(*qinfo));
	if(!qinfo)
		return;
	qinfo->qname = regional_alloc_init(region, qinfo->qname,
		qinfo->qname_len);
	if(!qinfo->qname)
		return;
	*qinfop = qinfo;
	*qflags = mstate->s.query_flags;
}

/**
 * Continue processing the mesh state at another module.
 * Handles module to modules transfer of control.
 * Handles module finished.
 * @param mesh: the mesh area.
 * @param mstate: currently active mesh state.
 * 	Deleted if finished, calls _done and _supers to 
 * 	send replies to clients and inform other mesh states.
 * 	This in turn may create additional runnable mesh states.
 * @param s: state at which the current module exited.
 * @param ev: the event sent to the module.
 * 	returned is the event to send to the next module.
 * @return true if continue processing at the new module.
 * 	false if not continued processing is needed.
 */
static int
mesh_continue(struct mesh_area* mesh, struct mesh_state* mstate,
	enum module_ext_state s, enum module_ev* ev)
{
	mstate->num_activated++;
	if(mstate->num_activated > MESH_MAX_ACTIVATION) {
		/* module is looping. Stop it. */
		log_err("internal error: looping module (%s) stopped",
			mesh->mods.mod[mstate->s.curmod]->name);
		log_query_info(NO_VERBOSE, "pass error for qstate",
			&mstate->s.qinfo);
		s = module_error;
	}
	if(s == module_wait_module || s == module_restart_next) {
		/* start next module */
		mstate->s.curmod++;
		if(mesh->mods.num == mstate->s.curmod) {
			log_err("Cannot pass to next module; at last module");
			log_query_info(VERB_QUERY, "pass error for qstate",
				&mstate->s.qinfo);
			mstate->s.curmod--;
			return mesh_continue(mesh, mstate, module_error, ev);
		}
		if(s == module_restart_next) {
			int curmod = mstate->s.curmod;
			for(; mstate->s.curmod < mesh->mods.num; 
				mstate->s.curmod++) {
				fptr_ok(fptr_whitelist_mod_clear(
					mesh->mods.mod[mstate->s.curmod]->clear));
				(*mesh->mods.mod[mstate->s.curmod]->clear)
					(&mstate->s, mstate->s.curmod);
				mstate->s.minfo[mstate->s.curmod] = NULL;
			}
			mstate->s.curmod = curmod;
		}
		*ev = module_event_pass;
		return 1;
	}
	if(s == module_wait_subquery && mstate->sub_set.count == 0) {
		log_err("module cannot wait for subquery, subquery list empty");
		log_query_info(VERB_QUERY, "pass error for qstate",
			&mstate->s.qinfo);
		s = module_error;
	}
	if(s == module_error && mstate->s.return_rcode == LDNS_RCODE_NOERROR) {
		/* error is bad, handle pass back up below */
		mstate->s.return_rcode = LDNS_RCODE_SERVFAIL;
	}
	if(s == module_error) {
		mesh_query_done(mstate);
		mesh_walk_supers(mesh, mstate);
		mesh_state_delete(&mstate->s);
		return 0;
	}
	if(s == module_finished) {
		if(mstate->s.curmod == 0) {
			struct query_info* qinfo = NULL;
			uint16_t qflags;

			mesh_query_done(mstate);
			mesh_walk_supers(mesh, mstate);

			/* If the answer to the query needs to be refetched
			 * from an external DNS server, we'll need to schedule
			 * a prefetch after removing the current state, so
			 * we need to make a copy of the query info here. */
			if(mstate->s.need_refetch)
				mesh_copy_qinfo(mstate, &qinfo, &qflags);

			mesh_state_delete(&mstate->s);
			if(qinfo) {
				mesh_schedule_prefetch(mesh, qinfo, qflags,
					0, 1);
			}
			return 0;
		}
		/* pass along the locus of control */
		mstate->s.curmod --;
		*ev = module_event_moddone;
		return 1;
	}
	return 0;
}

void mesh_run(struct mesh_area* mesh, struct mesh_state* mstate,
	enum module_ev ev, struct outbound_entry* e)
{
	enum module_ext_state s;
	verbose(VERB_ALGO, "mesh_run: start");
	while(mstate) {
		/* run the module */
		fptr_ok(fptr_whitelist_mod_operate(
			mesh->mods.mod[mstate->s.curmod]->operate));
		(*mesh->mods.mod[mstate->s.curmod]->operate)
			(&mstate->s, ev, mstate->s.curmod, e);

		/* examine results */
		mstate->s.reply = NULL;
		regional_free_all(mstate->s.env->scratch);
		s = mstate->s.ext_state[mstate->s.curmod];
		verbose(VERB_ALGO, "mesh_run: %s module exit state is %s", 
			mesh->mods.mod[mstate->s.curmod]->name, strextstate(s));
		e = NULL;
		if(mesh_continue(mesh, mstate, s, &ev))
			continue;

		/* run more modules */
		ev = module_event_pass;
		if(mesh->run.count > 0) {
			/* pop random element off the runnable tree */
			mstate = (struct mesh_state*)mesh->run.root->key;
			(void)rbtree_delete(&mesh->run, mstate);
		} else mstate = NULL;
	}
	if(verbosity >= VERB_ALGO) {
		mesh_stats(mesh, "mesh_run: end");
		mesh_log_list(mesh);
	}
}

void 
mesh_log_list(struct mesh_area* mesh)
{
	char buf[30];
	struct mesh_state* m;
	int num = 0;
	RBTREE_FOR(m, struct mesh_state*, &mesh->all) {
		snprintf(buf, sizeof(buf), "%d%s%s%s%s%s%s mod%d %s%s", 
			num++, (m->s.is_priming)?"p":"",  /* prime */
			(m->s.is_valrec)?"v":"",  /* prime */
			(m->s.query_flags&BIT_RD)?"RD":"",
			(m->s.query_flags&BIT_CD)?"CD":"",
			(m->super_set.count==0)?"d":"", /* detached */
			(m->sub_set.count!=0)?"c":"",  /* children */
			m->s.curmod, (m->reply_list)?"rep":"", /*hasreply*/
			(m->cb_list)?"cb":"" /* callbacks */
			); 
		log_query_info(VERB_ALGO, buf, &m->s.qinfo);
	}
}

void 
mesh_stats(struct mesh_area* mesh, const char* str)
{
	verbose(VERB_DETAIL, "%s %u recursion states (%u with reply, "
		"%u detached), %u waiting replies, %u recursion replies "
		"sent, %d replies dropped, %d states jostled out", 
		str, (unsigned)mesh->all.count, 
		(unsigned)mesh->num_reply_states,
		(unsigned)mesh->num_detached_states,
		(unsigned)mesh->num_reply_addrs,
		(unsigned)mesh->replies_sent,
		(unsigned)mesh->stats_dropped,
		(unsigned)mesh->stats_jostled);
	if(mesh->replies_sent > 0) {
		struct timeval avg;
		timeval_divide(&avg, &mesh->replies_sum_wait, 
			mesh->replies_sent);
		log_info("average recursion processing time "
			ARG_LL "d.%6.6d sec",
			(long long)avg.tv_sec, (int)avg.tv_usec);
		log_info("histogram of recursion processing times");
		timehist_log(mesh->histogram, "recursions");
	}
}

void 
mesh_stats_clear(struct mesh_area* mesh)
{
	if(!mesh)
		return;
	mesh->replies_sent = 0;
	mesh->replies_sum_wait.tv_sec = 0;
	mesh->replies_sum_wait.tv_usec = 0;
	mesh->stats_jostled = 0;
	mesh->stats_dropped = 0;
	timehist_clear(mesh->histogram);
	mesh->ans_secure = 0;
	mesh->ans_bogus = 0;
	mesh->ans_expired = 0;
	memset(&mesh->ans_rcode[0], 0, sizeof(size_t)*UB_STATS_RCODE_NUM);
	memset(&mesh->rpz_action[0], 0, sizeof(size_t)*UB_STATS_RPZ_ACTION_NUM);
	mesh->ans_nodata = 0;
}

size_t 
mesh_get_mem(struct mesh_area* mesh)
{
	struct mesh_state* m;
	size_t s = sizeof(*mesh) + sizeof(struct timehist) +
		sizeof(struct th_buck)*mesh->histogram->num +
		sizeof(sldns_buffer) + sldns_buffer_capacity(mesh->qbuf_bak);
	RBTREE_FOR(m, struct mesh_state*, &mesh->all) {
		/* all, including m itself allocated in qstate region */
		s += regional_get_mem(m->s.region);
	}
	return s;
}

int 
mesh_detect_cycle(struct module_qstate* qstate, struct query_info* qinfo,
	uint16_t flags, int prime, int valrec)
{
	struct mesh_area* mesh = qstate->env->mesh;
	struct mesh_state* dep_m = NULL;
	dep_m = mesh_area_find(mesh, NULL, qinfo, flags, prime, valrec);
	return mesh_detect_cycle_found(qstate, dep_m);
}

void mesh_list_insert(struct mesh_state* m, struct mesh_state** fp,
        struct mesh_state** lp)
{
	/* insert as last element */
	m->prev = *lp;
	m->next = NULL;
	if(*lp)
		(*lp)->next = m;
	else	*fp = m;
	*lp = m;
}

void mesh_list_remove(struct mesh_state* m, struct mesh_state** fp,
        struct mesh_state** lp)
{
	if(m->next)
		m->next->prev = m->prev;
	else	*lp = m->prev;
	if(m->prev)
		m->prev->next = m->next;
	else	*fp = m->next;
}

void mesh_state_remove_reply(struct mesh_area* mesh, struct mesh_state* m,
	struct comm_point* cp)
{
	struct mesh_reply* n, *prev = NULL;
	n = m->reply_list;
	/* when in mesh_cleanup, it sets the reply_list to NULL, so that
	 * there is no accounting twice */
	if(!n) return; /* nothing to remove, also no accounting needed */
	while(n) {
		if(n->query_reply.c == cp) {
			/* unlink it */
			if(prev) prev->next = n->next;
			else m->reply_list = n->next;
			/* delete it, but allocated in m region */
			log_assert(mesh->num_reply_addrs > 0);
			mesh->num_reply_addrs--;

			/* prev = prev; */
			n = n->next;
			continue;
		}
		prev = n;
		n = n->next;
	}
	/* it was not detached (because it had a reply list), could be now */
	if(!m->reply_list && !m->cb_list
		&& m->super_set.count == 0) {
		mesh->num_detached_states++;
	}
	/* if not replies any more in mstate, it is no longer a reply_state */
	if(!m->reply_list && !m->cb_list) {
		log_assert(mesh->num_reply_states > 0);
		mesh->num_reply_states--;
	}
}


static int
apply_respip_action(struct module_qstate* qstate,
	const struct query_info* qinfo, struct respip_client_info* cinfo,
	struct respip_action_info* actinfo, struct reply_info* rep,
	struct ub_packed_rrset_key** alias_rrset,
	struct reply_info** encode_repp, struct auth_zones* az)
{
	if(qinfo->qtype != LDNS_RR_TYPE_A &&
		qinfo->qtype != LDNS_RR_TYPE_AAAA &&
		qinfo->qtype != LDNS_RR_TYPE_ANY)
		return 1;

	if(!respip_rewrite_reply(qinfo, cinfo, rep, encode_repp, actinfo,
		alias_rrset, 0, qstate->region, az))
		return 0;

	/* xxx_deny actions mean dropping the reply, unless the original reply
	 * was redirected to response-ip data. */
	if((actinfo->action == respip_deny ||
		actinfo->action == respip_inform_deny) &&
		*encode_repp == rep)
		*encode_repp = NULL;

	return 1;
}

void
mesh_serve_expired_callback(void* arg)
{
	struct mesh_state* mstate = (struct mesh_state*) arg;
	struct module_qstate* qstate = &mstate->s;
	struct mesh_reply* r;
	struct mesh_area* mesh = qstate->env->mesh;
	struct dns_msg* msg;
	struct mesh_cb* c;
	struct mesh_reply* prev = NULL;
	struct sldns_buffer* prev_buffer = NULL;
	struct sldns_buffer* r_buffer = NULL;
	struct reply_info* partial_rep = NULL;
	struct ub_packed_rrset_key* alias_rrset = NULL;
	struct reply_info* encode_rep = NULL;
	struct respip_action_info actinfo;
	struct query_info* lookup_qinfo = &qstate->qinfo;
	struct query_info qinfo_tmp;
	struct timeval tv = {0, 0};
	int must_validate = (!(qstate->query_flags&BIT_CD)
		|| qstate->env->cfg->ignore_cd) && qstate->env->need_to_validate;
	if(!qstate->serve_expired_data) return;
	verbose(VERB_ALGO, "Serve expired: Trying to reply with expired data");
	comm_timer_delete(qstate->serve_expired_data->timer);
	qstate->serve_expired_data->timer = NULL;
	/* If is_drop or no_cache_lookup (modules that handle their own cache e.g.,
	 * subnetmod) ignore stale data from the main cache. */
	if(qstate->no_cache_lookup || qstate->is_drop) {
		verbose(VERB_ALGO,
			"Serve expired: Not allowed to look into cache for stale");
		return;
	}
	/* The following while is used instead of the `goto lookup_cache`
	 * like in the worker. */
	while(1) {
		fptr_ok(fptr_whitelist_serve_expired_lookup(
			qstate->serve_expired_data->get_cached_answer));
		msg = (*qstate->serve_expired_data->get_cached_answer)(qstate,
			lookup_qinfo);
		if(!msg)
			return;
		/* Reset these in case we pass a second time from here. */
		encode_rep = msg->rep;
		memset(&actinfo, 0, sizeof(actinfo));
		actinfo.action = respip_none;
		alias_rrset = NULL;
		if((mesh->use_response_ip || mesh->use_rpz) &&
			!partial_rep && !apply_respip_action(qstate, &qstate->qinfo,
			qstate->client_info, &actinfo, msg->rep, &alias_rrset, &encode_rep,
			qstate->env->auth_zones)) {
			return;
		} else if(partial_rep &&
			!respip_merge_cname(partial_rep, &qstate->qinfo, msg->rep,
			qstate->client_info, must_validate, &encode_rep, qstate->region,
			qstate->env->auth_zones)) {
			return;
		}
		if(!encode_rep || alias_rrset) {
			if(!encode_rep) {
				/* Needs drop */
				return;
			} else {
				/* A partial CNAME chain is found. */
				partial_rep = encode_rep;
			}
		}
		/* We've found a partial reply ending with an
		* alias.  Replace the lookup qinfo for the
		* alias target and lookup the cache again to
		* (possibly) complete the reply.  As we're
		* passing the "base" reply, there will be no
		* more alias chasing. */
		if(partial_rep) {
			memset(&qinfo_tmp, 0, sizeof(qinfo_tmp));
			get_cname_target(alias_rrset, &qinfo_tmp.qname,
				&qinfo_tmp.qname_len);
			if(!qinfo_tmp.qname) {
				log_err("Serve expired: unexpected: invalid answer alias");
				return;
			}
			qinfo_tmp.qtype = qstate->qinfo.qtype;
			qinfo_tmp.qclass = qstate->qinfo.qclass;
			lookup_qinfo = &qinfo_tmp;
			continue;
		}
		break;
	}

	if(verbosity >= VERB_ALGO)
		log_dns_msg("Serve expired lookup", &qstate->qinfo, msg->rep);

	for(r = mstate->reply_list; r; r = r->next) {
		tv = r->start_time;

		/* If address info is returned, it means the action should be an
		* 'inform' variant and the information should be logged. */
		if(actinfo.addrinfo) {
			respip_inform_print(&actinfo, r->qname,
				qstate->qinfo.qtype, qstate->qinfo.qclass,
				r->local_alias, &r->query_reply);

			if(qstate->env->cfg->stat_extended && actinfo.rpz_used) {
				if(actinfo.rpz_disabled)
					qstate->env->mesh->rpz_action[RPZ_DISABLED_ACTION]++;
				if(actinfo.rpz_cname_override)
					qstate->env->mesh->rpz_action[RPZ_CNAME_OVERRIDE_ACTION]++;
				else
					qstate->env->mesh->rpz_action[
						respip_action_to_rpz_action(actinfo.action)]++;
			}
		}

		r_buffer = r->query_reply.c->buffer;
		if(r->query_reply.c->tcp_req_info)
			r_buffer = r->query_reply.c->tcp_req_info->spool_buffer;
		mesh_send_reply(mstate, LDNS_RCODE_NOERROR, msg->rep,
			r, r_buffer, prev, prev_buffer);
		if(r->query_reply.c->tcp_req_info)
			tcp_req_info_remove_mesh_state(r->query_reply.c->tcp_req_info, mstate);
		prev = r;
		prev_buffer = r_buffer;

		/* Account for each reply sent. */
		mesh->ans_expired++;

	}
	if(mstate->reply_list) {
		mstate->reply_list = NULL;
		if(!mstate->reply_list && !mstate->cb_list) {
			log_assert(mesh->num_reply_states > 0);
			mesh->num_reply_states--;
			if(mstate->super_set.count == 0) {
				mesh->num_detached_states++;
			}
		}
	}
	while((c = mstate->cb_list) != NULL) {
		/* take this cb off the list; so that the list can be
		 * changed, eg. by adds from the callback routine */
		if(!mstate->reply_list && mstate->cb_list && !c->next) {
			/* was a reply state, not anymore */
			log_assert(qstate->env->mesh->num_reply_states > 0);
			qstate->env->mesh->num_reply_states--;
		}
		mstate->cb_list = c->next;
		if(!mstate->reply_list && !mstate->cb_list &&
			mstate->super_set.count == 0)
			qstate->env->mesh->num_detached_states++;
		mesh_do_callback(mstate, LDNS_RCODE_NOERROR, msg->rep, c, &tv);
	}
}<|MERGE_RESOLUTION|>--- conflicted
+++ resolved
@@ -1302,7 +1302,7 @@
 			sldns_ede_code reason_bogus = rep->reason_bogus != LDNS_EDE_DNSSEC_BOGUS
 			                            ? rep->reason_bogus : errinf_to_reason_bogus(&m->s);
 
-			edns_opt_append_ede(&r->edns, m->s.region,
+			edns_opt_list_append_ede(&r->edns.opt_list_out, m->s.region,
 					reason_bogus, reason);
 			free(reason);
 		}
@@ -1328,12 +1328,8 @@
 		{
 			if(!inplace_cb_reply_servfail_call(m->s.env, &m->s.qinfo, &m->s,
 			rep, LDNS_RCODE_SERVFAIL, &r->edns, &r->query_reply, m->s.region, &r->start_time))
-<<<<<<< HEAD
-				r->edns.opt_list = NULL;
+				r->edns.opt_list_inplace_cb_out = NULL;
 			// @TODO EDE?
-=======
-				r->edns.opt_list_inplace_cb_out = NULL;
->>>>>>> 5bde54b5
 			error_encode(r_buffer, LDNS_RCODE_SERVFAIL,
 				&m->s.qinfo, r->qid, r->qflags, &r->edns);
 		}
