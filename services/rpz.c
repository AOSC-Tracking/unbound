/*
 * services/rpz.c - rpz service
 *
 * Copyright (c) 2019, NLnet Labs. All rights reserved.
 *
 * This software is open source.
 * 
 * Redistribution and use in source and binary forms, with or without
 * modification, are permitted provided that the following conditions
 * are met:
 * 
 * Redistributions of source code must retain the above copyright notice,
 * this list of conditions and the following disclaimer.
 * 
 * Redistributions in binary form must reproduce the above copyright notice,
 * this list of conditions and the following disclaimer in the documentation
 * and/or other materials provided with the distribution.
 * 
 * Neither the name of the NLNET LABS nor the names of its contributors may
 * be used to endorse or promote products derived from this software without
 * specific prior written permission.
 * 
 * THIS SOFTWARE IS PROVIDED BY THE COPYRIGHT HOLDERS AND CONTRIBUTORS
 * "AS IS" AND ANY EXPRESS OR IMPLIED WARRANTIES, INCLUDING, BUT NOT
 * LIMITED TO, THE IMPLIED WARRANTIES OF MERCHANTABILITY AND FITNESS FOR
 * A PARTICULAR PURPOSE ARE DISCLAIMED. IN NO EVENT SHALL THE COPYRIGHT
 * HOLDER OR CONTRIBUTORS BE LIABLE FOR ANY DIRECT, INDIRECT, INCIDENTAL,
 * SPECIAL, EXEMPLARY, OR CONSEQUENTIAL DAMAGES (INCLUDING, BUT NOT LIMITED
 * TO, PROCUREMENT OF SUBSTITUTE GOODS OR SERVICES; LOSS OF USE, DATA, OR
 * PROFITS; OR BUSINESS INTERRUPTION) HOWEVER CAUSED AND ON ANY THEORY OF
 * LIABILITY, WHETHER IN CONTRACT, STRICT LIABILITY, OR TORT (INCLUDING
 * NEGLIGENCE OR OTHERWISE) ARISING IN ANY WAY OUT OF THE USE OF THIS
 * SOFTWARE, EVEN IF ADVISED OF THE POSSIBILITY OF SUCH DAMAGE.
 */

/**
 * \file
 *
 * This file contains functions to enable RPZ service.
 */

#include "config.h"
#include "services/rpz.h"
#include "util/config_file.h"
#include "sldns/wire2str.h"
#include "sldns/str2wire.h"
#include "util/data/dname.h"
#include "util/net_help.h"
#include "util/log.h"
#include "util/data/dname.h"
#include "util/locks.h"
#include "util/regional.h"
#include "util/data/msgencode.h"
#include "services/cache/dns.h"
#include "iterator/iterator.h"
#include "iterator/iter_delegpt.h"

typedef struct resp_addr rpz_aclnode_type;

struct matched_delegation_point {
	uint8_t* dname;
	size_t dname_len;
};

/** string for RPZ action enum */
const char*
rpz_action_to_string(enum rpz_action a)
{
	switch(a) {
	case RPZ_NXDOMAIN_ACTION: return "rpz-nxdomain";
	case RPZ_NODATA_ACTION: return "rpz-nodata";
	case RPZ_PASSTHRU_ACTION: return "rpz-passthru";
	case RPZ_DROP_ACTION: return "rpz-drop";
	case RPZ_TCP_ONLY_ACTION: return "rpz-tcp-only";
	case RPZ_INVALID_ACTION: return "rpz-invalid";
	case RPZ_LOCAL_DATA_ACTION: return "rpz-local-data";
	case RPZ_DISABLED_ACTION: return "rpz-disabled";
	case RPZ_CNAME_OVERRIDE_ACTION: return "rpz-cname-override";
	case RPZ_NO_OVERRIDE_ACTION: return "rpz-no-override";
	default: return "rpz-unkown-action";
	}
}

/** RPZ action enum for config string */
static enum rpz_action
rpz_config_to_action(char* a)
{
	if(strcmp(a, "nxdomain") == 0) return RPZ_NXDOMAIN_ACTION;
	else if(strcmp(a, "nodata") == 0) return RPZ_NODATA_ACTION;
	else if(strcmp(a, "passthru") == 0) return RPZ_PASSTHRU_ACTION;
	else if(strcmp(a, "drop") == 0) return RPZ_DROP_ACTION;
	else if(strcmp(a, "tcp_only") == 0) return RPZ_TCP_ONLY_ACTION;
	else if(strcmp(a, "cname") == 0) return RPZ_CNAME_OVERRIDE_ACTION;
	else if(strcmp(a, "disabled") == 0) return RPZ_DISABLED_ACTION;
	else return RPZ_INVALID_ACTION;
}

/** string for RPZ trigger enum */
static const char*
rpz_trigger_to_string(enum rpz_trigger r)
{
	switch(r) {
	case RPZ_QNAME_TRIGGER: return "rpz-qname";
	case RPZ_CLIENT_IP_TRIGGER: return "rpz-client-ip";
	case RPZ_RESPONSE_IP_TRIGGER: return "rpz-response-ip";
	case RPZ_NSDNAME_TRIGGER: return "rpz-nsdname";
	case RPZ_NSIP_TRIGGER: return "rpz-nsip";
	case RPZ_INVALID_TRIGGER: return "rpz-invalid";
	default: return "rpz-unknown-trigger";
	}
}

/**
 * Get the label that is just before the root label.
 * @param dname: dname to work on
 * @param maxdnamelen: maximum length of the dname
 * @return: pointer to TLD label, NULL if not found or invalid dname
 */
static uint8_t*
get_tld_label(uint8_t* dname, size_t maxdnamelen)
{
	uint8_t* prevlab = dname;
	size_t dnamelen = 0;

	/* one byte needed for label length */
	if(dnamelen+1 > maxdnamelen)
		return NULL;

	/* only root label */
	if(*dname == 0)
		return NULL;

	while(*dname) {
		dnamelen += ((size_t)*dname)+1;
		if(dnamelen+1 > maxdnamelen)
			return NULL;
		dname = dname+((size_t)*dname)+1;
		if(*dname != 0)
			prevlab = dname;
	}
	return prevlab;
}

/**
 * Classify RPZ action for RR type/rdata
 * @param rr_type: the RR type
 * @param rdatawl: RDATA with 2 bytes length
 * @param rdatalen: the length of rdatawl (including its 2 bytes length)
 * @return: the RPZ action
 */
static enum rpz_action
rpz_rr_to_action(uint16_t rr_type, uint8_t* rdatawl, size_t rdatalen)
{
	char* endptr;
	uint8_t* rdata;
	int rdatalabs;
	uint8_t* tldlab = NULL;

	switch(rr_type) {
		case LDNS_RR_TYPE_SOA:
		case LDNS_RR_TYPE_NS:
		case LDNS_RR_TYPE_DNAME:
		/* all DNSSEC-related RRs must be ignored */
		case LDNS_RR_TYPE_DNSKEY:
		case LDNS_RR_TYPE_DS:
		case LDNS_RR_TYPE_RRSIG:
		case LDNS_RR_TYPE_NSEC:
		case LDNS_RR_TYPE_NSEC3:
			return RPZ_INVALID_ACTION;
		case LDNS_RR_TYPE_CNAME:
			break;
		default:
			return RPZ_LOCAL_DATA_ACTION;
	}

	/* use CNAME target to determine RPZ action */
	log_assert(rr_type == LDNS_RR_TYPE_CNAME);
	if(rdatalen < 3)
		return RPZ_INVALID_ACTION;

	rdata = rdatawl + 2; /* 2 bytes of rdata length */
	if(dname_valid(rdata, rdatalen-2) != rdatalen-2)
		return RPZ_INVALID_ACTION;

	rdatalabs = dname_count_labels(rdata);
	if(rdatalabs == 1)
		return RPZ_NXDOMAIN_ACTION;
	else if(rdatalabs == 2) {
		if(dname_subdomain_c(rdata, (uint8_t*)&"\001*\000"))
			return RPZ_NODATA_ACTION;
		else if(dname_subdomain_c(rdata,
			(uint8_t*)&"\014rpz-passthru\000"))
			return RPZ_PASSTHRU_ACTION;
		else if(dname_subdomain_c(rdata, (uint8_t*)&"\010rpz-drop\000"))
			return RPZ_DROP_ACTION;
		else if(dname_subdomain_c(rdata,
			(uint8_t*)&"\014rpz-tcp-only\000"))
			return RPZ_TCP_ONLY_ACTION;
	}

	/* all other TLDs starting with "rpz-" are invalid */
	tldlab = get_tld_label(rdata, rdatalen-2);
	if(tldlab && dname_lab_startswith(tldlab, "rpz-", &endptr))
		return RPZ_INVALID_ACTION;

	/* no special label found */
	return RPZ_LOCAL_DATA_ACTION;
}

static enum localzone_type 
rpz_action_to_localzone_type(enum rpz_action a)
{
	switch(a) {
	case RPZ_NXDOMAIN_ACTION: return local_zone_always_nxdomain;
	case RPZ_NODATA_ACTION: return local_zone_always_nodata;
	case RPZ_DROP_ACTION: return local_zone_always_deny;
	case RPZ_PASSTHRU_ACTION: return local_zone_always_transparent;
	case RPZ_LOCAL_DATA_ACTION:	/* fallthrough */
	case RPZ_CNAME_OVERRIDE_ACTION: return local_zone_redirect;
	case RPZ_TCP_ONLY_ACTION: return local_zone_truncate;
	case RPZ_INVALID_ACTION: /* fallthrough */
	default: return local_zone_invalid;
	}
}

enum respip_action
rpz_action_to_respip_action(enum rpz_action a)
{
	switch(a) {
	case RPZ_NXDOMAIN_ACTION: return respip_always_nxdomain;
	case RPZ_NODATA_ACTION: return respip_always_nodata;
	case RPZ_DROP_ACTION: return respip_always_deny;
	case RPZ_PASSTHRU_ACTION: return respip_always_transparent;
	case RPZ_LOCAL_DATA_ACTION: /* fallthrough */
	case RPZ_CNAME_OVERRIDE_ACTION: return respip_redirect;
	case RPZ_TCP_ONLY_ACTION: return respip_truncate;
	case RPZ_INVALID_ACTION: /* fallthrough */
	default: return respip_invalid;
	}
}

static enum rpz_action
localzone_type_to_rpz_action(enum localzone_type lzt)
{
	switch(lzt) {
	case local_zone_always_nxdomain: return RPZ_NXDOMAIN_ACTION;
	case local_zone_always_nodata: return RPZ_NODATA_ACTION;
	case local_zone_always_deny: return RPZ_DROP_ACTION;
	case local_zone_always_transparent: return RPZ_PASSTHRU_ACTION;
	case local_zone_redirect: return RPZ_LOCAL_DATA_ACTION;
	case local_zone_truncate: return RPZ_TCP_ONLY_ACTION;
	case local_zone_invalid: /* fallthrough */
	default: return RPZ_INVALID_ACTION;
	}
}

enum rpz_action
respip_action_to_rpz_action(enum respip_action a)
{
	switch(a) {
	case respip_always_nxdomain: return RPZ_NXDOMAIN_ACTION;
	case respip_always_nodata: return RPZ_NODATA_ACTION;
	case respip_always_deny: return RPZ_DROP_ACTION;
	case respip_always_transparent: return RPZ_PASSTHRU_ACTION;
	case respip_redirect: return RPZ_LOCAL_DATA_ACTION;
	case respip_truncate: return RPZ_TCP_ONLY_ACTION;
	case respip_invalid: /* fallthrough */
	default: return RPZ_INVALID_ACTION;
	}
}

/**
 * Get RPZ trigger for dname
 * @param dname: dname containing RPZ trigger
 * @param dname_len: length of the dname
 * @return: RPZ trigger enum
 */
static enum rpz_trigger
rpz_dname_to_trigger(uint8_t* dname, size_t dname_len)
{
	uint8_t* tldlab;
	char* endptr;

	if(dname_valid(dname, dname_len) != dname_len)
		return RPZ_INVALID_TRIGGER;

	tldlab = get_tld_label(dname, dname_len);
	if(!tldlab || !dname_lab_startswith(tldlab, "rpz-", &endptr))
		return RPZ_QNAME_TRIGGER;

	if(dname_subdomain_c(tldlab,
		(uint8_t*)&"\015rpz-client-ip\000"))
		return RPZ_CLIENT_IP_TRIGGER;
	else if(dname_subdomain_c(tldlab, (uint8_t*)&"\006rpz-ip\000"))
		return RPZ_RESPONSE_IP_TRIGGER;
	else if(dname_subdomain_c(tldlab, (uint8_t*)&"\013rpz-nsdname\000"))
		return RPZ_NSDNAME_TRIGGER;
	else if(dname_subdomain_c(tldlab, (uint8_t*)&"\010rpz-nsip\000"))
		return RPZ_NSIP_TRIGGER;

	return RPZ_QNAME_TRIGGER;
}

static inline struct clientip_synthesized_rrset*
rpz_clientip_synthesized_set_create(void)
{
	struct clientip_synthesized_rrset* set = calloc(1, sizeof(*set));
	if(set == NULL) {
		return NULL;
	}
	set->region = regional_create();
	if(set->region == NULL) {
		free(set);
		return NULL;
	}
	addr_tree_init(&set->entries);
	lock_rw_init(&set->lock);
	return set;
}

static void
rpz_clientip_synthesized_rr_delete(rbnode_type* n, void* ATTR_UNUSED(arg))
{
	struct clientip_synthesized_rr* r = (struct clientip_synthesized_rr*)n->key;
	lock_rw_destroy(&r->lock);
#ifdef THREADS_DISABLED
	(void)r;
#endif
}

static inline void
rpz_clientip_synthesized_set_delete(struct clientip_synthesized_rrset* set)
{
	if(set == NULL) {
		return;
	}
	lock_rw_destroy(&set->lock);
	traverse_postorder(&set->entries, rpz_clientip_synthesized_rr_delete, NULL);
	regional_destroy(set->region);
	free(set);
}

void
rpz_delete(struct rpz* r)
{
	if(!r)
		return;
	local_zones_delete(r->local_zones);
	local_zones_delete(r->nsdname_zones);
	respip_set_delete(r->respip_set);
	rpz_clientip_synthesized_set_delete(r->client_set);
	rpz_clientip_synthesized_set_delete(r->ns_set);
	regional_destroy(r->region);
	free(r->taglist);
	free(r->log_name);
	free(r);
}

int
rpz_clear(struct rpz* r)
{
	/* must hold write lock on auth_zone */
	local_zones_delete(r->local_zones);
	local_zones_delete(r->nsdname_zones);
	respip_set_delete(r->respip_set);
	rpz_clientip_synthesized_set_delete(r->client_set);
	rpz_clientip_synthesized_set_delete(r->ns_set);
	// XXX: this approach seems to leak memory
	if(!(r->local_zones = local_zones_create())){
		return 0;
	}
	r->nsdname_zones = local_zones_create();
	if(r->nsdname_zones == NULL) {
		return 0;
	}
	if(!(r->respip_set = respip_set_create())) {
		return 0;
	}
	if(!(r->client_set = rpz_clientip_synthesized_set_create())) {
		return 0;
	}
	if(!(r->ns_set = rpz_clientip_synthesized_set_create())) {
		return 0;
	}
	return 1;
}

void
rpz_finish_config(struct rpz* r)
{
	lock_rw_wrlock(&r->respip_set->lock);
	addr_tree_init_parents(&r->respip_set->ip_tree);
	lock_rw_unlock(&r->respip_set->lock);

	lock_rw_wrlock(&r->client_set->lock);
	addr_tree_init_parents(&r->client_set->entries);
	lock_rw_unlock(&r->client_set->lock);

	lock_rw_wrlock(&r->ns_set->lock);
	addr_tree_init_parents(&r->ns_set->entries);
	lock_rw_unlock(&r->ns_set->lock);
}

/** new rrset containing CNAME override, does not yet contain a dname */
static struct ub_packed_rrset_key*
new_cname_override(struct regional* region, uint8_t* ct, size_t ctlen)
{
	struct ub_packed_rrset_key* rrset;
	struct packed_rrset_data* pd;
	uint16_t rdlength = htons(ctlen);
	rrset = (struct ub_packed_rrset_key*)regional_alloc_zero(region,
		sizeof(*rrset));
	if(!rrset) {
		log_err("out of memory");
		return NULL;
	}
	rrset->entry.key = rrset;
	pd = (struct packed_rrset_data*)regional_alloc_zero(region, sizeof(*pd));
	if(!pd) {
		log_err("out of memory");
		return NULL;
	}
	pd->trust = rrset_trust_prim_noglue;
	pd->security = sec_status_insecure;

	pd->count = 1;
	pd->rr_len = regional_alloc_zero(region, sizeof(*pd->rr_len));
	pd->rr_ttl = regional_alloc_zero(region, sizeof(*pd->rr_ttl));
	pd->rr_data = regional_alloc_zero(region, sizeof(*pd->rr_data));
	if(!pd->rr_len || !pd->rr_ttl || !pd->rr_data) {
		log_err("out of memory");
		return NULL;
	}
	pd->rr_len[0] = ctlen+2;
	pd->rr_ttl[0] = 3600;
	pd->rr_data[0] = regional_alloc_zero(region, 2 /* rdlength */ + ctlen);
	if(!pd->rr_data[0]) {
		log_err("out of memory");
		return NULL;
	}
	memmove(pd->rr_data[0], &rdlength, 2);
	memmove(pd->rr_data[0]+2, ct, ctlen);

	rrset->entry.data = pd;
	rrset->rk.type = htons(LDNS_RR_TYPE_CNAME);
	rrset->rk.rrset_class = htons(LDNS_RR_CLASS_IN);
	return rrset;
}

struct rpz*
rpz_create(struct config_auth* p)
{
	struct rpz* r = calloc(1, sizeof(*r));
	if(!r)
		goto err;

	r->region = regional_create_custom(sizeof(struct regional));
	if(!r->region) {
		goto err;
	}

	if(!(r->local_zones = local_zones_create())){
		goto err;
	}

	r->nsdname_zones = local_zones_create();
	if(r->local_zones == NULL){
		goto err;
	}

	if(!(r->respip_set = respip_set_create())) {
		goto err;
	}

	r->client_set = rpz_clientip_synthesized_set_create();
	if(r->client_set == NULL) {
		goto err;
	}

	r->ns_set = rpz_clientip_synthesized_set_create();
	if(r->ns_set == NULL) {
		goto err;
	}

	r->taglistlen = p->rpz_taglistlen;
	r->taglist = memdup(p->rpz_taglist, r->taglistlen);
	if(p->rpz_action_override) {
		r->action_override = rpz_config_to_action(p->rpz_action_override);
	}
	else
		r->action_override = RPZ_NO_OVERRIDE_ACTION;

	if(r->action_override == RPZ_CNAME_OVERRIDE_ACTION) {
		uint8_t nm[LDNS_MAX_DOMAINLEN+1];
		size_t nmlen = sizeof(nm);

		if(!p->rpz_cname) {
			log_err("RPZ override with cname action found, but no "
				"rpz-cname-override configured");
			goto err;
		}

		if(sldns_str2wire_dname_buf(p->rpz_cname, nm, &nmlen) != 0) {
			log_err("cannot parse RPZ cname override: %s",
				p->rpz_cname);
			goto err;
		}
		r->cname_override = new_cname_override(r->region, nm, nmlen);
		if(!r->cname_override) {
			goto err;
		}
	}
	r->log = p->rpz_log;
	if(p->rpz_log_name) {
		if(!(r->log_name = strdup(p->rpz_log_name))) {
			log_err("malloc failure on RPZ log_name strdup");
			goto err;
		}
	}
	return r;
err:
	if(r) {
		if(r->local_zones)
			local_zones_delete(r->local_zones);
		if(r->nsdname_zones)
			local_zones_delete(r->nsdname_zones);
		if(r->respip_set)
			respip_set_delete(r->respip_set);
		if(r->client_set != NULL)
			rpz_clientip_synthesized_set_delete(r->client_set);
		if(r->ns_set != NULL)
			rpz_clientip_synthesized_set_delete(r->ns_set);
		if(r->taglist)
			free(r->taglist);
		if(r->region)
			regional_destroy(r->region);
		free(r);
	}
	return NULL;
}

/**
 * Remove RPZ zone name from dname
 * Copy dname to newdname, without the originlen number of trailing bytes
 */
static size_t
strip_dname_origin(uint8_t* dname, size_t dnamelen, size_t originlen,
	uint8_t* newdname, size_t maxnewdnamelen)
{
	size_t newdnamelen;
	if(dnamelen < originlen)
		return 0;
	newdnamelen = dnamelen - originlen;
	if(newdnamelen+1 > maxnewdnamelen)
		return 0;
	memmove(newdname, dname, newdnamelen);
	newdname[newdnamelen] = 0;
	return newdnamelen + 1;	/* + 1 for root label */
}

static void
rpz_insert_local_zones_trigger(struct local_zones* lz, uint8_t* dname,
	size_t dnamelen, enum rpz_action a, uint16_t rrtype, uint16_t rrclass,
	uint32_t ttl, uint8_t* rdata, size_t rdata_len, uint8_t* rr, size_t rr_len)
{
	struct local_zone* z;
	enum localzone_type tp = local_zone_always_transparent;
	int dnamelabs = dname_count_labels(dname);

	int newzone = 0;

	lock_rw_wrlock(&lz->lock);
	/* exact match */
	z = local_zones_find(lz, dname, dnamelen, dnamelabs, LDNS_RR_CLASS_IN);
	if(z != NULL && a != RPZ_LOCAL_DATA_ACTION) {
		char* rrstr = sldns_wire2str_rr(rr, rr_len);
		if(rrstr == NULL) {
			log_err("malloc error while inserting rpz nsdname trigger");
			free(dname);
			lock_rw_unlock(&lz->lock);
			return;
		}
		verbose(VERB_ALGO, "rpz: skipping duplicate record: '%s'", rrstr);
		free(rrstr);
		free(dname);
		lock_rw_unlock(&lz->lock);
		return;
	}
	if(z == NULL) {
		tp = rpz_action_to_localzone_type(a);
		z = local_zones_add_zone(lz, dname, dnamelen,
					 dnamelabs, rrclass, tp);
		if(z == NULL) {
			log_warn("rpz: create failed");
			lock_rw_unlock(&lz->lock);
			/* dname will be free'd in failed local_zone_create() */
			return;
		}
		newzone = 1;
	}
	if(a == RPZ_LOCAL_DATA_ACTION) {
		char* rrstr = sldns_wire2str_rr(rr, rr_len);
		if(rrstr == NULL) {
			log_err("malloc error while inserting rpz nsdname trigger");
			free(dname);
			lock_rw_unlock(&lz->lock);
			return;
		}
		lock_rw_wrlock(&z->lock);
		local_zone_enter_rr(z, dname, dnamelen, dnamelabs, rrtype,
				    rrclass, ttl, rdata, rdata_len, rrstr);
		lock_rw_unlock(&z->lock);
		free(rrstr);
	}
	if(!newzone) {
		free(dname);
	}
	lock_rw_unlock(&lz->lock);
}

static void
rpz_log_dname(char const* msg, uint8_t* dname, size_t dname_len)
{
	char buf[LDNS_MAX_DOMAINLEN+1];
	(void)dname_len;
	dname_str(dname, buf);
	verbose(VERB_ALGO, "rpz: %s: <%s>", msg, buf);
}

static void
rpz_insert_qname_trigger(struct rpz* r, uint8_t* dname, size_t dnamelen,
	enum rpz_action a, uint16_t rrtype, uint16_t rrclass, uint32_t ttl,
	uint8_t* rdata, size_t rdata_len, uint8_t* rr, size_t rr_len)
{
	verbose(VERB_ALGO, "rpz: insert qname trigger: %s", rpz_action_to_string(a));

	rpz_log_dname("insert qname trigger", dname, dnamelen);

	if(a == RPZ_INVALID_ACTION) {
		verbose(VERB_ALGO, "rpz: skipping invalid action");
		free(dname);
		return;
	}

	rpz_insert_local_zones_trigger(r->local_zones, dname, dnamelen, a, rrtype,
				       rrclass, ttl, rdata, rdata_len, rr, rr_len);
}

static void
rpz_strip_nsdname_suffix(uint8_t* dname, size_t maxdnamelen)
{
	uint8_t* stripped = get_tld_label(dname, maxdnamelen);
	if(stripped == NULL) { return; }
	*stripped = 0;
}

static void
rpz_insert_nsdname_trigger(struct rpz* r, uint8_t* dname, size_t dnamelen,
	enum rpz_action a, uint16_t rrtype, uint16_t rrclass, uint32_t ttl,
	uint8_t* rdata, size_t rdata_len, uint8_t* rr, size_t rr_len)
{
	verbose(VERB_ALGO, "rpz: insert nsdname trigger: %s", rpz_action_to_string(a));

	rpz_log_dname("insert nsdname trigger", dname, dnamelen);
	rpz_strip_nsdname_suffix(dname, dnamelen);
	rpz_log_dname("insert nsdname trigger (stripped)", dname, dnamelen);

	if(a == RPZ_INVALID_ACTION) {
		verbose(VERB_ALGO, "rpz: skipping invalid action");
		free(dname);
		return;
	}

	rpz_insert_local_zones_trigger(r->nsdname_zones, dname, dnamelen, a, rrtype,
				       rrclass, ttl, rdata, rdata_len, rr, rr_len);
}

static int
rpz_insert_ipaddr_based_trigger(struct respip_set* set, struct sockaddr_storage* addr,
	socklen_t addrlen, int net, enum rpz_action a, uint16_t rrtype,
	uint16_t rrclass, uint32_t ttl, uint8_t* rdata, size_t rdata_len,
	uint8_t* rr, size_t rr_len)
{
	struct resp_addr* node;
	char* rrstr;
	enum respip_action respa = rpz_action_to_respip_action(a);

	lock_rw_wrlock(&set->lock);

	rrstr = sldns_wire2str_rr(rr, rr_len);
	if(rrstr == NULL) {
		log_err("malloc error while inserting rpz ipaddr based trigger");
		lock_rw_unlock(&set->lock);
		return 0;
	}

	node = respip_sockaddr_find_or_create(set, addr, addrlen, net, 1, rrstr);
	if(node == NULL) {
		lock_rw_unlock(&set->lock);
		free(rrstr);
		return 0;
	}

	lock_rw_wrlock(&node->lock);
	lock_rw_unlock(&set->lock);

	node->action = respa;

	if(a == RPZ_LOCAL_DATA_ACTION) {
		respip_enter_rr(set->region, node, rrtype,
				rrclass, ttl, rdata, rdata_len, rrstr, "");
	}

	lock_rw_unlock(&node->lock);
	free(rrstr);
	return 1;
}

static inline struct clientip_synthesized_rr*
rpz_clientip_ensure_entry(struct clientip_synthesized_rrset* set,
	struct sockaddr_storage* addr, socklen_t addrlen, int net)
{
	int insert_ok;
	struct clientip_synthesized_rr* node =
		(struct clientip_synthesized_rr*)addr_tree_find(&set->entries,
								addr, addrlen, net);

	if(node != NULL) { return node; }

	/* node does not yet exist => allocate one */
	node = regional_alloc_zero(set->region, sizeof(*node));
	if(node == NULL) {
		log_err("out of memory");
		return NULL;
	}

	lock_rw_init(&node->lock);
	node->action = RPZ_INVALID_ACTION;
	insert_ok = addr_tree_insert(&set->entries, &node->node,
				     addr, addrlen, net);
	if (!insert_ok) {
		log_warn("rpz: unexpected: unable to insert clientip address node");
		/* we can not free the just allocated node.
		 * theoretically a memleak */
		return NULL;
	}

	return node;
}

static void
rpz_report_rrset_error(const char* msg, uint8_t* rr, size_t rr_len) {
	char* rrstr = sldns_wire2str_rr(rr, rr_len);
	if(rrstr == NULL) {
		log_err("malloc error while inserting rpz clientip based record");
		return;
	}
	log_err("rpz: unexpected: unable to insert %s: %s", msg, rrstr);
	free(rrstr);
}

/* from localzone.c; difference is we don't have a dname */
struct local_rrset*
rpz_clientip_new_rrset(struct regional* region,
	struct clientip_synthesized_rr* raddr, uint16_t rrtype, uint16_t rrclass)
{
	struct packed_rrset_data* pd;
	struct local_rrset* rrset = (struct local_rrset*)
		regional_alloc_zero(region, sizeof(*rrset));
	if(rrset == NULL) {
		log_err("out of memory");
		return NULL;
	}
	rrset->next = raddr->data;
	raddr->data = rrset;
	rrset->rrset = (struct ub_packed_rrset_key*)
		regional_alloc_zero(region, sizeof(*rrset->rrset));
	if(rrset->rrset == NULL) {
		log_err("out of memory");
		return NULL;
	}
	rrset->rrset->entry.key = rrset->rrset;
	pd = (struct packed_rrset_data*)regional_alloc_zero(region, sizeof(*pd));
	if(pd == NULL) {
		log_err("out of memory");
		return NULL;
	}
	pd->trust = rrset_trust_prim_noglue;
	pd->security = sec_status_insecure;
	rrset->rrset->entry.data = pd;
	rrset->rrset->rk.type = htons(rrtype);
	rrset->rrset->rk.rrset_class = htons(rrclass);
	rrset->rrset->rk.dname = regional_alloc_zero(region, 1);
	if(rrset->rrset->rk.dname == NULL) {
		log_err("out of memory");
		return NULL;
	}
	rrset->rrset->rk.dname_len = 1;
	return rrset;
}

static int
rpz_clientip_enter_rr(struct regional* region, struct clientip_synthesized_rr* raddr,
	uint16_t rrtype, uint16_t rrclass, time_t ttl, uint8_t* rdata,
	size_t rdata_len)
{
	struct local_rrset* rrset;
	struct sockaddr* sa;
	sa = (struct sockaddr*)&raddr->node.addr;
	if (rrtype == LDNS_RR_TYPE_CNAME && raddr->data != NULL) {
		log_err("CNAME response-ip data can not co-exist with other "
			"client-ip data");
		return 0;
	}

	rrset = rpz_clientip_new_rrset(region, raddr, rrtype, rrclass);
	if(raddr->data == NULL) {
		return 0;
	}

	return rrset_insert_rr(region, rrset->rrset->entry.data, rdata, rdata_len, ttl, "");
}

static int
rpz_clientip_insert_trigger_rr(struct clientip_synthesized_rrset* set, struct sockaddr_storage* addr,
	socklen_t addrlen, int net, enum rpz_action a, uint16_t rrtype,
	uint16_t rrclass, uint32_t ttl, uint8_t* rdata, size_t rdata_len,
	uint8_t* rr, size_t rr_len)
{
	struct clientip_synthesized_rr* node;

	lock_rw_wrlock(&set->lock);

	node = rpz_clientip_ensure_entry(set, addr, addrlen, net);
	if(node == NULL) {
		lock_rw_unlock(&set->lock);
		rpz_report_rrset_error("client ip address", rr, rr_len);
		return 0;
	}

	lock_rw_wrlock(&node->lock);
	lock_rw_unlock(&set->lock);

	node->action = a;
	if(a == RPZ_LOCAL_DATA_ACTION) {
		if(!rpz_clientip_enter_rr(set->region, node, rrtype,
			rrclass, ttl, rdata, rdata_len)) {
			verbose(VERB_ALGO, "rpz: unable to insert clientip rr");
			lock_rw_unlock(&node->lock);
			return 0;
		}

	}

	lock_rw_unlock(&node->lock);

	return 1;
}

static int
rpz_insert_clientip_trigger(struct rpz* r, uint8_t* dname, size_t dnamelen,
	enum rpz_action a, uint16_t rrtype, uint16_t rrclass, uint32_t ttl,
	uint8_t* rdata, size_t rdata_len, uint8_t* rr, size_t rr_len)
{
	struct sockaddr_storage addr;
	socklen_t addrlen;
	int net, af;

	verbose(VERB_ALGO, "rpz: insert clientip trigger: %s", rpz_action_to_string(a));
	if(a == RPZ_INVALID_ACTION) {
		return 0;
	}

	if(!netblockdnametoaddr(dname, dnamelen, &addr, &addrlen, &net, &af)) {
		verbose(VERB_ALGO, "rpz: unable to parse client ip");
		return 0;
	}

	return rpz_clientip_insert_trigger_rr(r->client_set, &addr, addrlen, net,
			a, rrtype, rrclass, ttl, rdata, rdata_len, rr, rr_len);
}

static int
rpz_insert_nsip_trigger(struct rpz* r, uint8_t* dname, size_t dnamelen,
	enum rpz_action a, uint16_t rrtype, uint16_t rrclass, uint32_t ttl,
	uint8_t* rdata, size_t rdata_len, uint8_t* rr, size_t rr_len)
{
	struct sockaddr_storage addr;
	socklen_t addrlen;
	int net, af;

	verbose(VERB_ALGO, "rpz: insert nsip trigger: %s", rpz_action_to_string(a));
	if(a == RPZ_INVALID_ACTION) {
		return 0;
	}

	if(!netblockdnametoaddr(dname, dnamelen, &addr, &addrlen, &net, &af)) {
		verbose(VERB_ALGO, "rpz: unable to parse ns ip");
		return 0;
	}

	return rpz_clientip_insert_trigger_rr(r->ns_set, &addr, addrlen, net,
			a, rrtype, rrclass, ttl, rdata, rdata_len, rr, rr_len);
}

/** Insert RR into RPZ's respip_set */
static int
rpz_insert_response_ip_trigger(struct rpz* r, uint8_t* dname, size_t dnamelen,
	enum rpz_action a, uint16_t rrtype, uint16_t rrclass, uint32_t ttl,
	uint8_t* rdata, size_t rdata_len, uint8_t* rr, size_t rr_len)
{
	struct sockaddr_storage addr;
	socklen_t addrlen;
	int net, af;

	verbose(VERB_ALGO, "rpz: insert response ip trigger: %s", rpz_action_to_string(a));
	if(a == RPZ_INVALID_ACTION) {
		return 0;
	}

	if(!netblockdnametoaddr(dname, dnamelen, &addr, &addrlen, &net, &af)) {
		verbose(VERB_ALGO, "rpz: unable to parse response ip");
		return 0;
	}

	return rpz_insert_ipaddr_based_trigger(r->respip_set, &addr, addrlen, net,
			a, rrtype, rrclass, ttl, rdata, rdata_len, rr, rr_len);
}

int
rpz_insert_rr(struct rpz* r, uint8_t* azname, size_t aznamelen, uint8_t* dname,
	size_t dnamelen, uint16_t rr_type, uint16_t rr_class, uint32_t rr_ttl,
	uint8_t* rdatawl, size_t rdatalen, uint8_t* rr, size_t rr_len)
{
	size_t policydnamelen;
	/* name is free'd in local_zone delete */
	enum rpz_trigger t;
	enum rpz_action a;
	uint8_t* policydname;

	if(!dname_subdomain_c(dname, azname)) {
		char* dname_str = sldns_wire2str_dname(dname, dnamelen);
		char* azname_str = sldns_wire2str_dname(azname, aznamelen);
		if(dname_str && azname_str) {
			log_err("rpz: name of record (%s) to insert into RPZ is not a "
				"subdomain of the configured name of the RPZ zone (%s)",
				dname_str, azname_str);
		} else {
			log_err("rpz: name of record to insert into RPZ is not a "
				"subdomain of the configured name of the RPZ zone");
		}
		free(dname_str);
		free(azname_str);
		return 0;
	}

	log_assert(dnamelen >= aznamelen);
	if(!(policydname = calloc(1, (dnamelen-aznamelen)+1))) {
		log_err("malloc error while inserting RPZ RR");
		return 0;
	}

	a = rpz_rr_to_action(rr_type, rdatawl, rdatalen);
	if(!(policydnamelen = strip_dname_origin(dname, dnamelen, aznamelen,
		policydname, (dnamelen-aznamelen)+1))) {
		free(policydname);
		return 0;
	}
	t = rpz_dname_to_trigger(policydname, policydnamelen);
	if(t == RPZ_INVALID_TRIGGER) {
		free(policydname);
		verbose(VERB_ALGO, "rpz: skipping invalid trigger");
		return 1;
	}
	if(t == RPZ_QNAME_TRIGGER) {
		// policydname will be consumed, no free
		rpz_insert_qname_trigger(r, policydname, policydnamelen,
			a, rr_type, rr_class, rr_ttl, rdatawl, rdatalen, rr,
			rr_len);
	} else if(t == RPZ_RESPONSE_IP_TRIGGER) {
		rpz_insert_response_ip_trigger(r, policydname, policydnamelen,
			a, rr_type, rr_class, rr_ttl, rdatawl, rdatalen, rr,
			rr_len);
		free(policydname);
	} else if(t == RPZ_CLIENT_IP_TRIGGER) {
		rpz_insert_clientip_trigger(r, policydname, policydnamelen,
			a, rr_type, rr_class, rr_ttl, rdatawl, rdatalen, rr,
			rr_len);
		free(policydname);
	} else if(t == RPZ_NSIP_TRIGGER) {
		rpz_insert_nsip_trigger(r, policydname, policydnamelen,
			a, rr_type, rr_class, rr_ttl, rdatawl, rdatalen, rr,
			rr_len);
		free(policydname);
	} else if(t == RPZ_NSDNAME_TRIGGER) {
		// policydname will be consumed, no free
		rpz_insert_nsdname_trigger(r, policydname, policydnamelen,
			a, rr_type, rr_class, rr_ttl, rdatawl, rdatalen, rr,
			rr_len);
	} else {
		free(policydname);
		verbose(VERB_ALGO, "rpz: skipping unsupported trigger: %s",
			rpz_trigger_to_string(t));
	}
	return 1;
}

/**
 * Find RPZ local-zone by qname.
 * @param r: rpz containing local-zone tree
 * @param qname: qname
 * @param qname_len: length of qname
 * @param qclass: qclass
 * @param only_exact: if 1 only excact (non wildcard) matches are returned
 * @param wr: get write lock for local-zone if 1, read lock if 0
 * @param zones_keep_lock: if set do not release the r->local_zones lock, this
 * 	  makes the caller of this function responsible for releasing the lock.
 * @return: NULL or local-zone holding rd or wr lock
 */
static struct local_zone*
rpz_find_zone(struct local_zones* zones, uint8_t* qname, size_t qname_len, uint16_t qclass,
	int only_exact, int wr, int zones_keep_lock)
{
	uint8_t* ce;
	size_t ce_len, ce_labs;
	uint8_t wc[LDNS_MAX_DOMAINLEN+1];
	int exact;
	struct local_zone* z = NULL;

	if(wr) {
		lock_rw_wrlock(&zones->lock);
	} else {
		lock_rw_rdlock(&zones->lock);
	}
	z = local_zones_find_le(zones, qname, qname_len,
		dname_count_labels(qname),
		LDNS_RR_CLASS_IN, &exact);
	if(!z || (only_exact && !exact)) {
		lock_rw_unlock(&zones->lock);
		return NULL;
	}
	if(wr) {
		lock_rw_wrlock(&z->lock);
	} else {
		lock_rw_rdlock(&z->lock);
	}
	if(!zones_keep_lock) {
		lock_rw_unlock(&zones->lock);
	}

	if(exact)
		return z;

	/* No exact match found, lookup wildcard. closest encloser must
	 * be the shared parent between the qname and the best local
	 * zone match, append '*' to that and do another lookup. */

	ce = dname_get_shared_topdomain(z->name, qname);
	if(!ce /* should not happen */ || !*ce /* root */) {
		lock_rw_unlock(&z->lock);
		if(zones_keep_lock) {
			lock_rw_unlock(&zones->lock);
		}
		return NULL;
	}
	ce_labs = dname_count_size_labels(ce, &ce_len);
	if(ce_len+2 > sizeof(wc)) {
		lock_rw_unlock(&z->lock);
		if(zones_keep_lock) {
			lock_rw_unlock(&zones->lock);
		}
		return NULL;
	}
	wc[0] = 1; /* length of wildcard label */
	wc[1] = (uint8_t)'*'; /* wildcard label */
	memmove(wc+2, ce, ce_len);
	lock_rw_unlock(&z->lock);

	if(!zones_keep_lock) {
		if(wr) {
			lock_rw_wrlock(&zones->lock);
		} else {
			lock_rw_rdlock(&zones->lock);
		}
	}
	z = local_zones_find_le(zones, wc,
		ce_len+2, ce_labs+1, qclass, &exact);
	if(!z || !exact) {
		lock_rw_unlock(&zones->lock);
		return NULL;
	}
	if(wr) {
		lock_rw_wrlock(&z->lock);
	} else {
		lock_rw_rdlock(&z->lock);
	}
	if(!zones_keep_lock) {
		lock_rw_unlock(&zones->lock);
	}
	return z;
}

/**
 * Remove RR from RPZ's local-data
 * @param z: local-zone for RPZ, holding write lock
 * @param policydname: dname of RR to remove
 * @param policydnamelen: lenth of policydname
 * @param rr_type: RR type of RR to remove
 * @param rdata: rdata of RR to remove
 * @param rdatalen: length of rdata
 * @return: 1 if zone must be removed after RR deletion
 */
static int
rpz_data_delete_rr(struct local_zone* z, uint8_t* policydname,
	size_t policydnamelen, uint16_t rr_type, uint8_t* rdata,
	size_t rdatalen)
{
	struct local_data* ld;
	struct packed_rrset_data* d;
	size_t index;
	ld = local_zone_find_data(z, policydname, policydnamelen,
		dname_count_labels(policydname));
	if(ld) {
		struct local_rrset* prev=NULL, *p=ld->rrsets;
		while(p && ntohs(p->rrset->rk.type) != rr_type) {
			prev = p;
			p = p->next;
		}
		if(!p)
			return 0;
		d = (struct packed_rrset_data*)p->rrset->entry.data;
		if(packed_rrset_find_rr(d, rdata, rdatalen, &index)) {
			if(d->count == 1) {
				/* no memory recycling for zone deletions ... */
				if(prev) prev->next = p->next;
				else ld->rrsets = p->next;
			}
			if(d->count > 1) {
				if(!local_rrset_remove_rr(d, index))
					return 0;
			}
		}
	}
	if(ld && ld->rrsets)
		return 0;
	return 1;
}

/**
 * Remove RR from RPZ's respip set
 * @param raddr: respip node
 * @param rr_type: RR type of RR to remove
 * @param rdata: rdata of RR to remove
 * @param rdatalen: length of rdata
 * @return: 1 if zone must be removed after RR deletion
 */
static int
rpz_rrset_delete_rr(struct resp_addr* raddr, uint16_t rr_type, uint8_t* rdata,
	size_t rdatalen)
{
	size_t index;
	struct packed_rrset_data* d;
	if(!raddr->data)
		return 1;
	d = raddr->data->entry.data;
	if(ntohs(raddr->data->rk.type) != rr_type) {
		return 0;
	}
	if(packed_rrset_find_rr(d, rdata, rdatalen, &index)) {
		if(d->count == 1) {
			/* regional alloc'd */
			raddr->data->entry.data = NULL; 
			raddr->data = NULL;
			return 1;
		}
		if(d->count > 1) {
			if(!local_rrset_remove_rr(d, index))
				return 0;
		}
	}
	return 0;

}

/** Remove RR from RPZ's local-zone */
static void
rpz_remove_qname_trigger(struct rpz* r, uint8_t* dname, size_t dnamelen,
	enum rpz_action a, uint16_t rr_type, uint16_t rr_class,
	uint8_t* rdatawl, size_t rdatalen)
{
	struct local_zone* z;
	int delete_zone = 1;
	z = rpz_find_zone(r->local_zones, dname, dnamelen, rr_class,
		1 /* only exact */, 1 /* wr lock */, 1 /* keep lock*/);
	if(!z) {
		verbose(VERB_ALGO, "rpz: cannot remove RR from IXFR, "
			"RPZ domain not found");
		return;
	}
	if(a == RPZ_LOCAL_DATA_ACTION)
		delete_zone = rpz_data_delete_rr(z, dname,
			dnamelen, rr_type, rdatawl, rdatalen);
	else if(a != localzone_type_to_rpz_action(z->type)) {
		lock_rw_unlock(&z->lock);
		lock_rw_unlock(&r->local_zones->lock);
		return;
	}
	lock_rw_unlock(&z->lock); 
	if(delete_zone) {
		local_zones_del_zone(r->local_zones, z);
	}
	lock_rw_unlock(&r->local_zones->lock); 
	return;
}

static void
rpz_remove_response_ip_trigger(struct rpz* r, uint8_t* dname, size_t dnamelen,
	enum rpz_action a, uint16_t rr_type, uint8_t* rdatawl, size_t rdatalen)
{
	struct resp_addr* node;
	struct sockaddr_storage addr;
	socklen_t addrlen;
	int net, af;
	int delete_respip = 1;

	if(!netblockdnametoaddr(dname, dnamelen, &addr, &addrlen, &net, &af))
		return;

	lock_rw_wrlock(&r->respip_set->lock);
	if(!(node = (struct resp_addr*)addr_tree_find(
		&r->respip_set->ip_tree, &addr, addrlen, net))) {
		verbose(VERB_ALGO, "rpz: cannot remove RR from IXFR, "
			"RPZ domain not found");
		lock_rw_unlock(&r->respip_set->lock);
		return;
	}

	lock_rw_wrlock(&node->lock);
	if(a == RPZ_LOCAL_DATA_ACTION) {
		/* remove RR, signal whether RR can be removed */
		delete_respip = rpz_rrset_delete_rr(node, rr_type, rdatawl, 
			rdatalen);
	}
	lock_rw_unlock(&node->lock);
	if(delete_respip)
		respip_sockaddr_delete(r->respip_set, node);
	lock_rw_unlock(&r->respip_set->lock);
}

void
rpz_remove_rr(struct rpz* r, size_t aznamelen, uint8_t* dname, size_t dnamelen,
	uint16_t rr_type, uint16_t rr_class, uint8_t* rdatawl, size_t rdatalen)
{
	size_t policydnamelen;
	enum rpz_trigger t;
	enum rpz_action a;
	uint8_t* policydname;

	if(!(policydname = calloc(1, LDNS_MAX_DOMAINLEN + 1)))
		return;

	a = rpz_rr_to_action(rr_type, rdatawl, rdatalen);
	if(a == RPZ_INVALID_ACTION) {
		free(policydname);
		return;
	}
	if(!(policydnamelen = strip_dname_origin(dname, dnamelen, aznamelen,
		policydname, LDNS_MAX_DOMAINLEN + 1))) {
		free(policydname);
		return;
	}
	t = rpz_dname_to_trigger(policydname, policydnamelen);
	if(t == RPZ_QNAME_TRIGGER) {
		rpz_remove_qname_trigger(r, policydname, policydnamelen, a,
			rr_type, rr_class, rdatawl, rdatalen);
	} else if(t == RPZ_RESPONSE_IP_TRIGGER) {
		rpz_remove_response_ip_trigger(r, policydname, policydnamelen,
			a, rr_type, rdatawl, rdatalen);
	}
	free(policydname);
}

/** print log information for an applied RPZ policy. Based on local-zone's
 * lz_inform_print().
 */
static void
log_rpz_apply(uint8_t* dname, enum rpz_action a, struct query_info* qinfo,
	struct comm_reply* repinfo, char* log_name)
{
	char ip[128], txt[512];
	char dnamestr[LDNS_MAX_DOMAINLEN+1];
	uint16_t port = ntohs(((struct sockaddr_in*)&repinfo->addr)->sin_port);
	dname_str(dname, dnamestr);
	addr_to_str(&repinfo->addr, repinfo->addrlen, ip, sizeof(ip));
	if(log_name)
		snprintf(txt, sizeof(txt), "rpz: applied [%s] %s %s %s@%u",
			log_name, dnamestr, rpz_action_to_string(a), ip,
			(unsigned)port);
	else
		snprintf(txt, sizeof(txt), "rpz: applied %s %s %s@%u",
			dnamestr, rpz_action_to_string(a), ip, (unsigned)port);
	log_nametypeclass(0, txt, qinfo->qname, qinfo->qtype, qinfo->qclass);
}

static struct clientip_synthesized_rr*
rpz_ipbased_trigger_lookup(struct clientip_synthesized_rrset* set,
			   struct sockaddr_storage* addr, socklen_t addrlen)
{
	struct clientip_synthesized_rr* raddr = NULL;
	enum rpz_action action = RPZ_INVALID_ACTION;

	lock_rw_rdlock(&set->lock);

	raddr = (struct clientip_synthesized_rr*)addr_tree_lookup(&set->entries,
			addr, addrlen);
	if(raddr != NULL) {
		action = raddr->action;
		lock_rw_unlock(&raddr->lock);
	}

	verbose(VERB_ALGO, "rpz: ipbased trigger lookup: found=%d action=%s",
		raddr != NULL, rpz_action_to_string(action));

	lock_rw_unlock(&set->lock);

	return raddr;
}

static inline
struct clientip_synthesized_rr*
rpz_resolve_client_action_and_zone(struct auth_zones* az, struct query_info* qinfo,
	struct comm_reply* repinfo, uint8_t* taglist, size_t taglen,
	struct ub_server_stats* stats,
	/* output parameters */
	struct local_zone** z_out, struct auth_zone** a_out, struct rpz** r_out)
{
	struct clientip_synthesized_rr* node = NULL;
	struct auth_zone* a = NULL;
	struct rpz* r = NULL;
	struct local_zone* z = NULL;

	lock_rw_rdlock(&az->rpz_lock);

	for(a = az->rpz_first; a; a = a->rpz_az_next) {
		lock_rw_rdlock(&a->lock);
		r = a->rpz;
<<<<<<< HEAD
		if(!r->disabled && (!r->taglist || taglist_intersect(r->taglist,
			r->taglistlen, taglist, taglen))) {
			z = rpz_find_zone(r, qinfo->qname, qinfo->qname_len,
				qinfo->qclass, 0, 0, 0);
			if(z && r->action_override == RPZ_DISABLED_ACTION) {
				if(r->log)
					log_rpz_apply(z->name,
						r->action_override,
						qinfo, repinfo, r->log_name);
				/* TODO only register stats when stats_extended?
				 * */
				stats->rpz_action[r->action_override]++;
				lock_rw_unlock(&z->lock);
				z = NULL;
=======
		if(r->taglist && !taglist_intersect(r->taglist,
					r->taglistlen, taglist, taglen)) {
			lock_rw_unlock(&a->lock);
			continue;
		}
		z = rpz_find_zone(r->local_zones, qinfo->qname, qinfo->qname_len,
			qinfo->qclass, 0, 0, 0);
		node = rpz_ipbased_trigger_lookup(r->client_set, &repinfo->addr, repinfo->addrlen);
		if(z && r->action_override == RPZ_DISABLED_ACTION) {
			if(r->log)
				log_rpz_apply(z->name,
					r->action_override,
					qinfo, repinfo, r->log_name);
			/* TODO only register stats when stats_extended? */
			stats->rpz_action[r->action_override]++;
			lock_rw_unlock(&z->lock);
			z = NULL;
		}
		if(z) {
			break;
		} else {
			if(node != NULL) {
				lock_rw_unlock(&node->lock);
				node = NULL;
>>>>>>> 78bcfdee
			}
		}
		/* not found in this auth_zone */
		lock_rw_unlock(&a->lock);
	}

	lock_rw_unlock(&az->rpz_lock);

	*r_out = r;
	*a_out = a;
	*z_out = z;

	return node;
}

static inline int
rpz_is_udp_query(struct comm_reply* repinfo) {
	return repinfo != NULL
			? (repinfo->c != NULL
				? repinfo->c->type == comm_udp
				: 0)
			: 0;
}

/** encode answer consisting of 1 rrset */
static int
rpz_local_encode(struct query_info* qinfo,struct edns_data* edns, sldns_buffer* buf,
	struct regional* temp, struct ub_packed_rrset_key* rrset, int ansec, int rcode)
{
	struct reply_info rep;
	uint16_t udpsize;

	memset(&rep, 0, sizeof(rep));
	rep.flags = (uint16_t)((BIT_QR | BIT_AA | BIT_RA) | rcode);
	rep.qdcount = 1;
	rep.rrset_count = ansec;
	if(ansec > 0) {
		rep.an_numrrsets = 1;
		rep.rrsets = &rrset;
		rep.ttl = ((struct packed_rrset_data*)rrset->entry.data)->rr_ttl[0];
	}

	udpsize = edns->udp_size;
	edns->edns_version = EDNS_ADVERTISED_VERSION;
	edns->udp_size = EDNS_ADVERTISED_SIZE;
	edns->ext_rcode = 0;
	edns->bits &= EDNS_DO;
	//!inplace_cb_reply_local_call(env, qinfo, NULL, &rep, rcode, edns,repinfo, temp) ||
	if(!reply_info_answer_encode(qinfo, &rep,
		*(uint16_t*)sldns_buffer_begin(buf), sldns_buffer_read_u16_at(buf, 2),
		buf, 0, 0, temp, udpsize, edns, (int)(edns->bits&EDNS_DO), 0)) {
		error_encode(buf, (LDNS_RCODE_SERVFAIL|BIT_AA), qinfo,
			*(uint16_t*)sldns_buffer_begin(buf),
			sldns_buffer_read_u16_at(buf, 2), edns);
	}

	return 1;
}

static struct local_rrset*
rpz_find_synthesized_rrset(int qtype, struct clientip_synthesized_rr* data) {
	struct local_rrset* cursor = data->data;
	while( cursor != NULL) {
		struct packed_rrset_key* packed_rrset = &cursor->rrset->rk;
		if(htons(qtype) == packed_rrset->type) {
			return cursor;
		}
		cursor = cursor->next;
	}
	return NULL;
}

static void
rpz_apply_clientip_localdata_action(struct clientip_synthesized_rr* raddr,
	struct query_info* qinfo, struct edns_data* edns, sldns_buffer* buf,
	struct regional* temp)
{
	struct local_rrset* rrset;
	enum rpz_action action = RPZ_INVALID_ACTION;
	struct ub_packed_rrset_key* rp = NULL;
	int rcode = LDNS_RCODE_NOERROR|BIT_AA;
	int rrset_count = 1;

	verbose(VERB_ALGO, "rpz: apply client ip trigger: found=%d action=%s",
		raddr != NULL, rpz_action_to_string(action));

	/* prepare synthesized answer for client */

	action = raddr->action;
	if(action == RPZ_LOCAL_DATA_ACTION && raddr->data == NULL ) {
		verbose(VERB_ALGO, "rpz: bug: local-data action but no local data");
		return;
	}

	/* check query type / rr type */

	rrset = rpz_find_synthesized_rrset(qinfo->qtype, raddr);
	if(rrset == NULL) {
		verbose(VERB_ALGO, "rpz: unable to find local-data for query");
		rrset_count = 0;
		goto nodata;
	}

	rp = respip_copy_rrset(rrset->rrset, temp);
	if(!rp) {
		verbose(VERB_ALGO, "rpz: local data action: out of memory");
		return;
	}

	rp->rk.flags |= PACKED_RRSET_FIXEDTTL;
	rp->rk.dname = qinfo->qname;
	rp->rk.dname_len = qinfo->qname_len;
nodata:
	rpz_local_encode(qinfo, edns, buf, temp, rp, rrset_count, rcode);
}

static inline struct dns_msg*
rpz_dns_msg_new(struct regional* region)
{
	struct dns_msg* msg =
			(struct dns_msg*)regional_alloc(region,
							sizeof(struct dns_msg));
	if(msg == NULL) { return NULL; }
	memset(msg, 0, sizeof(struct dns_msg));

	return msg;
}

static inline struct dns_msg*
rpz_synthesize_nodata(struct rpz* ATTR_UNUSED(r), struct module_qstate* ms)
{
	struct dns_msg* msg = rpz_dns_msg_new(ms->region);
	if(msg == NULL) { return msg; }
	msg->qinfo = ms->qinfo;
	msg->rep = construct_reply_info_base(ms->region,
					     LDNS_RCODE_NOERROR | BIT_RD | BIT_QR | BIT_AA | BIT_RA,
					     1, //qd
					     0, //ttl
					     0, //prettl
					     0, //expttl
					     0, //an
					     0, //ns
					     0, //ar
					     0, //total
					     sec_status_secure);
	return msg;
}

static inline struct dns_msg*
rpz_synthesize_nxdomain(struct rpz* ATTR_UNUSED(r), struct module_qstate* ms)
{
	struct dns_msg* msg = rpz_dns_msg_new(ms->region);
	if(msg == NULL) { return msg; }
	msg->qinfo = ms->qinfo;
	msg->rep = construct_reply_info_base(ms->region,
					     LDNS_RCODE_NXDOMAIN | BIT_RD | BIT_QR | BIT_AA | BIT_RA,
					     1, //qd
					     0, //ttl
					     0, //prettl
					     0, //expttl
					     0, //an
					     0, //ns
					     0, //ar
					     0, //total
					     sec_status_secure);
	return msg;
}

static inline struct dns_msg*
rpz_synthesize_localdata_from_rrset(struct rpz* ATTR_UNUSED(r), struct module_qstate* ms,
	struct local_rrset* rrset)
{
	struct dns_msg* msg = NULL;
	struct query_info* qi = &ms->qinfo;
	struct reply_info* new_reply_info;
	struct ub_packed_rrset_key* rp;


	msg = rpz_dns_msg_new(ms->region);
	if(msg == NULL) { return NULL; }

	// XXX: use ttl etc from rpz zone?
        new_reply_info = construct_reply_info_base(ms->region,
                                                   LDNS_RCODE_NOERROR | BIT_RD | BIT_QR | BIT_AA | BIT_RA,
                                                   1, //qd
                                                   0, //ttl
                                                   0, //prettl
                                                   0, //expttl
                                                   1, //an
                                                   0, //ns
                                                   0, //ar
                                                   1, //total
                                                   sec_status_secure);
	if(new_reply_info == NULL) {
		log_err("out of memory");
		return NULL;
	}
	rp = respip_copy_rrset(rrset->rrset, ms->region);
	if(rp == NULL) {
		log_err("out of memory");
		return NULL;
	}
	rp->rk.dname = qi->qname;
	rp->rk.dname_len = qi->qname_len;
	new_reply_info->rrsets[0] = rp;
	msg->rep = new_reply_info;
	return msg;
}

static inline struct dns_msg*
rpz_synthesize_nsip_localdata(struct rpz* r, struct module_qstate* ms,
	struct clientip_synthesized_rr* data)
{
	struct query_info* qi = &ms->qinfo;
	struct local_rrset* rrset;

	rrset = rpz_find_synthesized_rrset(qi->qtype, data);
	if(rrset == NULL) {
		verbose(VERB_ALGO, "rpz: nsip: no matching local data found");
		return NULL;
	}

	return rpz_synthesize_localdata_from_rrset(r, ms, rrset);
}

// copy'n'paste from localzone.c
static struct local_rrset*
local_data_find_type(struct local_data* data, uint16_t type, int alias_ok)
{
	struct local_rrset* p;
	type = htons(type);
	for(p = data->rrsets; p; p = p->next) {
		verbose(VERB_ALGO, "type=%d (%d)", type, p->rrset->rk.type);
		if(p->rrset->rk.type == type)
			return p;
		if(alias_ok && p->rrset->rk.type == htons(LDNS_RR_TYPE_CNAME))
			return p;
	}
	return NULL;
}

// based on localzone.c:local_data_answer()
static inline struct dns_msg*
rpz_synthesize_nsdname_localdata(struct rpz* r, struct module_qstate* ms,
	struct local_zone* z, struct matched_delegation_point const* match)
{
	struct local_data key;
	struct local_data* ld;
	struct local_rrset* rrset;

	if(match->dname == NULL) { return NULL; }

	key.node.key = &key;
	key.name = match->dname;
	key.namelen = match->dname_len;
	key.namelabs = dname_count_labels(match->dname);

	rpz_log_dname("nsdname local data", key.name, key.namelen);

	ld = (struct local_data*)rbtree_search(&z->data, &key.node);
	if(ld == NULL) {
		verbose(VERB_ALGO, "rpz: nsdname: impossible: qname not found");
		return NULL;
	}

	rrset = local_data_find_type(ld, ms->qinfo.qtype, 1);
	if(rrset == NULL) {
		verbose(VERB_ALGO, "rpz: nsdname: no matching local data found");
		return NULL;
	}

	return rpz_synthesize_localdata_from_rrset(r, ms, rrset);
}

static int
rpz_synthesize_qname_localdata(struct module_env* env, struct rpz* r,
	struct local_zone* z, enum localzone_type lzt, struct query_info* qinfo,
	struct edns_data* edns, sldns_buffer* buf, struct regional* temp,
	struct comm_reply* repinfo, struct ub_server_stats* stats)
{
	struct local_data* ld = NULL;
	int ret = 0;
	if(r->action_override == RPZ_CNAME_OVERRIDE_ACTION) {
		qinfo->local_alias = regional_alloc_zero(temp, sizeof(struct local_rrset));
		if(qinfo->local_alias == NULL) {
			return 0; /* out of memory */
		}
		qinfo->local_alias->rrset = regional_alloc_init(temp, r->cname_override,
								sizeof(*r->cname_override));
		if(qinfo->local_alias->rrset == NULL) {
			return 0; /* out of memory */
		}
		qinfo->local_alias->rrset->rk.dname = qinfo->qname;
		qinfo->local_alias->rrset->rk.dname_len = qinfo->qname_len;
		if(r->log) {
			log_rpz_apply(z->name, RPZ_CNAME_OVERRIDE_ACTION,
				      qinfo, repinfo, r->log_name);
		}
		stats->rpz_action[RPZ_CNAME_OVERRIDE_ACTION]++;
		return 0;
	}

	if(lzt == local_zone_redirect && local_data_answer(z, env, qinfo,
		edns, repinfo, buf, temp, dname_count_labels(qinfo->qname),
		&ld, lzt, -1, NULL, 0, NULL, 0)) {
		if(r->log) {
			log_rpz_apply(z->name,
				localzone_type_to_rpz_action(lzt), qinfo,
				repinfo, r->log_name);
		}
		stats->rpz_action[localzone_type_to_rpz_action(lzt)]++;
		return !qinfo->local_alias;
	}

	ret = local_zones_zone_answer(z, env, qinfo, edns, repinfo, buf, temp,
		0 /* no local data used */, lzt);
	if(r->log) {
		log_rpz_apply(z->name, localzone_type_to_rpz_action(lzt),
			      qinfo, repinfo, r->log_name);
	}
	stats->rpz_action[localzone_type_to_rpz_action(lzt)]++;
	return ret;
}

struct clientip_synthesized_rr*
rpz_delegation_point_ipbased_trigger_lookup(struct rpz* rpz, struct iter_qstate* is)
{
	struct delegpt_addr* cursor;
	struct clientip_synthesized_rr* action = NULL;
	if(is->dp == NULL) { return NULL; }
	for(cursor = is->dp->target_list;
	    cursor != NULL;
	    cursor = cursor->next_target) {
		if(cursor->bogus) { continue; }
		action = rpz_ipbased_trigger_lookup(rpz->ns_set, &cursor->addr,
						    cursor->addrlen);
		if(action != NULL) { return action; }
	}
	return NULL;
}

struct dns_msg*
rpz_apply_nsip_trigger(struct module_qstate* ms, struct rpz* r,
	struct clientip_synthesized_rr* raddr)
{
	enum rpz_action action = raddr->action;
	struct dns_msg* ret = NULL;

	if(r->action_override != RPZ_NO_OVERRIDE_ACTION) {
		verbose(VERB_ALGO, "rpz: using override action=%s (replaces=%s)",
			rpz_action_to_string(r->action_override), rpz_action_to_string(action));
		action = r->action_override;
	}

	verbose(VERB_ALGO, "rpz: iterator callback: nsip: apply action=%s",
		rpz_action_to_string(raddr->action));

	if(action == RPZ_LOCAL_DATA_ACTION && raddr->data == NULL) {
		verbose(VERB_ALGO, "rpz: bug: nsip local data action but no local data");
		ret = rpz_synthesize_nodata(r, ms);
		goto done;
	}

	switch(action) {
	case RPZ_NXDOMAIN_ACTION:
		ret = rpz_synthesize_nxdomain(r, ms);
		break;
	case RPZ_NODATA_ACTION:
		ret = rpz_synthesize_nodata(r, ms);
		break;
	case RPZ_TCP_ONLY_ACTION:
		// basically a passthru here but the tcp-only will be
		// honored before the query gets send
		ms->respip_action_info->action = respip_truncate;
		ret = NULL;
		break;
	case RPZ_DROP_ACTION:
		ret = rpz_synthesize_nodata(r, ms);
		ms->is_drop = 1;
		break;
	case RPZ_LOCAL_DATA_ACTION:
		ret = rpz_synthesize_nsip_localdata(r, ms, raddr);
		if(ret == NULL) { ret = rpz_synthesize_nodata(r, ms); }
		break;
	case RPZ_PASSTHRU_ACTION:
		ret = NULL;
		break;
	default:
		verbose(VERB_ALGO, "rpz: nsip: bug: unhandled or invalid action: '%s'",
			rpz_action_to_string(action));
		ret = NULL;
	}

done:
	lock_rw_unlock(&raddr->lock);
	return ret;
}

struct dns_msg*
rpz_apply_nsdname_trigger(struct module_qstate* ms, struct rpz* r,
	struct local_zone* z, struct matched_delegation_point const* match)
{
	struct dns_msg* ret = NULL;
	enum rpz_action action = localzone_type_to_rpz_action(z->type);

	if(r->action_override != RPZ_NO_OVERRIDE_ACTION) {
		verbose(VERB_ALGO, "rpz: using override action=%s (replaces=%s)",
			rpz_action_to_string(r->action_override), rpz_action_to_string(action));
		action = r->action_override;
	}

	verbose(VERB_ALGO, "rpz: nsdame trigger with action=%s", rpz_action_to_string(action));

	switch(action) {
	case RPZ_NXDOMAIN_ACTION:
		ret = rpz_synthesize_nxdomain(r, ms);
		break;
	case RPZ_NODATA_ACTION:
		ret = rpz_synthesize_nodata(r, ms);
		break;
	case RPZ_TCP_ONLY_ACTION:
		// basically a passthru here but the tcp-only will be
		// honored before the query gets send
		ms->respip_action_info->action = respip_truncate;
		ret = NULL;
		break;
	case RPZ_DROP_ACTION:
		ret = rpz_synthesize_nodata(r, ms);
		ms->is_drop = 1;
		break;
	case RPZ_LOCAL_DATA_ACTION:
		ret = rpz_synthesize_nsdname_localdata(r, ms, z, match);
		if(ret == NULL) { ret = rpz_synthesize_nodata(r, ms); }
		break;
	case RPZ_PASSTHRU_ACTION:
		ret = NULL;
		break;
	default:
		verbose(VERB_ALGO, "rpz: nsip: bug: unhandled or invalid action: '%s'",
			rpz_action_to_string(action));
		ret = NULL;
	}

	return ret;
}

static struct local_zone*
rpz_delegation_point_zone_lookup(struct delegpt* dp, struct local_zones* zones,
	uint16_t qclass,
	/* output parameter */
	struct matched_delegation_point* match)
{
	struct delegpt_ns* nameserver;
	struct local_zone* z = NULL;

	rpz_log_dname("delegation point", dp->name, dp->namelen);
	// XXX: do we want this?
	z = rpz_find_zone(zones, dp->name, dp->namelen, qclass, 0, 0, 0);
	if(z != NULL) {
		match->dname = dp->name;
		match->dname_len = dp->namelen;
	} else if(z == NULL) {
		for(nameserver = dp->nslist;
		    nameserver != NULL;
		    nameserver = nameserver->next) {
			rpz_log_dname("delegation point", nameserver->name, nameserver->namelen);
			z = rpz_find_zone(zones, nameserver->name, nameserver->namelen,
					  qclass, 0, 0, 0);
			if(z != NULL) {
				match->dname = nameserver->name;
				match->dname_len = nameserver->namelen;
				break;
			}
		}
	}

	verbose(VERB_ALGO, "rpz: delegation point zone found=%d", z != NULL);

	return z;
}

struct dns_msg*
rpz_callback_from_iterator_module(struct module_qstate* ms, struct iter_qstate* is)
{
	struct auth_zones* az;
	struct auth_zone* a;
	struct clientip_synthesized_rr* raddr = NULL;
	struct rpz* r;
	struct local_zone* z = NULL;
	struct matched_delegation_point match = {0};

	if(ms->env == NULL || ms->env->auth_zones == NULL) { return 0; }

	az = ms->env->auth_zones;

	verbose(VERB_ALGO, "rpz: iterator module callback: have_rpz=%d", az->rpz_first != NULL);

	lock_rw_rdlock(&az->rpz_lock);

	for(a = az->rpz_first; a != NULL; a = a->rpz_az_next) {
		lock_rw_rdlock(&a->lock);
		r = a->rpz;

		// XXX: check rfc which action has preference

		raddr = rpz_delegation_point_ipbased_trigger_lookup(r, is);
		if(raddr != NULL) {
			lock_rw_unlock(&a->lock);
			break;
		}

		z = rpz_delegation_point_zone_lookup(is->dp, r->nsdname_zones,
						     ms->qinfo.qclass, &match);
		if(z != NULL) {
			lock_rw_unlock(&a->lock);
			break;
		}
		lock_rw_unlock(&a->lock);
	}

	lock_rw_unlock(&az->rpz_lock);

	if(raddr == NULL && z == NULL) { return NULL; }
	else if(raddr != NULL) { return rpz_apply_nsip_trigger(ms, r, raddr); }
	else if(z != NULL) { return rpz_apply_nsdname_trigger(ms, r, z, &match); }
	else { return NULL; }
}

static int
rpz_apply_maybe_clientip_trigger(struct auth_zones* az, struct module_env* env,
	struct query_info* qinfo, struct edns_data* edns, struct comm_reply* repinfo,
	uint8_t* taglist, size_t taglen, struct ub_server_stats* stats,
	sldns_buffer* buf, struct regional* temp,
	/* output parameters */
	struct local_zone** z_out, struct auth_zone** a_out, struct rpz** r_out)
{
	int ret = 0;
	enum rpz_action client_action;
	struct clientip_synthesized_rr* node = rpz_resolve_client_action_and_zone(
		az, qinfo, repinfo, taglist, taglen, stats, z_out, a_out, r_out);

	client_action = node == NULL ? RPZ_INVALID_ACTION : node->action;

	verbose(VERB_ALGO, "rpz: qname trigger: client action=%s",
		rpz_action_to_string(client_action));

	if(*z_out == NULL || (client_action != RPZ_INVALID_ACTION &&
			      client_action != RPZ_PASSTHRU_ACTION)) {
		verbose(VERB_ALGO, "rpz: client action without zone");
		if(client_action == RPZ_PASSTHRU_ACTION
			|| client_action == RPZ_INVALID_ACTION
			|| (client_action == RPZ_TCP_ONLY_ACTION
				&& !rpz_is_udp_query(repinfo))) {
			ret = 0;
			goto done;
		}
		stats->rpz_action[client_action]++;
		if(client_action == RPZ_LOCAL_DATA_ACTION) {
			rpz_apply_clientip_localdata_action(node, qinfo, edns,
							    buf, temp);
		} else {
			// XXX: log_rpz_apply not possbile because no zone
			local_zones_zone_answer(NULL /*no zone*/, env, qinfo, edns,
				repinfo, buf, temp, 0 /* no local data used */,
				rpz_action_to_localzone_type(client_action));
		}
		ret = 1;
		goto done;
	}
	ret = -1;
done:
	if(node != NULL) {
		lock_rw_unlock(&node->lock);
	}
	return ret;
}

int
rpz_callback_from_worker_request(struct auth_zones* az, struct module_env* env,
	struct query_info* qinfo, struct edns_data* edns, sldns_buffer* buf,
	struct regional* temp, struct comm_reply* repinfo, uint8_t* taglist,
	size_t taglen, struct ub_server_stats* stats)
{
	struct rpz* r = NULL;
	struct auth_zone* a = NULL;
	struct local_zone* z = NULL;
	int ret;
	enum localzone_type lzt;

	int clientip_trigger = rpz_apply_maybe_clientip_trigger(az, env, qinfo,
		edns, repinfo, taglist, taglen, stats, buf, temp, &z, &a, &r);
	if(clientip_trigger >= 0) { return clientip_trigger; }

	if(z == NULL) {
		return 0;
	}

	log_assert(r);

	if(r->action_override == RPZ_NO_OVERRIDE_ACTION) {
		lzt = z->type;
	} else {
		lzt = rpz_action_to_localzone_type(r->action_override);
	}

	verbose(VERB_ALGO, "rpz: qname trigger with action=%s",
		rpz_action_to_string(localzone_type_to_rpz_action(lzt)));

	ret = rpz_synthesize_qname_localdata(env, r, z, lzt, qinfo, edns, buf, temp,
					     repinfo, stats);

	lock_rw_unlock(&z->lock);
	lock_rw_unlock(&a->lock);

	return ret;
}

void rpz_enable(struct rpz* r)
{
    if(!r)
        return;
    r->disabled = 0;
}

void rpz_disable(struct rpz* r)
{
    if(!r)
        return;
    r->disabled = 1;
}<|MERGE_RESOLUTION|>--- conflicted
+++ resolved
@@ -1344,22 +1344,10 @@
 	for(a = az->rpz_first; a; a = a->rpz_az_next) {
 		lock_rw_rdlock(&a->lock);
 		r = a->rpz;
-<<<<<<< HEAD
-		if(!r->disabled && (!r->taglist || taglist_intersect(r->taglist,
-			r->taglistlen, taglist, taglen))) {
-			z = rpz_find_zone(r, qinfo->qname, qinfo->qname_len,
-				qinfo->qclass, 0, 0, 0);
-			if(z && r->action_override == RPZ_DISABLED_ACTION) {
-				if(r->log)
-					log_rpz_apply(z->name,
-						r->action_override,
-						qinfo, repinfo, r->log_name);
-				/* TODO only register stats when stats_extended?
-				 * */
-				stats->rpz_action[r->action_override]++;
-				lock_rw_unlock(&z->lock);
-				z = NULL;
-=======
+		if(r->disabled) {
+			lock_rw_unlock(&a->lock);
+			continue;
+		}
 		if(r->taglist && !taglist_intersect(r->taglist,
 					r->taglistlen, taglist, taglen)) {
 			lock_rw_unlock(&a->lock);
@@ -1384,7 +1372,6 @@
 			if(node != NULL) {
 				lock_rw_unlock(&node->lock);
 				node = NULL;
->>>>>>> 78bcfdee
 			}
 		}
 		/* not found in this auth_zone */
