--- conflicted
+++ resolved
@@ -1939,14 +1939,10 @@
 	}
 
 	ret = local_zones_zone_answer(z, env, qinfo, edns, repinfo, buf, temp,
-<<<<<<< HEAD
 		0 /* no local data used */, lzt, do_ede);
-=======
-		0 /* no local data used */, lzt);
 	if(r->signal_nxdomain_ra && LDNS_RCODE_WIRE(sldns_buffer_begin(buf))
 		== LDNS_RCODE_NXDOMAIN)
 		LDNS_RA_CLR(sldns_buffer_begin(buf));
->>>>>>> d52d94c6
 	if(r->log) {
 		log_rpz_apply("qname", z->name, NULL, localzone_type_to_rpz_action(lzt),
 			      qinfo, repinfo, NULL, r->log_name);
@@ -2326,15 +2322,11 @@
 
 			local_zones_zone_answer(*z_out /*likely NULL, no zone*/, env, qinfo, edns,
 				repinfo, buf, temp, 0 /* no local data used */,
-<<<<<<< HEAD
 				rpz_action_to_localzone_type(client_action), do_ede);
-=======
-				rpz_action_to_localzone_type(client_action));
 			if(*r_out && (*r_out)->signal_nxdomain_ra &&
 				LDNS_RCODE_WIRE(sldns_buffer_begin(buf))
 				== LDNS_RCODE_NXDOMAIN)
 				LDNS_RA_CLR(sldns_buffer_begin(buf));
->>>>>>> d52d94c6
 		}
 		ret = 1;
 		goto done;
