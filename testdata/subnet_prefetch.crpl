--- conflicted
+++ resolved
@@ -19,11 +19,7 @@
 	stub-addr: 193.0.14.129 	# K.ROOT-SERVERS.NET.
 CONFIG_END
 
-<<<<<<< HEAD
-SCENARIO_BEGIN Test prefetch option for global cache with ECS enabled
-=======
 SCENARIO_BEGIN Test prefetch option for ECS cache
->>>>>>> 40e47bf7
 
 ; K.ROOT-SERVERS.NET.
 RANGE_BEGIN 0 100
@@ -82,42 +78,7 @@
 RANGE_END
 
 ; ns.example.com.
-<<<<<<< HEAD
-RANGE_BEGIN 0 10
-	ADDRESS 1.2.3.4
-	ENTRY_BEGIN
-		MATCH opcode qtype qname
-		ADJUST copy_id
-		REPLY QR NOERROR
-		SECTION QUESTION
-			example.com. IN NS
-		SECTION ANSWER
-			example.com.    IN NS   ns.example.com.
-		SECTION ADDITIONAL
-			ns.example.com.         IN      A       1.2.3.4
-	ENTRY_END
-
-	; response to query of interest
-	ENTRY_BEGIN
-		MATCH opcode qtype qname
-		ADJUST copy_id
-		REPLY QR NOERROR
-		SECTION QUESTION
-			www.example.com. IN A
-		SECTION ANSWER
-			www.example.com. 10 IN A	10.20.30.40
-		SECTION AUTHORITY
-			example.com.	IN NS	ns.example.com.
-		SECTION ADDITIONAL
-			ns.example.com.		IN 	A	1.2.3.4
-	ENTRY_END
-RANGE_END
-
-; ns.example.com.
-RANGE_BEGIN 11 100
-=======
 RANGE_BEGIN 0 100
->>>>>>> 40e47bf7
 	ADDRESS 1.2.3.4
 	ENTRY_BEGIN
 		MATCH opcode qtype qname
@@ -162,11 +123,7 @@
 www.example.com. IN A
 ENTRY_END
 
-<<<<<<< HEAD
-; This answer should be in the global cache (because no ECS from upstream)
-=======
 ; This answer will end up in the subnet cache
->>>>>>> 40e47bf7
 STEP 2 CHECK_ANSWER
 ENTRY_BEGIN
 MATCH all
@@ -191,34 +148,14 @@
 www.example.com. IN A
 ENTRY_END
 
-<<<<<<< HEAD
-; This record came from the global cache and a prefetch was triggered
-STEP 12 CHECK_ANSWER
-=======
 ; This record came from the cache and a prefetch is triggered
 STEP 5 CHECK_ANSWER
->>>>>>> 40e47bf7
 ENTRY_BEGIN
 MATCH all ttl
 REPLY QR RD RA NOERROR
 SECTION QUESTION
 www.example.com.		IN A
 SECTION ANSWER
-<<<<<<< HEAD
-www.example.com.	1	IN A	10.20.30.40
-SECTION AUTHORITY
-example.com.		3591	IN NS	ns.example.com.
-SECTION ADDITIONAL
-ns.example.com.		3591	IN A	1.2.3.4
-ENTRY_END
-
-; Allow time to pass so that the global cache record is expired
-STEP 13 TIME_PASSES ELAPSE 2
-
-; Query again to verify that the record was prefetched and stored in the ECS
-; cache (because the server replied with ECS this time)
-STEP 14 QUERY
-=======
 www.example.com. 1 IN A	10.20.30.40
 SECTION AUTHORITY
 example.com.	3591 IN NS	ns.example.com.
@@ -230,33 +167,18 @@
 STEP 6 TIME_PASSES ELAPSE 1
 
 STEP 7 QUERY
->>>>>>> 40e47bf7
 ENTRY_BEGIN
 REPLY RD
 SECTION QUESTION
 www.example.com. IN A
 ENTRY_END
 
-<<<<<<< HEAD
-; This record came from the ECS cache
-STEP 15 CHECK_ANSWER
-=======
 ; This prefetched record came from the ECS cache
 STEP 8 CHECK_ANSWER
->>>>>>> 40e47bf7
 ENTRY_BEGIN
 MATCH all ttl
 REPLY QR RD RA NOERROR
 SECTION QUESTION
-<<<<<<< HEAD
-www.example.com.		IN A
-SECTION ANSWER
-www.example.com.	8	IN A	10.20.30.40
-SECTION AUTHORITY
-example.com.		3598	IN NS	ns.example.com.
-SECTION ADDITIONAL
-ns.example.com.		3598	IN A	1.2.3.4
-=======
 www.example.com. IN A
 SECTION ANSWER
 www.example.com. 9 IN A	10.20.30.40
@@ -264,7 +186,6 @@
 example.com.	3599 IN NS	ns.example.com.
 SECTION ADDITIONAL
 ns.example.com.	3599 IN 	A	1.2.3.4
->>>>>>> 40e47bf7
 ENTRY_END
 
 SCENARIO_END