/*
 * util/config_file.c - reads and stores the config file for unbound.
 *
 * Copyright (c) 2007, NLnet Labs. All rights reserved.
 *
 * This software is open source.
 * 
 * Redistribution and use in source and binary forms, with or without
 * modification, are permitted provided that the following conditions
 * are met:
 * 
 * Redistributions of source code must retain the above copyright notice,
 * this list of conditions and the following disclaimer.
 * 
 * Redistributions in binary form must reproduce the above copyright notice,
 * this list of conditions and the following disclaimer in the documentation
 * and/or other materials provided with the distribution.
 * 
 * Neither the name of the NLNET LABS nor the names of its contributors may
 * be used to endorse or promote products derived from this software without
 * specific prior written permission.
 * 
 * THIS SOFTWARE IS PROVIDED BY THE COPYRIGHT HOLDERS AND CONTRIBUTORS
 * "AS IS" AND ANY EXPRESS OR IMPLIED WARRANTIES, INCLUDING, BUT NOT
 * LIMITED TO, THE IMPLIED WARRANTIES OF MERCHANTABILITY AND FITNESS FOR
 * A PARTICULAR PURPOSE ARE DISCLAIMED. IN NO EVENT SHALL THE COPYRIGHT
 * HOLDER OR CONTRIBUTORS BE LIABLE FOR ANY DIRECT, INDIRECT, INCIDENTAL,
 * SPECIAL, EXEMPLARY, OR CONSEQUENTIAL DAMAGES (INCLUDING, BUT NOT LIMITED
 * TO, PROCUREMENT OF SUBSTITUTE GOODS OR SERVICES; LOSS OF USE, DATA, OR
 * PROFITS; OR BUSINESS INTERRUPTION) HOWEVER CAUSED AND ON ANY THEORY OF
 * LIABILITY, WHETHER IN CONTRACT, STRICT LIABILITY, OR TORT (INCLUDING
 * NEGLIGENCE OR OTHERWISE) ARISING IN ANY WAY OUT OF THE USE OF THIS
 * SOFTWARE, EVEN IF ADVISED OF THE POSSIBILITY OF SUCH DAMAGE.
 */

/**
 * \file
 *
 * This file contains functions for the config file.
 */

#include "config.h"
#include <ctype.h>
#include <stdarg.h>
#ifdef HAVE_TIME_H
#include <time.h>
#endif
#include "util/log.h"
#include "util/configyyrename.h"
#include "util/config_file.h"
#include "util/configparser.h"
#include "util/net_help.h"
#include "util/data/msgparse.h"
#include "util/module.h"
#include "util/regional.h"
#include "util/fptr_wlist.h"
#include "util/data/dname.h"
#include "util/random.h"
#include "util/rtt.h"
#include "services/cache/infra.h"
#include "sldns/wire2str.h"
#include "sldns/parseutil.h"
#include "iterator/iterator.h"
#ifdef HAVE_GLOB_H
# include <glob.h>
#endif
#ifdef CLIENT_SUBNET
#include "edns-subnet/edns-subnet.h"
#endif
#ifdef HAVE_PWD_H
#include <pwd.h>
#endif

/** from cfg username, after daemonize setup performed */
uid_t cfg_uid = (uid_t)-1;
/** from cfg username, after daemonize setup performed */
gid_t cfg_gid = (gid_t)-1;
/** for debug allow small timeout values for fast rollovers */
int autr_permit_small_holddown = 0;
/** size (in bytes) of stream wait buffers max */
size_t stream_wait_max = 4 * 1024 * 1024;

/** global config during parsing */
struct config_parser_state* cfg_parser = 0;

/** init ports possible for use */
static void init_outgoing_availports(int* array, int num);

/** init cookie with random data */
static void init_cookie_secret(uint8_t* cookie_secret,size_t cookie_secret_len);

struct config_file* 
config_create(void)
{
	struct config_file* cfg;
	cfg = (struct config_file*)calloc(1, sizeof(struct config_file));
	if(!cfg)
		return NULL;
	/* the defaults if no config is present */
	cfg->verbosity = 1;
	cfg->stat_interval = 0;
	cfg->stat_cumulative = 0;
	cfg->stat_extended = 0;
	cfg->num_threads = 1;
	cfg->port = UNBOUND_DNS_PORT;
	cfg->do_ip4 = 1;
	cfg->do_ip6 = 1;
	cfg->do_udp = 1;
	cfg->do_tcp = 1;
	cfg->tcp_upstream = 0;
	cfg->udp_upstream_without_downstream = 0;
	cfg->tcp_mss = 0;
	cfg->outgoing_tcp_mss = 0;
	cfg->tcp_idle_timeout = 30 * 1000; /* 30s in millisecs */
	cfg->do_tcp_keepalive = 0;
	cfg->tcp_keepalive_timeout = 120 * 1000; /* 120s in millisecs */
	cfg->ssl_service_key = NULL;
	cfg->ssl_service_pem = NULL;
	cfg->ssl_port = UNBOUND_DNS_OVER_TLS_PORT;
	cfg->ssl_upstream = 0;
	cfg->tls_cert_bundle = NULL;
	cfg->tls_win_cert = 0;
	cfg->use_syslog = 1;
	cfg->log_identity = NULL; /* changed later with argv[0] */
	cfg->log_time_ascii = 0;
	cfg->log_queries = 0;
	cfg->log_replies = 0;
	cfg->log_tag_queryreply = 0;
	cfg->log_local_actions = 0;
	cfg->log_servfail = 0;
#ifndef USE_WINSOCK
#  ifdef USE_MINI_EVENT
	/* select max 1024 sockets */
	cfg->outgoing_num_ports = 960;
	cfg->num_queries_per_thread = 512;
#  else
	/* libevent can use many sockets */
	cfg->outgoing_num_ports = 4096;
	cfg->num_queries_per_thread = 1024;
#  endif
	cfg->outgoing_num_tcp = 10;
	cfg->incoming_num_tcp = 10;
#else
	cfg->outgoing_num_ports = 48; /* windows is limited in num fds */
	cfg->num_queries_per_thread = 24;
	cfg->outgoing_num_tcp = 2; /* leaves 64-52=12 for: 4if,1stop,thread4 */
	cfg->incoming_num_tcp = 2; 
#endif
	cfg->stream_wait_size = 4 * 1024 * 1024;
	cfg->edns_buffer_size = 4096; /* 4k from rfc recommendation */
	cfg->msg_buffer_size = 65552; /* 64 k + a small margin */
	cfg->msg_cache_size = 4 * 1024 * 1024;
	cfg->msg_cache_slabs = 4;
	cfg->jostle_time = 200;
	cfg->rrset_cache_size = 4 * 1024 * 1024;
	cfg->rrset_cache_slabs = 4;
	cfg->host_ttl = 900;
	cfg->bogus_ttl = 60;
	cfg->min_ttl = 0;
	cfg->max_ttl = 3600 * 24;
	cfg->max_negative_ttl = 3600;
	cfg->prefetch = 0;
	cfg->prefetch_key = 0;
	cfg->deny_any = 0;
	cfg->infra_cache_slabs = 4;
	cfg->infra_cache_numhosts = 10000;
	cfg->infra_cache_min_rtt = 50;
	cfg->delay_close = 0;
	if(!(cfg->outgoing_avail_ports = (int*)calloc(65536, sizeof(int))))
		goto error_exit;
	init_outgoing_availports(cfg->outgoing_avail_ports, 65536);
	if(!(cfg->username = strdup(UB_USERNAME))) goto error_exit;
#ifdef HAVE_CHROOT
	if(!(cfg->chrootdir = strdup(CHROOT_DIR))) goto error_exit;
#endif
	if(!(cfg->directory = strdup(RUN_DIR))) goto error_exit;
	if(!(cfg->logfile = strdup(""))) goto error_exit;
	if(!(cfg->pidfile = strdup(PIDFILE))) goto error_exit;
	if(!(cfg->target_fetch_policy = strdup("3 2 1 0 0"))) goto error_exit;
	cfg->fast_server_permil = 0;
	cfg->fast_server_num = 3;
	cfg->donotqueryaddrs = NULL;
	cfg->donotquery_localhost = 1;
	cfg->root_hints = NULL;
	cfg->use_systemd = 0;
	cfg->do_daemonize = 1;
	cfg->if_automatic = 0;
	cfg->so_rcvbuf = 0;
	cfg->so_sndbuf = 0;
	cfg->so_reuseport = REUSEPORT_DEFAULT;
	cfg->ip_transparent = 0;
	cfg->ip_freebind = 0;
	cfg->num_ifs = 0;
	cfg->ifs = NULL;
	cfg->num_out_ifs = 0;
	cfg->out_ifs = NULL;
	cfg->stubs = NULL;
	cfg->forwards = NULL;
	cfg->auths = NULL;
#ifdef CLIENT_SUBNET
	cfg->client_subnet = NULL;
	cfg->client_subnet_zone = NULL;
	cfg->client_subnet_opcode = LDNS_EDNS_CLIENT_SUBNET;
	cfg->client_subnet_always_forward = 0;
	cfg->max_client_subnet_ipv4 = 24;
	cfg->max_client_subnet_ipv6 = 56;
	cfg->min_client_subnet_ipv4 = 0;
	cfg->min_client_subnet_ipv6 = 0;
	cfg->max_ecs_tree_size_ipv4 = 100;
	cfg->max_ecs_tree_size_ipv6 = 100;
#endif
	cfg->views = NULL;
	cfg->acls = NULL;
	cfg->tcp_connection_limits = NULL;
	cfg->harden_short_bufsize = 0;
	cfg->harden_large_queries = 0;
	cfg->harden_glue = 1;
	cfg->harden_dnssec_stripped = 1;
	cfg->harden_below_nxdomain = 1;
	cfg->harden_referral_path = 0;
	cfg->harden_algo_downgrade = 0;
	cfg->use_caps_bits_for_id = 0;
	cfg->caps_whitelist = NULL;
	cfg->private_address = NULL;
	cfg->private_domain = NULL;
	cfg->unwanted_threshold = 0;
	cfg->hide_identity = 0;
	cfg->hide_version = 0;
	cfg->hide_trustanchor = 0;
	cfg->identity = NULL;
	cfg->version = NULL;
	cfg->auto_trust_anchor_file_list = NULL;
	cfg->trust_anchor_file_list = NULL;
	cfg->trust_anchor_list = NULL;
	cfg->trusted_keys_file_list = NULL;
	cfg->trust_anchor_signaling = 1;
	cfg->root_key_sentinel = 1;
	cfg->dlv_anchor_file = NULL;
	cfg->dlv_anchor_list = NULL;
	cfg->domain_insecure = NULL;
	cfg->val_date_override = 0;
	cfg->val_sig_skew_min = 3600; /* at least daylight savings trouble */
	cfg->val_sig_skew_max = 86400; /* at most timezone settings trouble */
	cfg->val_clean_additional = 1;
	cfg->val_log_level = 0;
	cfg->val_log_squelch = 0;
	cfg->val_permissive_mode = 0;
	cfg->aggressive_nsec = 0;
	cfg->ignore_cd = 0;
	cfg->serve_expired = 0;
	cfg->serve_expired_ttl = 0;
	cfg->serve_expired_ttl_reset = 0;
	cfg->serve_expired_reply_ttl = 30;
	cfg->serve_expired_client_timeout = 0;
	cfg->add_holddown = 30*24*3600;
	cfg->del_holddown = 30*24*3600;
	cfg->keep_missing = 366*24*3600; /* one year plus a little leeway */
	cfg->permit_small_holddown = 0;
	cfg->key_cache_size = 4 * 1024 * 1024;
	cfg->key_cache_slabs = 4;
	cfg->neg_cache_size = 1 * 1024 * 1024;
	cfg->local_zones = NULL;
	cfg->local_zones_nodefault = NULL;
#ifdef USE_IPSET
	cfg->local_zones_ipset = NULL;
#endif
	cfg->local_zones_disable_default = 0;
	cfg->local_data = NULL;
	cfg->local_zone_overrides = NULL;
	cfg->unblock_lan_zones = 0;
	cfg->insecure_lan_zones = 0;
	cfg->python_script = NULL;
	cfg->remote_control_enable = 0;
	cfg->control_ifs.first = NULL;
	cfg->control_ifs.last = NULL;
	cfg->control_port = UNBOUND_CONTROL_PORT;
	cfg->control_use_cert = 1;
	cfg->minimal_responses = 1;
	cfg->rrset_roundrobin = 0;
	cfg->unknown_server_time_limit = 376;
	cfg->max_udp_size = 4096;
	if(!(cfg->server_key_file = strdup(RUN_DIR"/unbound_server.key"))) 
		goto error_exit;
	if(!(cfg->server_cert_file = strdup(RUN_DIR"/unbound_server.pem"))) 
		goto error_exit;
	if(!(cfg->control_key_file = strdup(RUN_DIR"/unbound_control.key"))) 
		goto error_exit;
	if(!(cfg->control_cert_file = strdup(RUN_DIR"/unbound_control.pem"))) 
		goto error_exit;

#ifdef CLIENT_SUBNET
	if(!(cfg->module_conf = strdup("subnetcache validator iterator"))) goto error_exit;
#else
	if(!(cfg->module_conf = strdup("validator iterator"))) goto error_exit;
#endif
	if(!(cfg->val_nsec3_key_iterations = 
		strdup("1024 150 2048 500 4096 2500"))) goto error_exit;
#if defined(DNSTAP_SOCKET_PATH)
	if(!(cfg->dnstap_socket_path = strdup(DNSTAP_SOCKET_PATH)))
		goto error_exit;
#endif
	cfg->disable_dnssec_lame_check = 0;
	cfg->ip_ratelimit = 0;
	cfg->ratelimit = 0;
	cfg->ip_ratelimit_slabs = 4;
	cfg->ratelimit_slabs = 4;
	cfg->ip_ratelimit_size = 4*1024*1024;
	cfg->ratelimit_size = 4*1024*1024;
	cfg->ratelimit_for_domain = NULL;
	cfg->ratelimit_below_domain = NULL;
	cfg->ip_ratelimit_factor = 10;
	cfg->ratelimit_factor = 10;
	cfg->qname_minimisation = 1;
	cfg->qname_minimisation_strict = 0;
	cfg->shm_enable = 0;
	cfg->shm_key = 11777;
	cfg->dnscrypt = 0;
	cfg->dnscrypt_port = 0;
	cfg->dnscrypt_provider = NULL;
	cfg->dnscrypt_provider_cert = NULL;
	cfg->dnscrypt_provider_cert_rotated = NULL;
	cfg->dnscrypt_secret_key = NULL;
	cfg->dnscrypt_shared_secret_cache_size = 4*1024*1024;
	cfg->dnscrypt_shared_secret_cache_slabs = 4;
	cfg->dnscrypt_nonce_cache_size = 4*1024*1024;
	cfg->dnscrypt_nonce_cache_slabs = 4;
#ifdef USE_IPSECMOD
	cfg->ipsecmod_enabled = 1;
	cfg->ipsecmod_ignore_bogus = 0;
	cfg->ipsecmod_hook = NULL;
	cfg->ipsecmod_max_ttl = 3600;
	cfg->ipsecmod_whitelist = NULL;
	cfg->ipsecmod_strict = 0;
#endif
#ifdef USE_CACHEDB
<<<<<<< HEAD
	cfg->cachedb_backend = NULL;
	cfg->cachedb_secret = NULL;
#endif
	cfg->do_answer_cookie = 1;
	memset(cfg->cookie_secret, 0, sizeof(cfg->cookie_secret));
	cfg->cookie_secret_len = 16;
	init_cookie_secret(cfg->cookie_secret, cfg->cookie_secret_len);
=======
	if(!(cfg->cachedb_backend = strdup("testframe"))) goto error_exit;
	if(!(cfg->cachedb_secret = strdup("default"))) goto error_exit;
#ifdef USE_REDIS
	if(!(cfg->redis_server_host = strdup("127.0.0.1"))) goto error_exit;
	cfg->redis_timeout = 100;
	cfg->redis_server_port = 6379;
#endif  /* USE_REDIS */
#endif  /* USE_CACHEDB */
>>>>>>> d2a843b4
#ifdef USE_IPSET
	cfg->ipset_name_v4 = NULL;
	cfg->ipset_name_v6 = NULL;
#endif
	return cfg;
error_exit:
	config_delete(cfg);
	return NULL;
}

struct config_file* config_create_forlib(void)
{
	struct config_file* cfg = config_create();
	if(!cfg) return NULL;
	/* modifications for library use, less verbose, less memory */
	free(cfg->chrootdir);
	cfg->chrootdir = NULL;
	cfg->verbosity = 0;
	cfg->outgoing_num_ports = 16; /* in library use, this is 'reasonable'
		and probably within the ulimit(maxfds) of the user */
	cfg->outgoing_num_tcp = 2;
	cfg->msg_cache_size = 1024*1024;
	cfg->msg_cache_slabs = 1;
	cfg->rrset_cache_size = 1024*1024;
	cfg->rrset_cache_slabs = 1;
	cfg->infra_cache_slabs = 1;
	cfg->use_syslog = 0;
	cfg->key_cache_size = 1024*1024;
	cfg->key_cache_slabs = 1;
	cfg->neg_cache_size = 100 * 1024;
	cfg->donotquery_localhost = 0; /* allow, so that you can ask a
		forward nameserver running on localhost */
	cfg->val_log_level = 2; /* to fill why_bogus with */
	cfg->val_log_squelch = 1;
	cfg->minimal_responses = 0;
	return cfg;
}

/** check that the value passed is >= 0 */
#define IS_NUMBER_OR_ZERO \
	if(atoi(val) == 0 && strcmp(val, "0") != 0) return 0
/** check that the value passed is > 0 */
#define IS_NONZERO_NUMBER \
	if(atoi(val) == 0) return 0
/** check that the value passed is not 0 and a power of 2 */
#define IS_POW2_NUMBER \
	if(atoi(val) == 0 || !is_pow2((size_t)atoi(val))) return 0
/** check that the value passed is yes or no */
#define IS_YES_OR_NO \
	if(strcmp(val, "yes") != 0 && strcmp(val, "no") != 0) return 0
/** put integer_or_zero into variable */
#define S_NUMBER_OR_ZERO(str, var) if(strcmp(opt, str) == 0) \
	{ IS_NUMBER_OR_ZERO; cfg->var = atoi(val); }
/** put integer_nonzero into variable */
#define S_NUMBER_NONZERO(str, var) if(strcmp(opt, str) == 0) \
	{ IS_NONZERO_NUMBER; cfg->var = atoi(val); }
/** put integer_or_zero into unsigned */
#define S_UNSIGNED_OR_ZERO(str, var) if(strcmp(opt, str) == 0) \
	{ IS_NUMBER_OR_ZERO; cfg->var = (unsigned)atoi(val); }
/** put integer_or_zero into size_t */
#define S_SIZET_OR_ZERO(str, var) if(strcmp(opt, str) == 0) \
	{ IS_NUMBER_OR_ZERO; cfg->var = (size_t)atoi(val); }
/** put integer_nonzero into size_t */
#define S_SIZET_NONZERO(str, var) if(strcmp(opt, str) == 0) \
	{ IS_NONZERO_NUMBER; cfg->var = (size_t)atoi(val); }
/** put yesno into variable */
#define S_YNO(str, var) if(strcmp(opt, str) == 0) \
	{ IS_YES_OR_NO; cfg->var = (strcmp(val, "yes") == 0); }
/** put memsize into variable */
#define S_MEMSIZE(str, var) if(strcmp(opt, str)==0) \
	{ return cfg_parse_memsize(val, &cfg->var); }
/** put pow2 number into variable */
#define S_POW2(str, var) if(strcmp(opt, str)==0) \
	{ IS_POW2_NUMBER; cfg->var = (size_t)atoi(val); }
/** put string into variable */
#define S_STR(str, var) if(strcmp(opt, str)==0) \
	{ free(cfg->var); return (cfg->var = strdup(val)) != NULL; }
/** put string into strlist */
#define S_STRLIST(str, var) if(strcmp(opt, str)==0) \
	{ return cfg_strlist_insert(&cfg->var, strdup(val)); }
/** put string into strlist if not present yet*/
#define S_STRLIST_UNIQ(str, var) if(strcmp(opt, str)==0) \
	{ if(cfg_strlist_find(cfg->var, val)) { return 0;} \
	  return cfg_strlist_insert(&cfg->var, strdup(val)); }
/** append string to strlist */
#define S_STRLIST_APPEND(str, var) if(strcmp(opt, str)==0) \
	{ return cfg_strlist_append(&cfg->var, strdup(val)); }

int config_set_option(struct config_file* cfg, const char* opt,
	const char* val)
{
	char buf[64];
	if(!opt) return 0;
	if(opt[strlen(opt)-1] != ':' && strlen(opt)+2<sizeof(buf)) {
		snprintf(buf, sizeof(buf), "%s:", opt);
		opt = buf;
	}
	S_NUMBER_OR_ZERO("verbosity:", verbosity)
	else if(strcmp(opt, "statistics-interval:") == 0) {
		if(strcmp(val, "0") == 0 || strcmp(val, "") == 0)
			cfg->stat_interval = 0;
		else if(atoi(val) == 0)
			return 0;
		else cfg->stat_interval = atoi(val);
	} else if(strcmp(opt, "num_threads:") == 0) {
		/* not supported, library must have 1 thread in bgworker */
		return 0;
	} else if(strcmp(opt, "outgoing-port-permit:") == 0) {
		return cfg_mark_ports(val, 1, 
			cfg->outgoing_avail_ports, 65536);
	} else if(strcmp(opt, "outgoing-port-avoid:") == 0) {
		return cfg_mark_ports(val, 0, 
			cfg->outgoing_avail_ports, 65536);
	} else if(strcmp(opt, "local-zone:") == 0) {
		return cfg_parse_local_zone(cfg, val);
	} else if(strcmp(opt, "val-override-date:") == 0) {
		if(strcmp(val, "") == 0 || strcmp(val, "0") == 0) {
			cfg->val_date_override = 0;
		} else if(strlen(val) == 14) {
			cfg->val_date_override = cfg_convert_timeval(val);
			return cfg->val_date_override != 0;
		} else {
			if(atoi(val) == 0) return 0;
			cfg->val_date_override = (uint32_t)atoi(val);
		}
	} else if(strcmp(opt, "local-data-ptr:") == 0) { 
		char* ptr = cfg_ptr_reverse((char*)opt);
		return cfg_strlist_insert(&cfg->local_data, ptr);
	} else if(strcmp(opt, "logfile:") == 0) {
		cfg->use_syslog = 0;
		free(cfg->logfile);
		return (cfg->logfile = strdup(val)) != NULL;
	}
	else if(strcmp(opt, "log-time-ascii:") == 0)
	{ IS_YES_OR_NO; cfg->log_time_ascii = (strcmp(val, "yes") == 0);
	  log_set_time_asc(cfg->log_time_ascii); }
	else S_SIZET_NONZERO("max-udp-size:", max_udp_size)
	else S_YNO("use-syslog:", use_syslog)
	else S_STR("log-identity:", log_identity)
	else S_YNO("extended-statistics:", stat_extended)
	else S_YNO("statistics-cumulative:", stat_cumulative)
	else S_YNO("shm-enable:", shm_enable)
	else S_NUMBER_OR_ZERO("shm-key:", shm_key)
	else S_YNO("do-ip4:", do_ip4)
	else S_YNO("do-ip6:", do_ip6)
	else S_YNO("do-udp:", do_udp)
	else S_YNO("do-tcp:", do_tcp)
	else S_YNO("tcp-upstream:", tcp_upstream)
	else S_YNO("udp-upstream-without-downstream:",
		udp_upstream_without_downstream)
	else S_NUMBER_NONZERO("tcp-mss:", tcp_mss)
	else S_NUMBER_NONZERO("outgoing-tcp-mss:", outgoing_tcp_mss)
	else S_NUMBER_NONZERO("tcp-idle-timeout:", tcp_idle_timeout)
	else S_YNO("edns-tcp-keepalive:", do_tcp_keepalive)
	else S_NUMBER_NONZERO("edns-tcp-keepalive-timeout:", tcp_keepalive_timeout)
	else S_YNO("ssl-upstream:", ssl_upstream)
	else S_STR("ssl-service-key:", ssl_service_key)
	else S_STR("ssl-service-pem:", ssl_service_pem)
	else S_NUMBER_NONZERO("ssl-port:", ssl_port)
	else S_STR("tls-cert-bundle:", tls_cert_bundle)
	else S_YNO("tls-win-cert:", tls_win_cert)
	else S_STRLIST("additional-tls-port:", tls_additional_port)
	else S_STRLIST("tls-additional-ports:", tls_additional_port)
	else S_STRLIST("tls-additional-port:", tls_additional_port)
	else S_STRLIST_APPEND("tls-session-ticket-keys:", tls_session_ticket_keys)
	else S_STR("tls-ciphers:", tls_ciphers)
	else S_STR("tls-ciphersuites:", tls_ciphersuites)
	else S_YNO("interface-automatic:", if_automatic)
	else S_YNO("use-systemd:", use_systemd)
	else S_YNO("do-daemonize:", do_daemonize)
	else S_NUMBER_NONZERO("port:", port)
	else S_NUMBER_NONZERO("outgoing-range:", outgoing_num_ports)
	else S_SIZET_OR_ZERO("outgoing-num-tcp:", outgoing_num_tcp)
	else S_SIZET_OR_ZERO("incoming-num-tcp:", incoming_num_tcp)
	else S_MEMSIZE("stream-wait-size:", stream_wait_size)
	else S_SIZET_NONZERO("edns-buffer-size:", edns_buffer_size)
	else S_SIZET_NONZERO("msg-buffer-size:", msg_buffer_size)
	else S_MEMSIZE("msg-cache-size:", msg_cache_size)
	else S_POW2("msg-cache-slabs:", msg_cache_slabs)
	else S_SIZET_NONZERO("num-queries-per-thread:",num_queries_per_thread)
	else S_SIZET_OR_ZERO("jostle-timeout:", jostle_time)
	else S_MEMSIZE("so-rcvbuf:", so_rcvbuf)
	else S_MEMSIZE("so-sndbuf:", so_sndbuf)
	else S_YNO("so-reuseport:", so_reuseport)
	else S_YNO("ip-transparent:", ip_transparent)
	else S_YNO("ip-freebind:", ip_freebind)
	else S_MEMSIZE("rrset-cache-size:", rrset_cache_size)
	else S_POW2("rrset-cache-slabs:", rrset_cache_slabs)
	else S_YNO("prefetch:", prefetch)
	else S_YNO("prefetch-key:", prefetch_key)
	else S_YNO("deny-any:", deny_any)
	else if(strcmp(opt, "cache-max-ttl:") == 0)
	{ IS_NUMBER_OR_ZERO; cfg->max_ttl = atoi(val); MAX_TTL=(time_t)cfg->max_ttl;}
	else if(strcmp(opt, "cache-max-negative-ttl:") == 0)
	{ IS_NUMBER_OR_ZERO; cfg->max_negative_ttl = atoi(val); MAX_NEG_TTL=(time_t)cfg->max_negative_ttl;}
	else if(strcmp(opt, "cache-min-ttl:") == 0)
	{ IS_NUMBER_OR_ZERO; cfg->min_ttl = atoi(val); MIN_TTL=(time_t)cfg->min_ttl;}
	else if(strcmp(opt, "infra-cache-min-rtt:") == 0) {
	    IS_NUMBER_OR_ZERO; cfg->infra_cache_min_rtt = atoi(val);
	    RTT_MIN_TIMEOUT=cfg->infra_cache_min_rtt;
	}
	else S_NUMBER_OR_ZERO("infra-host-ttl:", host_ttl)
	else S_POW2("infra-cache-slabs:", infra_cache_slabs)
	else S_SIZET_NONZERO("infra-cache-numhosts:", infra_cache_numhosts)
	else S_NUMBER_OR_ZERO("delay-close:", delay_close)
	else S_STR("chroot:", chrootdir)
	else S_STR("username:", username)
	else S_STR("directory:", directory)
	else S_STR("pidfile:", pidfile)
	else S_YNO("hide-identity:", hide_identity)
	else S_YNO("hide-version:", hide_version)
	else S_YNO("hide-trustanchor:", hide_trustanchor)
	else S_STR("identity:", identity)
	else S_STR("version:", version)
	else S_STRLIST("root-hints:", root_hints)
	else S_STR("target-fetch-policy:", target_fetch_policy)
	else S_YNO("harden-glue:", harden_glue)
	else S_YNO("harden-short-bufsize:", harden_short_bufsize)
	else S_YNO("harden-large-queries:", harden_large_queries)
	else S_YNO("harden-dnssec-stripped:", harden_dnssec_stripped)
	else S_YNO("harden-below-nxdomain:", harden_below_nxdomain)
	else S_YNO("harden-referral-path:", harden_referral_path)
	else S_YNO("harden-algo-downgrade:", harden_algo_downgrade)
	else S_YNO("use-caps-for-id:", use_caps_bits_for_id)
	else S_STRLIST("caps-whitelist:", caps_whitelist)
	else S_SIZET_OR_ZERO("unwanted-reply-threshold:", unwanted_threshold)
	else S_STRLIST("private-address:", private_address)
	else S_STRLIST("private-domain:", private_domain)
	else S_YNO("do-not-query-localhost:", donotquery_localhost)
	else S_STRLIST("do-not-query-address:", donotqueryaddrs)
	else S_STRLIST("auto-trust-anchor-file:", auto_trust_anchor_file_list)
	else S_STRLIST("trust-anchor-file:", trust_anchor_file_list)
	else S_STRLIST("trust-anchor:", trust_anchor_list)
	else S_STRLIST("trusted-keys-file:", trusted_keys_file_list)
	else S_YNO("trust-anchor-signaling:", trust_anchor_signaling)
	else S_YNO("root-key-sentinel:", root_key_sentinel)
	else S_STR("dlv-anchor-file:", dlv_anchor_file)
	else S_STRLIST("dlv-anchor:", dlv_anchor_list)
	else S_STRLIST("domain-insecure:", domain_insecure)
	else S_NUMBER_OR_ZERO("val-bogus-ttl:", bogus_ttl)
	else S_YNO("val-clean-additional:", val_clean_additional)
	else S_NUMBER_OR_ZERO("val-log-level:", val_log_level)
	else S_YNO("val-log-squelch:", val_log_squelch)
	else S_YNO("log-queries:", log_queries)
	else S_YNO("log-replies:", log_replies)
	else S_YNO("log-tag-queryreply:", log_tag_queryreply)
	else S_YNO("log-local-actions:", log_local_actions)
	else S_YNO("log-servfail:", log_servfail)
	else S_YNO("val-permissive-mode:", val_permissive_mode)
	else S_YNO("aggressive-nsec:", aggressive_nsec)
	else S_YNO("ignore-cd-flag:", ignore_cd)
	else if(strcmp(opt, "serve-expired:") == 0)
	{ IS_YES_OR_NO; cfg->serve_expired = (strcmp(val, "yes") == 0);
	  SERVE_EXPIRED = cfg->serve_expired; }
	else if(strcmp(opt, "serve-expired-ttl:") == 0)
	{ IS_NUMBER_OR_ZERO; cfg->serve_expired_ttl = atoi(val); SERVE_EXPIRED_TTL=(time_t)cfg->serve_expired_ttl;}
	else S_YNO("serve-expired-ttl-reset:", serve_expired_ttl_reset)
	else if(strcmp(opt, "serve-expired-reply-ttl:") == 0)
	{ IS_NUMBER_OR_ZERO; cfg->serve_expired_reply_ttl = atoi(val); SERVE_EXPIRED_REPLY_TTL=(time_t)cfg->serve_expired_reply_ttl;}
	else S_NUMBER_OR_ZERO("serve-expired-client-timeout:", serve_expired_client_timeout)
	else S_STR("val-nsec3-keysize-iterations:", val_nsec3_key_iterations)
	else S_UNSIGNED_OR_ZERO("add-holddown:", add_holddown)
	else S_UNSIGNED_OR_ZERO("del-holddown:", del_holddown)
	else S_UNSIGNED_OR_ZERO("keep-missing:", keep_missing)
	else if(strcmp(opt, "permit-small-holddown:") == 0)
	{ IS_YES_OR_NO; cfg->permit_small_holddown = (strcmp(val, "yes") == 0);
	  autr_permit_small_holddown = cfg->permit_small_holddown; }
	else S_MEMSIZE("key-cache-size:", key_cache_size)
	else S_POW2("key-cache-slabs:", key_cache_slabs)
	else S_MEMSIZE("neg-cache-size:", neg_cache_size)
	else S_YNO("minimal-responses:", minimal_responses)
	else S_YNO("rrset-roundrobin:", rrset_roundrobin)
	else S_NUMBER_OR_ZERO("unknown-server-time-limit:", unknown_server_time_limit)
	else S_STRLIST("local-data:", local_data)
	else S_YNO("unblock-lan-zones:", unblock_lan_zones)
	else S_YNO("insecure-lan-zones:", insecure_lan_zones)
	else S_YNO("control-enable:", remote_control_enable)
	else S_STRLIST_APPEND("control-interface:", control_ifs)
	else S_NUMBER_NONZERO("control-port:", control_port)
	else S_STR("server-key-file:", server_key_file)
	else S_STR("server-cert-file:", server_cert_file)
	else S_STR("control-key-file:", control_key_file)
	else S_STR("control-cert-file:", control_cert_file)
	else S_STR("module-config:", module_conf)
	else S_STRLIST("python-script:", python_script)
	else S_YNO("disable-dnssec-lame-check:", disable_dnssec_lame_check)
#ifdef CLIENT_SUBNET
	/* Can't set max subnet prefix here, since that value is used when
	 * generating the address tree. */
	/* No client-subnet-always-forward here, module registration depends on
	 * this option. */
#endif
#ifdef USE_DNSTAP
	else S_YNO("dnstap-enable:", dnstap)
	else S_STR("dnstap-socket-path:", dnstap_socket_path)
	else S_YNO("dnstap-send-identity:", dnstap_send_identity)
	else S_YNO("dnstap-send-version:", dnstap_send_version)
	else S_STR("dnstap-identity:", dnstap_identity)
	else S_STR("dnstap-version:", dnstap_version)
	else S_YNO("dnstap-log-resolver-query-messages:",
		dnstap_log_resolver_query_messages)
	else S_YNO("dnstap-log-resolver-response-messages:",
		dnstap_log_resolver_response_messages)
	else S_YNO("dnstap-log-client-query-messages:",
		dnstap_log_client_query_messages)
	else S_YNO("dnstap-log-client-response-messages:",
		dnstap_log_client_response_messages)
	else S_YNO("dnstap-log-forwarder-query-messages:",
		dnstap_log_forwarder_query_messages)
	else S_YNO("dnstap-log-forwarder-response-messages:",
		dnstap_log_forwarder_response_messages)
#endif
#ifdef USE_DNSCRYPT
	else S_YNO("dnscrypt-enable:", dnscrypt)
	else S_NUMBER_NONZERO("dnscrypt-port:", dnscrypt_port)
	else S_STR("dnscrypt-provider:", dnscrypt_provider)
	else S_STRLIST_UNIQ("dnscrypt-provider-cert:", dnscrypt_provider_cert)
	else S_STRLIST("dnscrypt-provider-cert-rotated:", dnscrypt_provider_cert_rotated)
	else S_STRLIST_UNIQ("dnscrypt-secret-key:", dnscrypt_secret_key)
	else S_MEMSIZE("dnscrypt-shared-secret-cache-size:",
		dnscrypt_shared_secret_cache_size)
	else S_POW2("dnscrypt-shared-secret-cache-slabs:",
		dnscrypt_shared_secret_cache_slabs)
	else S_MEMSIZE("dnscrypt-nonce-cache-size:",
		dnscrypt_nonce_cache_size)
	else S_POW2("dnscrypt-nonce-cache-slabs:",
		dnscrypt_nonce_cache_slabs)
#endif
	else if(strcmp(opt, "ip-ratelimit:") == 0) {
	    IS_NUMBER_OR_ZERO; cfg->ip_ratelimit = atoi(val);
	    infra_ip_ratelimit=cfg->ip_ratelimit;
	}
	else if(strcmp(opt, "ratelimit:") == 0) {
	    IS_NUMBER_OR_ZERO; cfg->ratelimit = atoi(val);
	    infra_dp_ratelimit=cfg->ratelimit;
	}
	else S_MEMSIZE("ip-ratelimit-size:", ip_ratelimit_size)
	else S_MEMSIZE("ratelimit-size:", ratelimit_size)
	else S_POW2("ip-ratelimit-slabs:", ip_ratelimit_slabs)
	else S_POW2("ratelimit-slabs:", ratelimit_slabs)
	else S_NUMBER_OR_ZERO("ip-ratelimit-factor:", ip_ratelimit_factor)
	else S_NUMBER_OR_ZERO("ratelimit-factor:", ratelimit_factor)
	else S_SIZET_NONZERO("fast-server-num:", fast_server_num)
	else S_NUMBER_OR_ZERO("fast-server-permil:", fast_server_permil)
	else S_YNO("qname-minimisation:", qname_minimisation)
	else S_YNO("qname-minimisation-strict:", qname_minimisation_strict)
#ifdef USE_IPSECMOD
	else S_YNO("ipsecmod-enabled:", ipsecmod_enabled)
	else S_YNO("ipsecmod-ignore-bogus:", ipsecmod_ignore_bogus)
	else if(strcmp(opt, "ipsecmod-max-ttl:") == 0)
	{ IS_NUMBER_OR_ZERO; cfg->ipsecmod_max_ttl = atoi(val); }
	else S_YNO("ipsecmod-strict:", ipsecmod_strict)
#endif
	else if(strcmp(opt, "define-tag:") ==0) {
		return config_add_tag(cfg, val);
	/* val_sig_skew_min and max are copied into val_env during init,
	 * so this does not update val_env with set_option */
	} else if(strcmp(opt, "val-sig-skew-min:") == 0)
	{ IS_NUMBER_OR_ZERO; cfg->val_sig_skew_min = (int32_t)atoi(val); }
	else if(strcmp(opt, "val-sig-skew-max:") == 0)
	{ IS_NUMBER_OR_ZERO; cfg->val_sig_skew_max = (int32_t)atoi(val); }
	else if (strcmp(opt, "outgoing-interface:") == 0) {
		char* d = strdup(val);
		char** oi = 
		(char**)reallocarray(NULL, (size_t)cfg->num_out_ifs+1, sizeof(char*));
		if(!d || !oi) { free(d); free(oi); return -1; }
		if(cfg->out_ifs && cfg->num_out_ifs) {
			memmove(oi, cfg->out_ifs, cfg->num_out_ifs*sizeof(char*));
			free(cfg->out_ifs);
		}
		oi[cfg->num_out_ifs++] = d;
		cfg->out_ifs = oi;
	} else {
		/* unknown or unsupported (from the set_option interface):
		 * interface, outgoing-interface, access-control,
		 * stub-zone, name, stub-addr, stub-host, stub-prime
		 * forward-first, stub-first, forward-ssl-upstream,
		 * stub-ssl-upstream, forward-zone, auth-zone
		 * name, forward-addr, forward-host,
		 * ratelimit-for-domain, ratelimit-below-domain,
		 * local-zone-tag, access-control-view,
		 * send-client-subnet, client-subnet-always-forward,
		 * max-client-subnet-ipv4, max-client-subnet-ipv6,
		 * min-client-subnet-ipv4, min-client-subnet-ipv6,
		 * max-ecs-tree-size-ipv4, max-ecs-tree-size-ipv6, ipsecmod_hook,
		 * ipsecmod_whitelist. */
		return 0;
	}
	return 1;
}

void config_print_func(char* line, void* arg)
{
	FILE* f = (FILE*)arg;
	(void)fprintf(f, "%s\n", line);
}

/** collate func arg */
struct config_collate_arg {
	/** list of result items */
	struct config_strlist_head list;
	/** if a malloc error occurred, 0 is OK */
	int status;
};

void config_collate_func(char* line, void* arg)
{
	struct config_collate_arg* m = (struct config_collate_arg*)arg;
	if(m->status)
		return;
	if(!cfg_strlist_append(&m->list, strdup(line)))
		m->status = 1;
}

int config_get_option_list(struct config_file* cfg, const char* opt,
	struct config_strlist** list)
{
	struct config_collate_arg m;
	memset(&m, 0, sizeof(m));
	*list = NULL;
	if(!config_get_option(cfg, opt, config_collate_func, &m))
		return 1;
	if(m.status) {
		config_delstrlist(m.list.first);
		return 2;
	}
	*list = m.list.first;
	return 0;
}

int
config_get_option_collate(struct config_file* cfg, const char* opt, char** str)
{
	struct config_strlist* list = NULL;
	int r;
	*str = NULL;
	if((r = config_get_option_list(cfg, opt, &list)) != 0)
		return r;
	*str = config_collate_cat(list);
	config_delstrlist(list);
	if(!*str) return 2;
	return 0;
}

char*
config_collate_cat(struct config_strlist* list)
{
	size_t total = 0, left;
	struct config_strlist* s;
	char *r, *w;
	if(!list) /* no elements */
		return strdup("");
	if(list->next == NULL) /* one element , no newline at end. */
		return strdup(list->str);
	/* count total length */
	for(s=list; s; s=s->next)
		total += strlen(s->str) + 1; /* len + newline */
	left = total+1; /* one extra for nul at end */
	r = malloc(left); 
	if(!r)
		return NULL;
	w = r;
	for(s=list; s; s=s->next) {
		size_t this = strlen(s->str);
		if(this+2 > left) { /* sanity check */
			free(r);
			return NULL;
		}
		snprintf(w, left, "%s\n", s->str);
		this = strlen(w);
		w += this;
		left -= this;
	}
	return r;
}

/** compare and print decimal option */
#define O_DEC(opt, str, var) if(strcmp(opt, str)==0) \
	{snprintf(buf, len, "%d", (int)cfg->var); \
	func(buf, arg);}
/** compare and print unsigned option */
#define O_UNS(opt, str, var) if(strcmp(opt, str)==0) \
	{snprintf(buf, len, "%u", (unsigned)cfg->var); \
	func(buf, arg);}
/** compare and print yesno option */
#define O_YNO(opt, str, var) if(strcmp(opt, str)==0) \
	{func(cfg->var?"yes":"no", arg);}
/** compare and print string option */
#define O_STR(opt, str, var) if(strcmp(opt, str)==0) \
	{func(cfg->var?cfg->var:"", arg);}
/** compare and print array option */
#define O_IFC(opt, str, num, arr) if(strcmp(opt, str)==0) \
	{int i; for(i=0; i<cfg->num; i++) func(cfg->arr[i], arg);}
/** compare and print memorysize option */
#define O_MEM(opt, str, var) if(strcmp(opt, str)==0) { \
	if(cfg->var > 1024*1024*1024) {	\
	  size_t f=cfg->var/(size_t)1000000, b=cfg->var%(size_t)1000000; \
	  snprintf(buf, len, "%u%6.6u", (unsigned)f, (unsigned)b); \
	} else snprintf(buf, len, "%u", (unsigned)cfg->var); \
	func(buf, arg);}
/** compare and print list option */
#define O_LST(opt, name, lst) if(strcmp(opt, name)==0) { \
	struct config_strlist* p = cfg->lst; \
	for(p = cfg->lst; p; p = p->next) \
		func(p->str, arg); \
	}
/** compare and print list option */
#define O_LS2(opt, name, lst) if(strcmp(opt, name)==0) { \
	struct config_str2list* p = cfg->lst; \
	for(p = cfg->lst; p; p = p->next) { \
		snprintf(buf, len, "%s %s", p->str, p->str2); \
		func(buf, arg); \
	} \
	}
/** compare and print list option */
#define O_LS3(opt, name, lst) if(strcmp(opt, name)==0) { \
	struct config_str3list* p = cfg->lst; \
	for(p = cfg->lst; p; p = p->next) { \
		snprintf(buf, len, "%s %s %s", p->str, p->str2, p->str3); \
		func(buf, arg); \
	} \
	}
/** compare and print taglist option */
#define O_LTG(opt, name, lst) if(strcmp(opt, name)==0) { \
	char* tmpstr = NULL; \
	struct config_strbytelist *p = cfg->lst; \
	for(p = cfg->lst; p; p = p->next) {\
		tmpstr = config_taglist2str(cfg, p->str2, p->str2len); \
		if(tmpstr) {\
			snprintf(buf, len, "%s %s", p->str, tmpstr); \
			func(buf, arg); \
			free(tmpstr); \
		} \
	} \
	}

int
config_get_option(struct config_file* cfg, const char* opt, 
	void (*func)(char*,void*), void* arg)
{
	char buf[1024], nopt[64];
	size_t len = sizeof(buf);
	if(!opt) return 0;
	if(opt && opt[strlen(opt)-1] == ':' && strlen(opt)<sizeof(nopt)) {
		memmove(nopt, opt, strlen(opt));
		nopt[strlen(opt)-1] = 0;
		opt = nopt;
	}
	fptr_ok(fptr_whitelist_print_func(func));
	O_DEC(opt, "verbosity", verbosity)
	else O_DEC(opt, "statistics-interval", stat_interval)
	else O_YNO(opt, "statistics-cumulative", stat_cumulative)
	else O_YNO(opt, "extended-statistics", stat_extended)
	else O_YNO(opt, "shm-enable", shm_enable)
	else O_DEC(opt, "shm-key", shm_key)
	else O_YNO(opt, "use-syslog", use_syslog)
	else O_STR(opt, "log-identity", log_identity)
	else O_YNO(opt, "log-time-ascii", log_time_ascii)
	else O_DEC(opt, "num-threads", num_threads)
	else O_IFC(opt, "interface", num_ifs, ifs)
	else O_IFC(opt, "outgoing-interface", num_out_ifs, out_ifs)
	else O_YNO(opt, "interface-automatic", if_automatic)
	else O_DEC(opt, "port", port)
	else O_DEC(opt, "outgoing-range", outgoing_num_ports)
	else O_DEC(opt, "outgoing-num-tcp", outgoing_num_tcp)
	else O_DEC(opt, "incoming-num-tcp", incoming_num_tcp)
	else O_MEM(opt, "stream-wait-size", stream_wait_size)
	else O_DEC(opt, "edns-buffer-size", edns_buffer_size)
	else O_DEC(opt, "msg-buffer-size", msg_buffer_size)
	else O_MEM(opt, "msg-cache-size", msg_cache_size)
	else O_DEC(opt, "msg-cache-slabs", msg_cache_slabs)
	else O_DEC(opt, "num-queries-per-thread", num_queries_per_thread)
	else O_UNS(opt, "jostle-timeout", jostle_time)
	else O_MEM(opt, "so-rcvbuf", so_rcvbuf)
	else O_MEM(opt, "so-sndbuf", so_sndbuf)
	else O_YNO(opt, "so-reuseport", so_reuseport)
	else O_YNO(opt, "ip-transparent", ip_transparent)
	else O_YNO(opt, "ip-freebind", ip_freebind)
	else O_MEM(opt, "rrset-cache-size", rrset_cache_size)
	else O_DEC(opt, "rrset-cache-slabs", rrset_cache_slabs)
	else O_YNO(opt, "prefetch-key", prefetch_key)
	else O_YNO(opt, "prefetch", prefetch)
	else O_YNO(opt, "deny-any", deny_any)
	else O_DEC(opt, "cache-max-ttl", max_ttl)
	else O_DEC(opt, "cache-max-negative-ttl", max_negative_ttl)
	else O_DEC(opt, "cache-min-ttl", min_ttl)
	else O_DEC(opt, "infra-host-ttl", host_ttl)
	else O_DEC(opt, "infra-cache-slabs", infra_cache_slabs)
	else O_DEC(opt, "infra-cache-min-rtt", infra_cache_min_rtt)
	else O_MEM(opt, "infra-cache-numhosts", infra_cache_numhosts)
	else O_UNS(opt, "delay-close", delay_close)
	else O_YNO(opt, "do-ip4", do_ip4)
	else O_YNO(opt, "do-ip6", do_ip6)
	else O_YNO(opt, "do-udp", do_udp)
	else O_YNO(opt, "do-tcp", do_tcp)
	else O_YNO(opt, "tcp-upstream", tcp_upstream)
	else O_YNO(opt, "udp-upstream-without-downstream", udp_upstream_without_downstream)
	else O_DEC(opt, "tcp-mss", tcp_mss)
	else O_DEC(opt, "outgoing-tcp-mss", outgoing_tcp_mss)
	else O_DEC(opt, "tcp-idle-timeout", tcp_idle_timeout)
	else O_YNO(opt, "edns-tcp-keepalive", do_tcp_keepalive)
	else O_DEC(opt, "edns-tcp-keepalive-timeout", tcp_keepalive_timeout)
	else O_YNO(opt, "ssl-upstream", ssl_upstream)
	else O_STR(opt, "ssl-service-key", ssl_service_key)
	else O_STR(opt, "ssl-service-pem", ssl_service_pem)
	else O_DEC(opt, "ssl-port", ssl_port)
	else O_STR(opt, "tls-cert-bundle", tls_cert_bundle)
	else O_YNO(opt, "tls-win-cert", tls_win_cert)
	else O_LST(opt, "tls-additional-port", tls_additional_port)
	else O_LST(opt, "tls-session-ticket-keys", tls_session_ticket_keys.first)
	else O_STR(opt, "tls-ciphers", tls_ciphers)
	else O_STR(opt, "tls-ciphersuites", tls_ciphersuites)
	else O_YNO(opt, "use-systemd", use_systemd)
	else O_YNO(opt, "do-daemonize", do_daemonize)
	else O_STR(opt, "chroot", chrootdir)
	else O_STR(opt, "username", username)
	else O_STR(opt, "directory", directory)
	else O_STR(opt, "logfile", logfile)
	else O_YNO(opt, "log-queries", log_queries)
	else O_YNO(opt, "log-replies", log_replies)
	else O_YNO(opt, "log-tag-queryreply", log_tag_queryreply)
	else O_YNO(opt, "log-local-actions", log_local_actions)
	else O_YNO(opt, "log-servfail", log_servfail)
	else O_STR(opt, "pidfile", pidfile)
	else O_YNO(opt, "hide-identity", hide_identity)
	else O_YNO(opt, "hide-version", hide_version)
	else O_YNO(opt, "hide-trustanchor", hide_trustanchor)
	else O_STR(opt, "identity", identity)
	else O_STR(opt, "version", version)
	else O_STR(opt, "target-fetch-policy", target_fetch_policy)
	else O_YNO(opt, "harden-short-bufsize", harden_short_bufsize)
	else O_YNO(opt, "harden-large-queries", harden_large_queries)
	else O_YNO(opt, "harden-glue", harden_glue)
	else O_YNO(opt, "harden-dnssec-stripped", harden_dnssec_stripped)
	else O_YNO(opt, "harden-below-nxdomain", harden_below_nxdomain)
	else O_YNO(opt, "harden-referral-path", harden_referral_path)
	else O_YNO(opt, "harden-algo-downgrade", harden_algo_downgrade)
	else O_YNO(opt, "use-caps-for-id", use_caps_bits_for_id)
	else O_LST(opt, "caps-whitelist", caps_whitelist)
	else O_DEC(opt, "unwanted-reply-threshold", unwanted_threshold)
	else O_YNO(opt, "do-not-query-localhost", donotquery_localhost)
	else O_STR(opt, "module-config", module_conf)
	else O_STR(opt, "dlv-anchor-file", dlv_anchor_file)
	else O_DEC(opt, "val-bogus-ttl", bogus_ttl)
	else O_YNO(opt, "val-clean-additional", val_clean_additional)
	else O_DEC(opt, "val-log-level", val_log_level)
	else O_YNO(opt, "val-permissive-mode", val_permissive_mode)
	else O_YNO(opt, "aggressive-nsec", aggressive_nsec)
	else O_YNO(opt, "ignore-cd-flag", ignore_cd)
	else O_YNO(opt, "serve-expired", serve_expired)
	else O_DEC(opt, "serve-expired-ttl", serve_expired_ttl)
	else O_YNO(opt, "serve-expired-ttl-reset", serve_expired_ttl_reset)
	else O_DEC(opt, "serve-expired-reply-ttl", serve_expired_reply_ttl)
	else O_DEC(opt, "serve-expired-client-timeout", serve_expired_client_timeout)
	else O_STR(opt, "val-nsec3-keysize-iterations",val_nsec3_key_iterations)
	else O_UNS(opt, "add-holddown", add_holddown)
	else O_UNS(opt, "del-holddown", del_holddown)
	else O_UNS(opt, "keep-missing", keep_missing)
	else O_YNO(opt, "permit-small-holddown", permit_small_holddown)
	else O_MEM(opt, "key-cache-size", key_cache_size)
	else O_DEC(opt, "key-cache-slabs", key_cache_slabs)
	else O_MEM(opt, "neg-cache-size", neg_cache_size)
	else O_YNO(opt, "control-enable", remote_control_enable)
	else O_DEC(opt, "control-port", control_port)
	else O_STR(opt, "server-key-file", server_key_file)
	else O_STR(opt, "server-cert-file", server_cert_file)
	else O_STR(opt, "control-key-file", control_key_file)
	else O_STR(opt, "control-cert-file", control_cert_file)
	else O_LST(opt, "root-hints", root_hints)
	else O_LS2(opt, "access-control", acls)
	else O_LS2(opt, "tcp-connection-limit", tcp_connection_limits)
	else O_LST(opt, "do-not-query-address", donotqueryaddrs)
	else O_LST(opt, "private-address", private_address)
	else O_LST(opt, "private-domain", private_domain)
	else O_LST(opt, "auto-trust-anchor-file", auto_trust_anchor_file_list)
	else O_LST(opt, "trust-anchor-file", trust_anchor_file_list)
	else O_LST(opt, "trust-anchor", trust_anchor_list)
	else O_LST(opt, "trusted-keys-file", trusted_keys_file_list)
	else O_YNO(opt, "trust-anchor-signaling", trust_anchor_signaling)
	else O_YNO(opt, "root-key-sentinel", root_key_sentinel)
	else O_LST(opt, "dlv-anchor", dlv_anchor_list)
	else O_LST(opt, "control-interface", control_ifs.first)
	else O_LST(opt, "domain-insecure", domain_insecure)
	else O_UNS(opt, "val-override-date", val_date_override)
	else O_YNO(opt, "minimal-responses", minimal_responses)
	else O_YNO(opt, "rrset-roundrobin", rrset_roundrobin)
	else O_DEC(opt, "unknown-server-time-limit", unknown_server_time_limit)
#ifdef CLIENT_SUBNET
	else O_LST(opt, "send-client-subnet", client_subnet)
	else O_LST(opt, "client-subnet-zone", client_subnet_zone)
	else O_DEC(opt, "max-client-subnet-ipv4", max_client_subnet_ipv4)
	else O_DEC(opt, "max-client-subnet-ipv6", max_client_subnet_ipv6)
	else O_DEC(opt, "min-client-subnet-ipv4", min_client_subnet_ipv4)
	else O_DEC(opt, "min-client-subnet-ipv6", min_client_subnet_ipv6)
	else O_DEC(opt, "max-ecs-tree-size-ipv4", max_ecs_tree_size_ipv4)
	else O_DEC(opt, "max-ecs-tree-size-ipv6", max_ecs_tree_size_ipv6)
	else O_YNO(opt, "client-subnet-always-forward:",
		client_subnet_always_forward)
#endif
#ifdef USE_DNSTAP
	else O_YNO(opt, "dnstap-enable", dnstap)
	else O_STR(opt, "dnstap-socket-path", dnstap_socket_path)
	else O_YNO(opt, "dnstap-send-identity", dnstap_send_identity)
	else O_YNO(opt, "dnstap-send-version", dnstap_send_version)
	else O_STR(opt, "dnstap-identity", dnstap_identity)
	else O_STR(opt, "dnstap-version", dnstap_version)
	else O_YNO(opt, "dnstap-log-resolver-query-messages",
		dnstap_log_resolver_query_messages)
	else O_YNO(opt, "dnstap-log-resolver-response-messages",
		dnstap_log_resolver_response_messages)
	else O_YNO(opt, "dnstap-log-client-query-messages",
		dnstap_log_client_query_messages)
	else O_YNO(opt, "dnstap-log-client-response-messages",
		dnstap_log_client_response_messages)
	else O_YNO(opt, "dnstap-log-forwarder-query-messages",
		dnstap_log_forwarder_query_messages)
	else O_YNO(opt, "dnstap-log-forwarder-response-messages",
		dnstap_log_forwarder_response_messages)
#endif
#ifdef USE_DNSCRYPT
	else O_YNO(opt, "dnscrypt-enable", dnscrypt)
	else O_DEC(opt, "dnscrypt-port", dnscrypt_port)
	else O_STR(opt, "dnscrypt-provider", dnscrypt_provider)
	else O_LST(opt, "dnscrypt-provider-cert", dnscrypt_provider_cert)
	else O_LST(opt, "dnscrypt-provider-cert-rotated", dnscrypt_provider_cert_rotated)
	else O_LST(opt, "dnscrypt-secret-key", dnscrypt_secret_key)
	else O_MEM(opt, "dnscrypt-shared-secret-cache-size",
		dnscrypt_shared_secret_cache_size)
	else O_DEC(opt, "dnscrypt-shared-secret-cache-slabs",
		dnscrypt_shared_secret_cache_slabs)
	else O_MEM(opt, "dnscrypt-nonce-cache-size",
		dnscrypt_nonce_cache_size)
	else O_DEC(opt, "dnscrypt-nonce-cache-slabs",
		dnscrypt_nonce_cache_slabs)
#endif
	else O_YNO(opt, "unblock-lan-zones", unblock_lan_zones)
	else O_YNO(opt, "insecure-lan-zones", insecure_lan_zones)
	else O_DEC(opt, "max-udp-size", max_udp_size)
	else O_LST(opt, "python-script", python_script)
	else O_YNO(opt, "disable-dnssec-lame-check", disable_dnssec_lame_check)
	else O_DEC(opt, "ip-ratelimit", ip_ratelimit)
	else O_DEC(opt, "ratelimit", ratelimit)
	else O_MEM(opt, "ip-ratelimit-size", ip_ratelimit_size)
	else O_MEM(opt, "ratelimit-size", ratelimit_size)
	else O_DEC(opt, "ip-ratelimit-slabs", ip_ratelimit_slabs)
	else O_DEC(opt, "ratelimit-slabs", ratelimit_slabs)
	else O_LS2(opt, "ratelimit-for-domain", ratelimit_for_domain)
	else O_LS2(opt, "ratelimit-below-domain", ratelimit_below_domain)
	else O_DEC(opt, "ip-ratelimit-factor", ip_ratelimit_factor)
	else O_DEC(opt, "ratelimit-factor", ratelimit_factor)
	else O_DEC(opt, "fast-server-num", fast_server_num)
	else O_DEC(opt, "fast-server-permil", fast_server_permil)
	else O_DEC(opt, "val-sig-skew-min", val_sig_skew_min)
	else O_DEC(opt, "val-sig-skew-max", val_sig_skew_max)
	else O_YNO(opt, "qname-minimisation", qname_minimisation)
	else O_YNO(opt, "qname-minimisation-strict", qname_minimisation_strict)
	else O_IFC(opt, "define-tag", num_tags, tagname)
	else O_LTG(opt, "local-zone-tag", local_zone_tags)
	else O_LTG(opt, "access-control-tag", acl_tags)
	else O_LTG(opt, "response-ip-tag", respip_tags)
	else O_LS3(opt, "local-zone-override", local_zone_overrides)
	else O_LS3(opt, "access-control-tag-action", acl_tag_actions)
	else O_LS3(opt, "access-control-tag-data", acl_tag_datas)
	else O_LS2(opt, "access-control-view", acl_view)
#ifdef USE_IPSECMOD
	else O_YNO(opt, "ipsecmod-enabled", ipsecmod_enabled)
	else O_YNO(opt, "ipsecmod-ignore-bogus", ipsecmod_ignore_bogus)
	else O_STR(opt, "ipsecmod-hook", ipsecmod_hook)
	else O_DEC(opt, "ipsecmod-max-ttl", ipsecmod_max_ttl)
	else O_LST(opt, "ipsecmod-whitelist", ipsecmod_whitelist)
	else O_YNO(opt, "ipsecmod-strict", ipsecmod_strict)
#endif
#ifdef USE_CACHEDB
	else O_STR(opt, "backend", cachedb_backend)
	else O_STR(opt, "secret-seed", cachedb_secret)
#ifdef USE_REDIS
	else O_STR(opt, "redis-server-host", redis_server_host)
	else O_DEC(opt, "redis-server-port", redis_server_port)
	else O_DEC(opt, "redis-timeout", redis_timeout)
#endif  /* USE_REDIS */
#endif  /* USE_CACHEDB */
#ifdef USE_IPSET
	else O_STR(opt, "name-v4", ipset_name_v4)
	else O_STR(opt, "name-v6", ipset_name_v6)
#endif
	/* not here:
	 * outgoing-permit, outgoing-avoid - have list of ports
	 * local-zone - zones and nodefault variables
	 * local-data - see below
	 * local-data-ptr - converted to local-data entries
	 * stub-zone, name, stub-addr, stub-host, stub-prime
	 * forward-zone, name, forward-addr, forward-host
	 */
	else return 0;
	return 1;
}

/** initialize the global cfg_parser object */
static void
create_cfg_parser(struct config_file* cfg, char* filename, const char* chroot)
{
	static struct config_parser_state st;
	cfg_parser = &st;
	cfg_parser->filename = filename;
	cfg_parser->line = 1;
	cfg_parser->errors = 0;
	cfg_parser->cfg = cfg;
	cfg_parser->chroot = chroot;
	init_cfg_parse();
}

int 
config_read(struct config_file* cfg, const char* filename, const char* chroot)
{
	FILE *in;
	char *fname = (char*)filename;
#ifdef HAVE_GLOB
	glob_t g;
	size_t i;
	int r, flags;
#endif
	if(!fname)
		return 1;

	/* check for wildcards */
#ifdef HAVE_GLOB
	if(!(!strchr(fname, '*') && !strchr(fname, '?') && !strchr(fname, '[') &&
		!strchr(fname, '{') && !strchr(fname, '~'))) {
		verbose(VERB_QUERY, "wildcard found, processing %s", fname);
		flags = 0
#ifdef GLOB_ERR
			| GLOB_ERR
#endif
#ifdef GLOB_NOSORT
			| GLOB_NOSORT
#endif
#ifdef GLOB_BRACE
			| GLOB_BRACE
#endif
#ifdef GLOB_TILDE
			| GLOB_TILDE
#endif
		;
		memset(&g, 0, sizeof(g));
		r = glob(fname, flags, NULL, &g);
		if(r) {
			/* some error */
			globfree(&g);
			if(r == GLOB_NOMATCH) {
				verbose(VERB_QUERY, "include: "
				"no matches for %s", fname);
				return 1; 
			} else if(r == GLOB_NOSPACE) {
				log_err("include: %s: "
					"fnametern out of memory", fname);
			} else if(r == GLOB_ABORTED) {
				log_err("wildcard include: %s: expansion "
					"aborted (%s)", fname, strerror(errno));
			} else {
				log_err("wildcard include: %s: expansion "
					"failed (%s)", fname, strerror(errno));
			}
			/* ignore globs that yield no files */
			return 1;
		}
		/* process files found, if any */
		for(i=0; i<(size_t)g.gl_pathc; i++) {
			if(!config_read(cfg, g.gl_pathv[i], chroot)) {
				log_err("error reading wildcard "
					"include: %s", g.gl_pathv[i]);
				globfree(&g);
				return 0;
			}
		}
		globfree(&g);
		return 1;
	}
#endif /* HAVE_GLOB */

	in = fopen(fname, "r");
	if(!in) {
		log_err("Could not open %s: %s", fname, strerror(errno));
		return 0;
	}
	create_cfg_parser(cfg, fname, chroot);
	ub_c_in = in;
	ub_c_parse();
	fclose(in);

	if(!cfg->dnscrypt) cfg->dnscrypt_port = 0;

	if(cfg_parser->errors != 0) {
		fprintf(stderr, "read %s failed: %d errors in configuration file\n",
			fname, cfg_parser->errors);
		errno=EINVAL;
		return 0;
	}

	return 1;
}

struct config_stub* cfg_stub_find(struct config_stub*** pp, const char* nm)
{
	struct config_stub* p = *(*pp);
	while(p) {
		if(strcmp(p->name, nm) == 0)
			return p;
		(*pp) = &p->next;
		p = p->next;
	}
	return NULL;
}

void
config_delstrlist(struct config_strlist* p)
{
	struct config_strlist *np;
	while(p) {
		np = p->next;
		free(p->str);
		free(p);
		p = np;
	}
}

void
config_deldblstrlist(struct config_str2list* p)
{
	struct config_str2list *np;
	while(p) {
		np = p->next;
		free(p->str);
		free(p->str2);
		free(p);
		p = np;
	}
}

void
config_deltrplstrlist(struct config_str3list* p)
{
	struct config_str3list *np;
	while(p) {
		np = p->next;
		free(p->str);
		free(p->str2);
		free(p->str3);
		free(p);
		p = np;
	}
}

void
config_delauth(struct config_auth* p)
{
	if(!p) return;
	free(p->name);
	config_delstrlist(p->masters);
	config_delstrlist(p->urls);
	config_delstrlist(p->allow_notify);
	free(p->zonefile);
	free(p->rpz_taglist);
	free(p->rpz_action_override);
	free(p->rpz_cname);
	free(p->rpz_log_name);
	free(p);
}

void
config_delauths(struct config_auth* p)
{
	struct config_auth* np;
	while(p) {
		np = p->next;
		config_delauth(p);
		p = np;
	}
}

void
config_delstub(struct config_stub* p)
{
	if(!p) return;
	free(p->name);
	config_delstrlist(p->hosts);
	config_delstrlist(p->addrs);
	free(p);
}

void
config_delstubs(struct config_stub* p)
{
	struct config_stub* np;
	while(p) {
		np = p->next;
		config_delstub(p);
		p = np;
	}
}

void
config_delview(struct config_view* p)
{
	if(!p) return;
	free(p->name);
	config_deldblstrlist(p->local_zones);
	config_delstrlist(p->local_zones_nodefault);
#ifdef USE_IPSET
	config_delstrlist(p->local_zones_ipset);
#endif
	config_delstrlist(p->local_data);
	free(p);
}

void
config_delviews(struct config_view* p)
{
	struct config_view* np;
	while(p) {
		np = p->next;
		config_delview(p);
		p = np;
	}
}
/** delete string array */
static void
config_del_strarray(char** array, int num)
{
	int i;
	if(!array)
		return;
	for(i=0; i<num; i++) {
		free(array[i]);
	}
	free(array);
}

void
config_del_strbytelist(struct config_strbytelist* p)
{
	struct config_strbytelist* np;
	while(p) {
		np = p->next;
		free(p->str);
		free(p->str2);
		free(p);
		p = np;
	}
}

void 
config_delete(struct config_file* cfg)
{
	if(!cfg) return;
	free(cfg->username);
	free(cfg->chrootdir);
	free(cfg->directory);
	free(cfg->logfile);
	free(cfg->pidfile);
	free(cfg->target_fetch_policy);
	free(cfg->ssl_service_key);
	free(cfg->ssl_service_pem);
	free(cfg->tls_cert_bundle);
	config_delstrlist(cfg->tls_additional_port);
	config_delstrlist(cfg->tls_session_ticket_keys.first);
	free(cfg->tls_ciphers);
	free(cfg->tls_ciphersuites);
	if(cfg->log_identity) {
		log_ident_revert_to_default();
		free(cfg->log_identity);
	}
	config_del_strarray(cfg->ifs, cfg->num_ifs);
	config_del_strarray(cfg->out_ifs, cfg->num_out_ifs);
	config_delstubs(cfg->stubs);
	config_delstubs(cfg->forwards);
	config_delauths(cfg->auths);
	config_delviews(cfg->views);
	config_delstrlist(cfg->donotqueryaddrs);
	config_delstrlist(cfg->root_hints);
#ifdef CLIENT_SUBNET
	config_delstrlist(cfg->client_subnet);
	config_delstrlist(cfg->client_subnet_zone);
#endif
	free(cfg->identity);
	free(cfg->version);
	free(cfg->module_conf);
	free(cfg->outgoing_avail_ports);
	config_delstrlist(cfg->caps_whitelist);
	config_delstrlist(cfg->private_address);
	config_delstrlist(cfg->private_domain);
	config_delstrlist(cfg->auto_trust_anchor_file_list);
	config_delstrlist(cfg->trust_anchor_file_list);
	config_delstrlist(cfg->trusted_keys_file_list);
	config_delstrlist(cfg->trust_anchor_list);
	config_delstrlist(cfg->domain_insecure);
	free(cfg->dlv_anchor_file);
	config_delstrlist(cfg->dlv_anchor_list);
	config_deldblstrlist(cfg->acls);
	config_deldblstrlist(cfg->tcp_connection_limits);
	free(cfg->val_nsec3_key_iterations);
	config_deldblstrlist(cfg->local_zones);
	config_delstrlist(cfg->local_zones_nodefault);
#ifdef USE_IPSET
	config_delstrlist(cfg->local_zones_ipset);
#endif
	config_delstrlist(cfg->local_data);
	config_deltrplstrlist(cfg->local_zone_overrides);
	config_del_strarray(cfg->tagname, cfg->num_tags);
	config_del_strbytelist(cfg->local_zone_tags);
	config_del_strbytelist(cfg->acl_tags);
	config_del_strbytelist(cfg->respip_tags);
	config_deltrplstrlist(cfg->acl_tag_actions);
	config_deltrplstrlist(cfg->acl_tag_datas);
	config_delstrlist(cfg->control_ifs.first);
	free(cfg->server_key_file);
	free(cfg->server_cert_file);
	free(cfg->control_key_file);
	free(cfg->control_cert_file);
	free(cfg->dns64_prefix);
	config_delstrlist(cfg->dns64_ignore_aaaa);
	free(cfg->dnstap_socket_path);
	free(cfg->dnstap_identity);
	free(cfg->dnstap_version);
	config_deldblstrlist(cfg->ratelimit_for_domain);
	config_deldblstrlist(cfg->ratelimit_below_domain);
	config_delstrlist(cfg->python_script);
#ifdef USE_IPSECMOD
	free(cfg->ipsecmod_hook);
	config_delstrlist(cfg->ipsecmod_whitelist);
#endif
#ifdef USE_CACHEDB
	free(cfg->cachedb_backend);
	free(cfg->cachedb_secret);
#ifdef USE_REDIS
	free(cfg->redis_server_host);
#endif  /* USE_REDIS */
#endif  /* USE_CACHEDB */
#ifdef USE_IPSET
	free(cfg->ipset_name_v4);
	free(cfg->ipset_name_v6);
#endif
	free(cfg);
}

static void
init_cookie_secret(uint8_t* cookie_secret, size_t cookie_secret_len)
{
	unsigned int seed = (unsigned int)time(NULL) ^
		(unsigned int)getpid() ^ 0x9a65;
	struct ub_randstate *rand = ub_initstate(seed, NULL);

	if (!rand)
		fatal_exit("could not init random generator");
	while (cookie_secret_len) {
		*cookie_secret++ = (uint8_t)ub_random(rand);
		cookie_secret_len--;
	}
	ub_randfree(rand);
}


static void 
init_outgoing_availports(int* a, int num)
{
	/* generated with make iana_update */
	const int iana_assigned[] = {
#include "util/iana_ports.inc"
		-1 }; /* end marker to put behind trailing comma */

	int i;
	/* do not use <1024, that could be trouble with the system, privs */
	for(i=1024; i<num; i++) {
		a[i] = i;
	}
	/* create empty spot at 49152 to keep ephemeral ports available 
	 * to other programs */
	for(i=49152; i<49152+256; i++)
		a[i] = 0;
	/* pick out all the IANA assigned ports */
	for(i=0; iana_assigned[i]!=-1; i++) {
		if(iana_assigned[i] < num)
			a[iana_assigned[i]] = 0;
	}
}

int 
cfg_mark_ports(const char* str, int allow, int* avail, int num)
{
	char* mid = strchr(str, '-');
	if(!mid) {
		int port = atoi(str);
		if(port == 0 && strcmp(str, "0") != 0) {
			log_err("cannot parse port number '%s'", str);
			return 0;
		}
		if(port < num)
			avail[port] = (allow?port:0);
	} else {
		int i, low, high = atoi(mid+1);
		char buf[16];
		if(high == 0 && strcmp(mid+1, "0") != 0) {
			log_err("cannot parse port number '%s'", mid+1);
			return 0;
		}
		if( (int)(mid-str)+1 >= (int)sizeof(buf) ) {
			log_err("cannot parse port number '%s'", str);
			return 0;
		}
		if(mid > str)
			memcpy(buf, str, (size_t)(mid-str));
		buf[mid-str] = 0;
		low = atoi(buf);
		if(low == 0 && strcmp(buf, "0") != 0) {
			log_err("cannot parse port number '%s'", buf);
			return 0;
		}
		for(i=low; i<=high; i++) {
			if(i < num)
				avail[i] = (allow?i:0);
		}
		return 1;
	}
	return 1;
}

int 
cfg_scan_ports(int* avail, int num)
{
	int i;
	int count = 0;
	for(i=0; i<num; i++) {
		if(avail[i])
			count++;
	}
	return count;
}

int cfg_condense_ports(struct config_file* cfg, int** avail)
{
	int num = cfg_scan_ports(cfg->outgoing_avail_ports, 65536);
	int i, at = 0;
	*avail = NULL;
	if(num == 0)
		return 0;
	*avail = (int*)reallocarray(NULL, (size_t)num, sizeof(int));
	if(!*avail)
		return 0;
	for(i=0; i<65536; i++) {
		if(cfg->outgoing_avail_ports[i])
			(*avail)[at++] = cfg->outgoing_avail_ports[i];
	}
	log_assert(at == num);
	return num;
}

/** print error with file and line number */
static void ub_c_error_va_list(const char *fmt, va_list args)
{
	cfg_parser->errors++;
	fprintf(stderr, "%s:%d: error: ", cfg_parser->filename,
	cfg_parser->line);
	vfprintf(stderr, fmt, args);
	fprintf(stderr, "\n");
}

/** print error with file and line number */
void ub_c_error_msg(const char* fmt, ...)
{
	va_list args;
	va_start(args, fmt);
	ub_c_error_va_list(fmt, args);
	va_end(args);
}

void ub_c_error(const char *str)
{
	cfg_parser->errors++;
	fprintf(stderr, "%s:%d: error: %s\n", cfg_parser->filename,
		cfg_parser->line, str);
}

int ub_c_wrap(void)
{
	return 1;
}

int cfg_strlist_append(struct config_strlist_head* list, char* item)
{
	struct config_strlist *s;
	if(!item || !list) {
		free(item);
		return 0;
	}
	s = (struct config_strlist*)calloc(1, sizeof(struct config_strlist));
	if(!s) {
		free(item);
		return 0;
	}
	s->str = item;
	s->next = NULL;
	if(list->last)
		list->last->next = s;
	else
		list->first = s;
	list->last = s;
	return 1;
}

int 
cfg_region_strlist_insert(struct regional* region,
	struct config_strlist** head, char* item)
{
	struct config_strlist *s;
	if(!item || !head)
		return 0;
	s = (struct config_strlist*)regional_alloc_zero(region,
		sizeof(struct config_strlist));
	if(!s)
		return 0;
	s->str = item;
	s->next = *head;
	*head = s;
	return 1;
}

struct config_strlist*
cfg_strlist_find(struct config_strlist* head, const char *item)
{
	struct config_strlist *s = head;
	if(!head){
		return NULL;
	}
	while(s) {
		if(strcmp(s->str, item) == 0) {
			return s;
		}
		s = s->next;
	}
	return NULL;
}

int 
cfg_strlist_insert(struct config_strlist** head, char* item)
{
	struct config_strlist *s;
	if(!item || !head) {
		free(item);
		return 0;
	}
	s = (struct config_strlist*)calloc(1, sizeof(struct config_strlist));
	if(!s) {
		free(item);
		return 0;
	}
	s->str = item;
	s->next = *head;
	*head = s;
	return 1;
}

int
cfg_strlist_append_ex(struct config_strlist** head, char* item)
{
	struct config_strlist *s;
	if(!item || !head)
		return 0;
	s = (struct config_strlist*)calloc(1, sizeof(struct config_strlist));
	if(!s)
		return 0;
	s->str = item;
	s->next = NULL;
	
	if (*head==NULL) {
		*head = s;
	} else {
		struct config_strlist *last = *head;
		while (last->next!=NULL) {
		    last = last->next;
		}
		last->next = s;
	}
	
	return 1;  
}

int 
cfg_str2list_insert(struct config_str2list** head, char* item, char* i2)
{
	struct config_str2list *s;
	if(!item || !i2 || !head) {
		free(item);
		free(i2);
		return 0;
	}
	s = (struct config_str2list*)calloc(1, sizeof(struct config_str2list));
	if(!s) {
		free(item);
		free(i2);
		return 0;
	}
	s->str = item;
	s->str2 = i2;
	s->next = *head;
	*head = s;
	return 1;
}

int 
cfg_str3list_insert(struct config_str3list** head, char* item, char* i2,
	char* i3)
{
	struct config_str3list *s;
	if(!item || !i2 || !i3 || !head)
		return 0;
	s = (struct config_str3list*)calloc(1, sizeof(struct config_str3list));
	if(!s)
		return 0;
	s->str = item;
	s->str2 = i2;
	s->str3 = i3;
	s->next = *head;
	*head = s;
	return 1;
}

int
cfg_strbytelist_insert(struct config_strbytelist** head, char* item,
	uint8_t* i2, size_t i2len)
{
	struct config_strbytelist* s;
	if(!item || !i2 || !head)
		return 0;
	s = (struct config_strbytelist*)calloc(1, sizeof(*s));
	if(!s)
		return 0;
	s->str = item;
	s->str2 = i2;
	s->str2len = i2len;
	s->next = *head;
	*head = s;
	return 1;
}

time_t 
cfg_convert_timeval(const char* str)
{
	time_t t;
	struct tm tm;
	memset(&tm, 0, sizeof(tm));
	if(strlen(str) < 14)
		return 0;
	if(sscanf(str, "%4d%2d%2d%2d%2d%2d", &tm.tm_year, &tm.tm_mon, 
		&tm.tm_mday, &tm.tm_hour, &tm.tm_min, &tm.tm_sec) != 6)
		return 0;
	tm.tm_year -= 1900;
	tm.tm_mon--;
	/* Check values */
	if (tm.tm_year < 70)	return 0;
	if (tm.tm_mon < 0 || tm.tm_mon > 11)	return 0;
	if (tm.tm_mday < 1 || tm.tm_mday > 31) 	return 0;
	if (tm.tm_hour < 0 || tm.tm_hour > 23)	return 0;
	if (tm.tm_min < 0 || tm.tm_min > 59)	return 0;
	if (tm.tm_sec < 0 || tm.tm_sec > 59)	return 0;
	/* call ldns conversion function */
	t = sldns_mktime_from_utc(&tm);
	return t;
}

int 
cfg_count_numbers(const char* s)
{
	/* format ::= (sp num)+ sp  */
	/* num ::= [-](0-9)+        */
	/* sp ::= (space|tab)*      */
	int num = 0;
	while(*s) {
		while(*s && isspace((unsigned char)*s))
			s++;
		if(!*s) /* end of string */
			break;
		if(*s == '-')
			s++;
		if(!*s) /* only - not allowed */
			return 0;
		if(!isdigit((unsigned char)*s)) /* bad character */
			return 0;
		while(*s && isdigit((unsigned char)*s))
			s++;
		num++;
	}
	return num;
}

/** all digit number */
static int isalldigit(const char* str, size_t l)
{
	size_t i;
	for(i=0; i<l; i++)
		if(!isdigit((unsigned char)str[i]))
			return 0;
	return 1;
}

int 
cfg_parse_memsize(const char* str, size_t* res)
{
	size_t len;
	size_t mult = 1;
	if(!str || (len=(size_t)strlen(str)) == 0) {
		log_err("not a size: '%s'", str);
		return 0;
	}
	if(isalldigit(str, len)) {
		*res = (size_t)atol(str);
		return 1;
	}
	/* check appended num */
	while(len>0 && str[len-1]==' ')
		len--;
	if(len > 1 && str[len-1] == 'b') 
		len--;
	else if(len > 1 && str[len-1] == 'B') 
		len--;
	
	if(len > 1 && tolower((unsigned char)str[len-1]) == 'g')
		mult = 1024*1024*1024;
	else if(len > 1 && tolower((unsigned char)str[len-1]) == 'm')
		mult = 1024*1024;
	else if(len > 1 && tolower((unsigned char)str[len-1]) == 'k')
		mult = 1024;
	else if(len > 0 && isdigit((unsigned char)str[len-1]))
		mult = 1;
	else {
		log_err("unknown size specifier: '%s'", str);
		return 0;
	}
	while(len>1 && str[len-2]==' ')
		len--;

	if(!isalldigit(str, len-1)) {
		log_err("unknown size specifier: '%s'", str);
		return 0;
	}
	*res = ((size_t)atol(str)) * mult;
	return 1;
}

int
find_tag_id(struct config_file* cfg, const char* tag)
{
	int i;
	for(i=0; i<cfg->num_tags; i++) {
		if(strcmp(cfg->tagname[i], tag) == 0)
			return i;
	}
	return -1;
}

int
config_add_tag(struct config_file* cfg, const char* tag)
{
	char** newarray;
	char* newtag;
	if(find_tag_id(cfg, tag) != -1)
		return 1; /* nothing to do */
	newarray = (char**)malloc(sizeof(char*)*(cfg->num_tags+1));
	if(!newarray)
		return 0;
	newtag = strdup(tag);
	if(!newtag) {
		free(newarray);
		return 0;
	}
	if(cfg->tagname) {
		memcpy(newarray, cfg->tagname, sizeof(char*)*cfg->num_tags);
		free(cfg->tagname);
	}
	newarray[cfg->num_tags++] = newtag;
	cfg->tagname = newarray;
	return 1;
}

/** set a bit in a bit array */
static void
cfg_set_bit(uint8_t* bitlist, size_t len, int id)
{
	int pos = id/8;
	log_assert((size_t)pos < len);
	(void)len;
	bitlist[pos] |= 1<<(id%8);
}

uint8_t* config_parse_taglist(struct config_file* cfg, char* str,
        size_t* listlen)
{
	uint8_t* taglist = NULL;
	size_t len = 0;
	char* p, *s;

	/* allocate */
	if(cfg->num_tags == 0) {
		log_err("parse taglist, but no tags defined");
		return 0;
	}
	len = (size_t)(cfg->num_tags+7)/8;
	taglist = calloc(1, len);
	if(!taglist) {
		log_err("out of memory");
		return 0;
	}
	
	/* parse */
	s = str;
	while((p=strsep(&s, " \t\n")) != NULL) {
		if(*p) {
			int id = find_tag_id(cfg, p);
			/* set this bit in the bitlist */
			if(id == -1) {
				log_err("unknown tag: %s", p);
				free(taglist);
				return 0;
			}
			cfg_set_bit(taglist, len, id);
		}
	}

	*listlen = len;
	return taglist;
}

char* config_taglist2str(struct config_file* cfg, uint8_t* taglist,
        size_t taglen)
{
	char buf[10240];
	size_t i, j, len = 0;
	buf[0] = 0;
	for(i=0; i<taglen; i++) {
		if(taglist[i] == 0)
			continue;
		for(j=0; j<8; j++) {
			if((taglist[i] & (1<<j)) != 0) {
				size_t id = i*8 + j;
				snprintf(buf+len, sizeof(buf)-len, "%s%s",
					(len==0?"":" "), cfg->tagname[id]);
				len += strlen(buf+len);
			}
		}
	}
	return strdup(buf);
}

int taglist_intersect(uint8_t* list1, size_t list1len, const uint8_t* list2,
	size_t list2len)
{
	size_t i;
	if(!list1 || !list2)
		return 0;
	for(i=0; i<list1len && i<list2len; i++) {
		if((list1[i] & list2[i]) != 0)
			return 1;
	}
	return 0;
}

void 
config_apply(struct config_file* config)
{
	MAX_TTL = (time_t)config->max_ttl;
	MIN_TTL = (time_t)config->min_ttl;
	SERVE_EXPIRED = config->serve_expired;
	SERVE_EXPIRED_TTL = (time_t)config->serve_expired_ttl;
	SERVE_EXPIRED_REPLY_TTL = (time_t)config->serve_expired_reply_ttl;
	MAX_NEG_TTL = (time_t)config->max_negative_ttl;
	RTT_MIN_TIMEOUT = config->infra_cache_min_rtt;
	EDNS_ADVERTISED_SIZE = (uint16_t)config->edns_buffer_size;
	MINIMAL_RESPONSES = config->minimal_responses;
	RRSET_ROUNDROBIN = config->rrset_roundrobin;
	LOG_TAG_QUERYREPLY = config->log_tag_queryreply;
	UNKNOWN_SERVER_NICENESS = config->unknown_server_time_limit;
	log_set_time_asc(config->log_time_ascii);
	autr_permit_small_holddown = config->permit_small_holddown;
	stream_wait_max = config->stream_wait_size;
}

void config_lookup_uid(struct config_file* cfg)
{
#ifdef HAVE_GETPWNAM
	/* translate username into uid and gid */
	if(cfg->username && cfg->username[0]) {
		struct passwd *pwd;
		if((pwd = getpwnam(cfg->username)) != NULL) {
			cfg_uid = pwd->pw_uid;
			cfg_gid = pwd->pw_gid;
		}
	}
#else
	(void)cfg;
#endif
}

/** 
 * Calculate string length of full pathname in original filesys
 * @param fname: the path name to convert.
 * 	Must not be null or empty.
 * @param cfg: config struct for chroot and chdir (if set).
 * @param use_chdir: if false, only chroot is applied.
 * @return length of string.
 *	remember to allocate one more for 0 at end in mallocs.
 */
static size_t
strlen_after_chroot(const char* fname, struct config_file* cfg, int use_chdir)
{
	size_t len = 0;
	int slashit = 0;
	if(cfg->chrootdir && cfg->chrootdir[0] && 
		strncmp(cfg->chrootdir, fname, strlen(cfg->chrootdir)) == 0) {
		/* already full pathname, return it */
		return strlen(fname);
	}
	/* chroot */
	if(cfg->chrootdir && cfg->chrootdir[0]) {
		/* start with chrootdir */
		len += strlen(cfg->chrootdir);
		slashit = 1;
	}
	/* chdir */
#ifdef UB_ON_WINDOWS
	if(fname[0] != 0 && fname[1] == ':') {
		/* full path, no chdir */
	} else
#endif
	if(fname[0] == '/' || !use_chdir) {
		/* full path, no chdir */
	} else if(cfg->directory && cfg->directory[0]) {
		/* prepend chdir */
		if(slashit && cfg->directory[0] != '/')
			len++;
		if(cfg->chrootdir && cfg->chrootdir[0] && 
			strncmp(cfg->chrootdir, cfg->directory, 
			strlen(cfg->chrootdir)) == 0)
			len += strlen(cfg->directory)-strlen(cfg->chrootdir);
		else	len += strlen(cfg->directory);
		slashit = 1;
	}
	/* fname */
	if(slashit && fname[0] != '/')
		len++;
	len += strlen(fname);
	return len;
}

char*
fname_after_chroot(const char* fname, struct config_file* cfg, int use_chdir)
{
	size_t len = strlen_after_chroot(fname, cfg, use_chdir)+1;
	int slashit = 0;
	char* buf = (char*)malloc(len);
	if(!buf)
		return NULL;
	buf[0] = 0;
	/* is fname already in chroot ? */
	if(cfg->chrootdir && cfg->chrootdir[0] && 
		strncmp(cfg->chrootdir, fname, strlen(cfg->chrootdir)) == 0) {
		/* already full pathname, return it */
		(void)strlcpy(buf, fname, len);
		buf[len-1] = 0;
		return buf;
	}
	/* chroot */
	if(cfg->chrootdir && cfg->chrootdir[0]) {
		/* start with chrootdir */
		(void)strlcpy(buf, cfg->chrootdir, len);
		slashit = 1;
	}
#ifdef UB_ON_WINDOWS
	if(fname[0] != 0 && fname[1] == ':') {
		/* full path, no chdir */
	} else
#endif
	/* chdir */
	if(fname[0] == '/' || !use_chdir) {
		/* full path, no chdir */
	} else if(cfg->directory && cfg->directory[0]) {
		/* prepend chdir */
		if(slashit && cfg->directory[0] != '/')
			(void)strlcat(buf, "/", len);
		/* is the directory already in the chroot? */
		if(cfg->chrootdir && cfg->chrootdir[0] && 
			strncmp(cfg->chrootdir, cfg->directory, 
			strlen(cfg->chrootdir)) == 0)
			(void)strlcat(buf, cfg->directory+strlen(cfg->chrootdir), 
				   len);
		else (void)strlcat(buf, cfg->directory, len);
		slashit = 1;
	}
	/* fname */
	if(slashit && fname[0] != '/')
		(void)strlcat(buf, "/", len);
	(void)strlcat(buf, fname, len);
	buf[len-1] = 0;
	return buf;
}

/** return next space character in string */
static char* next_space_pos(const char* str)
{
	char* sp = strchr(str, ' ');
	char* tab = strchr(str, '\t');
	if(!tab && !sp)
		return NULL;
	if(!sp) return tab;
	if(!tab) return sp;
	return (sp<tab)?sp:tab;
}

/** return last space character in string */
static char* last_space_pos(const char* str)
{
	char* sp = strrchr(str, ' ');
	char* tab = strrchr(str, '\t');
	if(!tab && !sp)
		return NULL;
	if(!sp) return tab;
	if(!tab) return sp;
	return (sp>tab)?sp:tab;
}

int 
cfg_parse_local_zone(struct config_file* cfg, const char* val)
{
	const char *type, *name_end, *name;
	char buf[256];

	/* parse it as: [zone_name] [between stuff] [zone_type] */
	name = val;
	while(*name && isspace((unsigned char)*name))
		name++;
	if(!*name) {
		log_err("syntax error: too short: %s", val);
		return 0;
	}
	name_end = next_space_pos(name);
	if(!name_end || !*name_end) {
		log_err("syntax error: expected zone type: %s", val);
		return 0;
	}
	if (name_end - name > 255) {
		log_err("syntax error: bad zone name: %s", val);
		return 0;
	}
	(void)strlcpy(buf, name, sizeof(buf));
	buf[name_end-name] = '\0';

	type = last_space_pos(name_end);
	while(type && *type && isspace((unsigned char)*type))
		type++;
	if(!type || !*type) {
		log_err("syntax error: expected zone type: %s", val);
		return 0;
	}

	if(strcmp(type, "nodefault")==0) {
		return cfg_strlist_insert(&cfg->local_zones_nodefault, 
			strdup(name));
#ifdef USE_IPSET
	} else if(strcmp(type, "ipset")==0) {
		return cfg_strlist_insert(&cfg->local_zones_ipset, 
			strdup(name));
#endif
	} else {
		return cfg_str2list_insert(&cfg->local_zones, strdup(buf),
			strdup(type));
	}
}

char* cfg_ptr_reverse(char* str)
{
	char* ip, *ip_end;
	char* name;
	char* result;
	char buf[1024];
	struct sockaddr_storage addr;
	socklen_t addrlen;

	/* parse it as: [IP] [between stuff] [name] */
	ip = str;
	while(*ip && isspace((unsigned char)*ip))
		ip++;
	if(!*ip) {
		log_err("syntax error: too short: %s", str);
		return NULL;
	}
	ip_end = next_space_pos(ip);
	if(!ip_end || !*ip_end) {
		log_err("syntax error: expected name: %s", str);
		return NULL;
	}

	name = last_space_pos(ip_end);
	if(!name || !*name) {
		log_err("syntax error: expected name: %s", str);
		return NULL;
	}

	sscanf(ip, "%100s", buf);
	buf[sizeof(buf)-1]=0;

	if(!ipstrtoaddr(buf, UNBOUND_DNS_PORT, &addr, &addrlen)) {
		log_err("syntax error: cannot parse address: %s", str);
		return NULL;
	}

	/* reverse IPv4:
	 * ddd.ddd.ddd.ddd.in-addr-arpa.
	 * IPv6: (h.){32}.ip6.arpa.  */

	if(addr_is_ip6(&addr, addrlen)) {
		uint8_t ad[16];
		const char* hex = "0123456789abcdef";
		char *p = buf;
		int i;
		memmove(ad, &((struct sockaddr_in6*)&addr)->sin6_addr, 
			sizeof(ad));
		for(i=15; i>=0; i--) {
			uint8_t b = ad[i];
			*p++ = hex[ (b&0x0f) ];
			*p++ = '.';
			*p++ = hex[ (b&0xf0) >> 4 ];
			*p++ = '.';
		}
		snprintf(buf+16*4, sizeof(buf)-16*4, "ip6.arpa. ");
	} else {
		uint8_t ad[4];
		memmove(ad, &((struct sockaddr_in*)&addr)->sin_addr, 
			sizeof(ad));
		snprintf(buf, sizeof(buf), "%u.%u.%u.%u.in-addr.arpa. ",
			(unsigned)ad[3], (unsigned)ad[2],
			(unsigned)ad[1], (unsigned)ad[0]);
	}

	/* printed the reverse address, now the between goop and name on end */
	while(*ip_end && isspace((unsigned char)*ip_end))
		ip_end++;
	if(name>ip_end) {
		snprintf(buf+strlen(buf), sizeof(buf)-strlen(buf), "%.*s", 
			(int)(name-ip_end), ip_end);
	}
	snprintf(buf+strlen(buf), sizeof(buf)-strlen(buf), " PTR %s", name);

	result = strdup(buf);
	if(!result) {
		log_err("out of memory parsing %s", str);
		return NULL;
	}
	return result;
}

#ifdef UB_ON_WINDOWS
char*
w_lookup_reg_str(const char* key, const char* name)
{
	HKEY hk = NULL;
	DWORD type = 0;
	BYTE buf[1024];
	DWORD len = (DWORD)sizeof(buf);
	LONG ret;
	char* result = NULL;
	ret = RegOpenKeyEx(HKEY_LOCAL_MACHINE, key, 0, KEY_READ, &hk);
	if(ret == ERROR_FILE_NOT_FOUND)
		return NULL; /* key does not exist */
	else if(ret != ERROR_SUCCESS) {
		log_err("RegOpenKeyEx failed");
		return NULL;
	}
	ret = RegQueryValueEx(hk, (LPCTSTR)name, 0, &type, buf, &len);
	if(RegCloseKey(hk))
		log_err("RegCloseKey");
	if(ret == ERROR_FILE_NOT_FOUND)
		return NULL; /* name does not exist */
	else if(ret != ERROR_SUCCESS) {
		log_err("RegQueryValueEx failed");
		return NULL;
	}
	if(type == REG_SZ || type == REG_MULTI_SZ || type == REG_EXPAND_SZ) {
		buf[sizeof(buf)-1] = 0;
		buf[sizeof(buf)-2] = 0; /* for multi_sz */
		result = strdup((char*)buf);
		if(!result) log_err("out of memory");
	}
	return result;
}

void w_config_adjust_directory(struct config_file* cfg)
{
	if(cfg->directory && cfg->directory[0]) {
		TCHAR dirbuf[2*MAX_PATH+4];
		if(strcmp(cfg->directory, "%EXECUTABLE%") == 0) {
			/* get executable path, and if that contains
			 * directories, snip off the filename part */
			dirbuf[0] = 0;
			if(!GetModuleFileName(NULL, dirbuf, MAX_PATH))
				log_err("could not GetModuleFileName");
			if(strrchr(dirbuf, '\\')) {
				(strrchr(dirbuf, '\\'))[0] = 0;
			} else log_err("GetModuleFileName had no path");
			if(dirbuf[0]) {
				/* adjust directory for later lookups to work*/
				free(cfg->directory);
				cfg->directory = memdup(dirbuf, strlen(dirbuf)+1);
			}
		}
	}
}
#endif /* UB_ON_WINDOWS */

void errinf(struct module_qstate* qstate, const char* str)
{
	struct config_strlist* p;
	if((qstate->env->cfg->val_log_level < 2 && !qstate->env->cfg->log_servfail) || !str)
		return;
	p = (struct config_strlist*)regional_alloc(qstate->region, sizeof(*p));
	if(!p) {
		log_err("malloc failure in validator-error-info string");
		return;
	}
	p->next = NULL;
	p->str = regional_strdup(qstate->region, str);
	if(!p->str) {
		log_err("malloc failure in validator-error-info string");
		return;
	}
	/* add at end */
	if(qstate->errinf) {
		struct config_strlist* q = qstate->errinf;
		while(q->next) 
			q = q->next;
		q->next = p;
	} else	qstate->errinf = p;
}

void errinf_origin(struct module_qstate* qstate, struct sock_list *origin)
{
	struct sock_list* p;
	if(qstate->env->cfg->val_log_level < 2 && !qstate->env->cfg->log_servfail)
		return;
	for(p=origin; p; p=p->next) {
		char buf[256];
		if(p == origin)
			snprintf(buf, sizeof(buf), "from ");
		else	snprintf(buf, sizeof(buf), "and ");
		if(p->len == 0)
			snprintf(buf+strlen(buf), sizeof(buf)-strlen(buf), 
				"cache");
		else 
			addr_to_str(&p->addr, p->len, buf+strlen(buf),
				sizeof(buf)-strlen(buf));
		errinf(qstate, buf);
	}
}

char* errinf_to_str_bogus(struct module_qstate* qstate)
{
	char buf[20480];
	char* p = buf;
	size_t left = sizeof(buf);
	struct config_strlist* s;
	char dname[LDNS_MAX_DOMAINLEN+1];
	char t[16], c[16];
	sldns_wire2str_type_buf(qstate->qinfo.qtype, t, sizeof(t));
	sldns_wire2str_class_buf(qstate->qinfo.qclass, c, sizeof(c));
	dname_str(qstate->qinfo.qname, dname);
	snprintf(p, left, "validation failure <%s %s %s>:", dname, t, c);
	left -= strlen(p); p += strlen(p);
	if(!qstate->errinf)
		snprintf(p, left, " misc failure");
	else for(s=qstate->errinf; s; s=s->next) {
		snprintf(p, left, " %s", s->str);
		left -= strlen(p); p += strlen(p);
	}
	p = strdup(buf);
	if(!p)
		log_err("malloc failure in errinf_to_str");
	return p;
}

char* errinf_to_str_servfail(struct module_qstate* qstate)
{
	char buf[20480];
	char* p = buf;
	size_t left = sizeof(buf);
	struct config_strlist* s;
	char dname[LDNS_MAX_DOMAINLEN+1];
	char t[16], c[16];
	sldns_wire2str_type_buf(qstate->qinfo.qtype, t, sizeof(t));
	sldns_wire2str_class_buf(qstate->qinfo.qclass, c, sizeof(c));
	dname_str(qstate->qinfo.qname, dname);
	snprintf(p, left, "SERVFAIL <%s %s %s>:", dname, t, c);
	left -= strlen(p); p += strlen(p);
	if(!qstate->errinf)
		snprintf(p, left, " misc failure");
	else for(s=qstate->errinf; s; s=s->next) {
		snprintf(p, left, " %s", s->str);
		left -= strlen(p); p += strlen(p);
	}
	p = strdup(buf);
	if(!p)
		log_err("malloc failure in errinf_to_str");
	return p;
}

void errinf_rrset(struct module_qstate* qstate, struct ub_packed_rrset_key *rr)
{
	char buf[1024];
	char dname[LDNS_MAX_DOMAINLEN+1];
	char t[16], c[16];
	if((qstate->env->cfg->val_log_level < 2 && !qstate->env->cfg->log_servfail) || !rr)
		return;
	sldns_wire2str_type_buf(ntohs(rr->rk.type), t, sizeof(t));
	sldns_wire2str_class_buf(ntohs(rr->rk.rrset_class), c, sizeof(c));
	dname_str(rr->rk.dname, dname);
	snprintf(buf, sizeof(buf), "for <%s %s %s>", dname, t, c);
	errinf(qstate, buf);
}

void errinf_dname(struct module_qstate* qstate, const char* str, uint8_t* dname)
{
	char b[1024];
	char buf[LDNS_MAX_DOMAINLEN+1];
	if((qstate->env->cfg->val_log_level < 2 && !qstate->env->cfg->log_servfail) || !str || !dname)
		return;
	dname_str(dname, buf);
	snprintf(b, sizeof(b), "%s %s", str, buf);
	errinf(qstate, b);
}

int options_remote_is_address(struct config_file* cfg)
{
	if(!cfg->remote_control_enable) return 0;
	if(!cfg->control_ifs.first) return 1;
	if(!cfg->control_ifs.first->str) return 1;
	if(cfg->control_ifs.first->str[0] == 0) return 1;
	return (cfg->control_ifs.first->str[0] != '/');
}
<|MERGE_RESOLUTION|>--- conflicted
+++ resolved
@@ -332,16 +332,11 @@
 	cfg->ipsecmod_whitelist = NULL;
 	cfg->ipsecmod_strict = 0;
 #endif
-#ifdef USE_CACHEDB
-<<<<<<< HEAD
-	cfg->cachedb_backend = NULL;
-	cfg->cachedb_secret = NULL;
-#endif
 	cfg->do_answer_cookie = 1;
 	memset(cfg->cookie_secret, 0, sizeof(cfg->cookie_secret));
 	cfg->cookie_secret_len = 16;
 	init_cookie_secret(cfg->cookie_secret, cfg->cookie_secret_len);
-=======
+#ifdef USE_CACHEDB
 	if(!(cfg->cachedb_backend = strdup("testframe"))) goto error_exit;
 	if(!(cfg->cachedb_secret = strdup("default"))) goto error_exit;
 #ifdef USE_REDIS
@@ -350,7 +345,6 @@
 	cfg->redis_server_port = 6379;
 #endif  /* USE_REDIS */
 #endif  /* USE_CACHEDB */
->>>>>>> d2a843b4
 #ifdef USE_IPSET
 	cfg->ipset_name_v4 = NULL;
 	cfg->ipset_name_v6 = NULL;
@@ -1498,9 +1492,7 @@
 static void
 init_cookie_secret(uint8_t* cookie_secret, size_t cookie_secret_len)
 {
-	unsigned int seed = (unsigned int)time(NULL) ^
-		(unsigned int)getpid() ^ 0x9a65;
-	struct ub_randstate *rand = ub_initstate(seed, NULL);
+	struct ub_randstate *rand = ub_initstate(NULL);
 
 	if (!rand)
 		fatal_exit("could not init random generator");
