/*
 * util/config_file.c - reads and stores the config file for unbound.
 *
 * Copyright (c) 2007, NLnet Labs. All rights reserved.
 *
 * This software is open source.
 * 
 * Redistribution and use in source and binary forms, with or without
 * modification, are permitted provided that the following conditions
 * are met:
 * 
 * Redistributions of source code must retain the above copyright notice,
 * this list of conditions and the following disclaimer.
 * 
 * Redistributions in binary form must reproduce the above copyright notice,
 * this list of conditions and the following disclaimer in the documentation
 * and/or other materials provided with the distribution.
 * 
 * Neither the name of the NLNET LABS nor the names of its contributors may
 * be used to endorse or promote products derived from this software without
 * specific prior written permission.
 * 
 * THIS SOFTWARE IS PROVIDED BY THE COPYRIGHT HOLDERS AND CONTRIBUTORS
 * "AS IS" AND ANY EXPRESS OR IMPLIED WARRANTIES, INCLUDING, BUT NOT
 * LIMITED TO, THE IMPLIED WARRANTIES OF MERCHANTABILITY AND FITNESS FOR
 * A PARTICULAR PURPOSE ARE DISCLAIMED. IN NO EVENT SHALL THE COPYRIGHT
 * HOLDER OR CONTRIBUTORS BE LIABLE FOR ANY DIRECT, INDIRECT, INCIDENTAL,
 * SPECIAL, EXEMPLARY, OR CONSEQUENTIAL DAMAGES (INCLUDING, BUT NOT LIMITED
 * TO, PROCUREMENT OF SUBSTITUTE GOODS OR SERVICES; LOSS OF USE, DATA, OR
 * PROFITS; OR BUSINESS INTERRUPTION) HOWEVER CAUSED AND ON ANY THEORY OF
 * LIABILITY, WHETHER IN CONTRACT, STRICT LIABILITY, OR TORT (INCLUDING
 * NEGLIGENCE OR OTHERWISE) ARISING IN ANY WAY OUT OF THE USE OF THIS
 * SOFTWARE, EVEN IF ADVISED OF THE POSSIBILITY OF SUCH DAMAGE.
 */

/**
 * \file
 *
 * This file contains functions for the config file.
 */

#include "config.h"
#include <ctype.h>
#include <stdarg.h>
#ifdef HAVE_TIME_H
#include <time.h>
#endif
#include "util/log.h"
#include "util/configyyrename.h"
#include "util/config_file.h"
#include "util/configparser.h"
#include "util/net_help.h"
#include "util/data/msgparse.h"
#include "util/module.h"
#include "util/regional.h"
#include "util/fptr_wlist.h"
#include "util/data/dname.h"
#include "util/rtt.h"
#include "services/cache/infra.h"
#include "sldns/wire2str.h"
#include "sldns/parseutil.h"
#include "iterator/iterator.h"
#ifdef HAVE_GLOB_H
# include <glob.h>
#endif
#ifdef CLIENT_SUBNET
#include "edns-subnet/edns-subnet.h"
#endif
#ifdef HAVE_PWD_H
#include <pwd.h>
#endif

/** from cfg username, after daemonize setup performed */
uid_t cfg_uid = (uid_t)-1;
/** from cfg username, after daemonize setup performed */
gid_t cfg_gid = (gid_t)-1;
/** for debug allow small timeout values for fast rollovers */
int autr_permit_small_holddown = 0;
/** size (in bytes) of stream wait buffers max */
size_t stream_wait_max = 4 * 1024 * 1024;
size_t http2_query_buffer_max = 4 * 1024 * 1024;
size_t http2_response_buffer_max = 4 * 1024 * 1024;

/** global config during parsing */
struct config_parser_state* cfg_parser = 0;

/** init ports possible for use */
static void init_outgoing_availports(int* array, int num);

struct config_file* 
config_create(void)
{
	struct config_file* cfg;
	cfg = (struct config_file*)calloc(1, sizeof(struct config_file));
	if(!cfg)
		return NULL;
	/* the defaults if no config is present */
	cfg->verbosity = 1;
	cfg->stat_interval = 0;
	cfg->stat_cumulative = 0;
	cfg->stat_extended = 0;
	cfg->num_threads = 1;
	cfg->port = UNBOUND_DNS_PORT;
	cfg->do_ip4 = 1;
	cfg->do_ip6 = 1;
	cfg->do_udp = 1;
	cfg->do_tcp = 1;
	cfg->tcp_reuse_timeout = 60 * 1000; /* 60s in milisecs */
	cfg->max_reuse_tcp_queries = 200;
	cfg->tcp_upstream = 0;
	cfg->udp_upstream_without_downstream = 0;
	cfg->tcp_mss = 0;
	cfg->outgoing_tcp_mss = 0;
	cfg->tcp_idle_timeout = 30 * 1000; /* 30s in millisecs */
	cfg->tcp_auth_query_timeout = 3 * 1000; /* 3s in millisecs */
	cfg->do_tcp_keepalive = 0;
	cfg->tcp_keepalive_timeout = 120 * 1000; /* 120s in millisecs */
	cfg->ssl_service_key = NULL;
	cfg->ssl_service_pem = NULL;
	cfg->ssl_port = UNBOUND_DNS_OVER_TLS_PORT;
	cfg->ssl_upstream = 0;
	cfg->tls_cert_bundle = NULL;
	cfg->tls_win_cert = 0;
	cfg->tls_use_sni = 1;
	cfg->https_port = UNBOUND_DNS_OVER_HTTPS_PORT;
	if(!(cfg->http_endpoint = strdup("/dns-query"))) goto error_exit;
	cfg->http_max_streams = 100;
	cfg->http_query_buffer_size = 4*1024*1024;
	cfg->http_response_buffer_size = 4*1024*1024;
	cfg->http_nodelay = 1;
	cfg->quic_port = UNBOUND_DNS_OVER_QUIC_PORT;
	cfg->use_syslog = 1;
	cfg->log_identity = NULL; /* changed later with argv[0] */
	cfg->log_time_ascii = 0;
	cfg->log_queries = 0;
	cfg->log_replies = 0;
	cfg->log_tag_queryreply = 0;
	cfg->log_local_actions = 0;
	cfg->log_servfail = 0;
#ifndef USE_WINSOCK
#  ifdef USE_MINI_EVENT
	/* select max 1024 sockets */
	cfg->outgoing_num_ports = 960;
	cfg->num_queries_per_thread = 512;
#  else
	/* libevent can use many sockets */
	cfg->outgoing_num_ports = 4096;
	cfg->num_queries_per_thread = 1024;
#  endif
	cfg->outgoing_num_tcp = 10;
	cfg->incoming_num_tcp = 10;
#else
	cfg->outgoing_num_ports = 48; /* windows is limited in num fds */
	cfg->num_queries_per_thread = 24;
	cfg->outgoing_num_tcp = 2; /* leaves 64-52=12 for: 4if,1stop,thread4 */
	cfg->incoming_num_tcp = 2; 
#endif
	cfg->stream_wait_size = 4 * 1024 * 1024;
	cfg->edns_buffer_size = 1232; /* from DNS flagday recommendation */
	cfg->msg_buffer_size = 65552; /* 64 k + a small margin */
	cfg->msg_cache_size = 4 * 1024 * 1024;
	cfg->msg_cache_slabs = 4;
	cfg->jostle_time = 200;
	cfg->rrset_cache_size = 4 * 1024 * 1024;
	cfg->rrset_cache_slabs = 4;
	cfg->host_ttl = 900;
	cfg->bogus_ttl = 60;
	cfg->min_ttl = 0;
	cfg->max_ttl = 3600 * 24;
	cfg->max_negative_ttl = 3600;
	cfg->prefetch = 0;
	cfg->prefetch_key = 0;
	cfg->deny_any = 0;
	cfg->infra_cache_slabs = 4;
	cfg->infra_cache_numhosts = 10000;
	cfg->infra_cache_min_rtt = 50;
	cfg->infra_cache_max_rtt = 120000;
	cfg->infra_keep_probing = 0;
	cfg->delay_close = 0;
	cfg->udp_connect = 1;
	if(!(cfg->outgoing_avail_ports = (int*)calloc(65536, sizeof(int))))
		goto error_exit;
	init_outgoing_availports(cfg->outgoing_avail_ports, 65536);
	if(!(cfg->username = strdup(UB_USERNAME))) goto error_exit;
#ifdef HAVE_CHROOT
	if(!(cfg->chrootdir = strdup(CHROOT_DIR))) goto error_exit;
#endif
	if(!(cfg->directory = strdup(RUN_DIR))) goto error_exit;
	if(!(cfg->logfile = strdup(""))) goto error_exit;
	if(!(cfg->pidfile = strdup(PIDFILE))) goto error_exit;
	if(!(cfg->target_fetch_policy = strdup("3 2 1 0 0"))) goto error_exit;
	cfg->fast_server_permil = 0;
	cfg->fast_server_num = 3;
	cfg->donotqueryaddrs = NULL;
	cfg->donotquery_localhost = 1;
	cfg->root_hints = NULL;
	cfg->use_systemd = 0;
	cfg->do_daemonize = 1;
	cfg->if_automatic = 0;
	cfg->if_automatic_ports = NULL;
	cfg->so_rcvbuf = 0;
	cfg->so_sndbuf = 0;
	cfg->so_reuseport = REUSEPORT_DEFAULT;
	cfg->ip_transparent = 0;
	cfg->ip_freebind = 0;
	cfg->ip_dscp = 0;
	cfg->num_ifs = 0;
	cfg->ifs = NULL;
	cfg->num_out_ifs = 0;
	cfg->out_ifs = NULL;
	cfg->stubs = NULL;
	cfg->forwards = NULL;
	cfg->auths = NULL;
#ifdef CLIENT_SUBNET
	cfg->client_subnet = NULL;
	cfg->client_subnet_zone = NULL;
	cfg->client_subnet_opcode = LDNS_EDNS_CLIENT_SUBNET;
	cfg->client_subnet_always_forward = 0;
	cfg->max_client_subnet_ipv4 = 24;
	cfg->max_client_subnet_ipv6 = 56;
	cfg->min_client_subnet_ipv4 = 0;
	cfg->min_client_subnet_ipv6 = 0;
	cfg->max_ecs_tree_size_ipv4 = 100;
	cfg->max_ecs_tree_size_ipv6 = 100;
#endif
	cfg->views = NULL;
	cfg->acls = NULL;
	cfg->tcp_connection_limits = NULL;
	cfg->harden_short_bufsize = 1;
	cfg->harden_large_queries = 0;
	cfg->harden_glue = 1;
	cfg->harden_dnssec_stripped = 1;
	cfg->harden_below_nxdomain = 1;
	cfg->harden_referral_path = 0;
	cfg->harden_algo_downgrade = 0;
	cfg->use_caps_bits_for_id = 0;
	cfg->caps_whitelist = NULL;
	cfg->private_address = NULL;
	cfg->private_domain = NULL;
	cfg->unwanted_threshold = 0;
	cfg->hide_identity = 0;
	cfg->hide_version = 0;
	cfg->hide_trustanchor = 0;
	cfg->hide_http_user_agent = 0;
	cfg->identity = NULL;
	cfg->version = NULL;
	cfg->http_user_agent = NULL;
	cfg->nsid_cfg_str = NULL;
	cfg->nsid = NULL;
	cfg->nsid_len = 0;
	cfg->auto_trust_anchor_file_list = NULL;
	cfg->trust_anchor_file_list = NULL;
	cfg->trust_anchor_list = NULL;
	cfg->trusted_keys_file_list = NULL;
	cfg->trust_anchor_signaling = 1;
	cfg->root_key_sentinel = 1;
	cfg->domain_insecure = NULL;
	cfg->val_date_override = 0;
	cfg->val_sig_skew_min = 3600; /* at least daylight savings trouble */
	cfg->val_sig_skew_max = 86400; /* at most timezone settings trouble */
	cfg->val_max_restart = 5;
	cfg->val_clean_additional = 1;
	cfg->val_log_level = 0;
	cfg->val_log_squelch = 0;
	cfg->val_permissive_mode = 0;
	cfg->aggressive_nsec = 1;
	cfg->ignore_cd = 0;
	cfg->serve_expired = 0;
	cfg->serve_expired_ttl = 0;
	cfg->serve_expired_ttl_reset = 0;
	cfg->serve_expired_reply_ttl = 30;
	cfg->serve_expired_client_timeout = 0;
	cfg->ede_serve_expired = 0;
	cfg->serve_original_ttl = 0;
	cfg->zonemd_permissive_mode = 0;
	cfg->add_holddown = 30*24*3600;
	cfg->del_holddown = 30*24*3600;
	cfg->keep_missing = 366*24*3600; /* one year plus a little leeway */
	cfg->permit_small_holddown = 0;
	cfg->key_cache_size = 4 * 1024 * 1024;
	cfg->key_cache_slabs = 4;
	cfg->neg_cache_size = 1 * 1024 * 1024;
	cfg->local_zones = NULL;
	cfg->local_zones_nodefault = NULL;
#ifdef USE_IPSET
	cfg->local_zones_ipset = NULL;
#endif
	cfg->local_zones_disable_default = 0;
	cfg->local_data = NULL;
	cfg->local_zone_overrides = NULL;
	cfg->unblock_lan_zones = 0;
	cfg->insecure_lan_zones = 0;
	cfg->python_script = NULL;
	cfg->dynlib_file = NULL;
	cfg->remote_control_enable = 0;
	cfg->control_ifs.first = NULL;
	cfg->control_ifs.last = NULL;
	cfg->control_port = UNBOUND_CONTROL_PORT;
	cfg->control_use_cert = 1;
	cfg->minimal_responses = 1;
	cfg->rrset_roundrobin = 1;
	cfg->unknown_server_time_limit = 376;
	cfg->max_udp_size = 4096;
	if(!(cfg->server_key_file = strdup(RUN_DIR"/unbound_server.key"))) 
		goto error_exit;
	if(!(cfg->server_cert_file = strdup(RUN_DIR"/unbound_server.pem"))) 
		goto error_exit;
	if(!(cfg->control_key_file = strdup(RUN_DIR"/unbound_control.key"))) 
		goto error_exit;
	if(!(cfg->control_cert_file = strdup(RUN_DIR"/unbound_control.pem"))) 
		goto error_exit;

#ifdef CLIENT_SUBNET
	if(!(cfg->module_conf = strdup("subnetcache validator iterator"))) goto error_exit;
#else
	if(!(cfg->module_conf = strdup("validator iterator"))) goto error_exit;
#endif
	if(!(cfg->val_nsec3_key_iterations = 
		strdup("1024 150 2048 150 4096 150"))) goto error_exit;
#if defined(DNSTAP_SOCKET_PATH)
	if(!(cfg->dnstap_socket_path = strdup(DNSTAP_SOCKET_PATH)))
		goto error_exit;
#endif
	cfg->dnstap_bidirectional = 1;
	cfg->dnstap_tls = 1;
	cfg->disable_dnssec_lame_check = 0;
	cfg->ip_ratelimit = 0;
	cfg->ratelimit = 0;
	cfg->ip_ratelimit_slabs = 4;
	cfg->ratelimit_slabs = 4;
	cfg->ip_ratelimit_size = 4*1024*1024;
	cfg->ratelimit_size = 4*1024*1024;
	cfg->ratelimit_for_domain = NULL;
	cfg->ratelimit_below_domain = NULL;
	cfg->ip_ratelimit_factor = 10;
	cfg->ratelimit_factor = 10;
	cfg->ip_ratelimit_backoff = 0;
	cfg->ratelimit_backoff = 0;
	cfg->outbound_msg_retry = 5;
	cfg->qname_minimisation = 1;
	cfg->qname_minimisation_strict = 0;
	cfg->shm_enable = 0;
	cfg->shm_key = 11777;
	cfg->edns_client_strings = NULL;
	cfg->edns_client_string_opcode = 65001;
	cfg->dnscrypt = 0;
	cfg->dnscrypt_port = 0;
	cfg->dnscrypt_provider = NULL;
	cfg->dnscrypt_provider_cert = NULL;
	cfg->dnscrypt_provider_cert_rotated = NULL;
	cfg->dnscrypt_secret_key = NULL;
	cfg->dnscrypt_shared_secret_cache_size = 4*1024*1024;
	cfg->dnscrypt_shared_secret_cache_slabs = 4;
	cfg->dnscrypt_nonce_cache_size = 4*1024*1024;
	cfg->dnscrypt_nonce_cache_slabs = 4;
	cfg->pad_responses = 1;
	cfg->pad_responses_block_size = 468; /* from RFC8467 */
	cfg->pad_queries = 1;
	cfg->pad_queries_block_size = 128; /* from RFC8467 */
#ifdef USE_IPSECMOD
	cfg->ipsecmod_enabled = 1;
	cfg->ipsecmod_ignore_bogus = 0;
	cfg->ipsecmod_hook = NULL;
	cfg->ipsecmod_max_ttl = 3600;
	cfg->ipsecmod_whitelist = NULL;
	cfg->ipsecmod_strict = 0;
#endif
#ifdef USE_CACHEDB
	if(!(cfg->cachedb_backend = strdup("testframe"))) goto error_exit;
	if(!(cfg->cachedb_secret = strdup("default"))) goto error_exit;
#ifdef USE_REDIS
	if(!(cfg->redis_server_host = strdup("127.0.0.1"))) goto error_exit;
	cfg->redis_timeout = 100;
	cfg->redis_server_port = 6379;
	cfg->redis_expire_records = 0;
#endif  /* USE_REDIS */
#endif  /* USE_CACHEDB */
#ifdef USE_IPSET
	cfg->ipset_name_v4 = NULL;
	cfg->ipset_name_v6 = NULL;
#endif
	cfg->ede = 0;
	return cfg;
error_exit:
	config_delete(cfg);
	return NULL;
}

struct config_file* config_create_forlib(void)
{
	struct config_file* cfg = config_create();
	if(!cfg) return NULL;
	/* modifications for library use, less verbose, less memory */
	free(cfg->chrootdir);
	cfg->chrootdir = NULL;
	cfg->verbosity = 0;
	cfg->outgoing_num_ports = 16; /* in library use, this is 'reasonable'
		and probably within the ulimit(maxfds) of the user */
	cfg->outgoing_num_tcp = 2;
	cfg->msg_cache_size = 1024*1024;
	cfg->msg_cache_slabs = 1;
	cfg->rrset_cache_size = 1024*1024;
	cfg->rrset_cache_slabs = 1;
	cfg->infra_cache_slabs = 1;
	cfg->use_syslog = 0;
	cfg->key_cache_size = 1024*1024;
	cfg->key_cache_slabs = 1;
	cfg->neg_cache_size = 100 * 1024;
	cfg->donotquery_localhost = 0; /* allow, so that you can ask a
		forward nameserver running on localhost */
	cfg->val_log_level = 2; /* to fill why_bogus with */
	cfg->val_log_squelch = 1;
	cfg->minimal_responses = 0;
	cfg->harden_short_bufsize = 1;
	return cfg;
}

/** check that the value passed is >= 0 */
#define IS_NUMBER_OR_ZERO \
	if(atoi(val) == 0 && strcmp(val, "0") != 0) return 0
/** check that the value passed is > 0 */
#define IS_NONZERO_NUMBER \
	if(atoi(val) == 0) return 0
/** check that the value passed is not 0 and a power of 2 */
#define IS_POW2_NUMBER \
	if(atoi(val) == 0 || !is_pow2((size_t)atoi(val))) return 0
/** check that the value passed is yes or no */
#define IS_YES_OR_NO \
	if(strcmp(val, "yes") != 0 && strcmp(val, "no") != 0) return 0
/** put integer_or_zero into variable */
#define S_NUMBER_OR_ZERO(str, var) if(strcmp(opt, str) == 0) \
	{ IS_NUMBER_OR_ZERO; cfg->var = atoi(val); }
/** put integer_nonzero into variable */
#define S_NUMBER_NONZERO(str, var) if(strcmp(opt, str) == 0) \
	{ IS_NONZERO_NUMBER; cfg->var = atoi(val); }
/** put integer_or_zero into unsigned */
#define S_UNSIGNED_OR_ZERO(str, var) if(strcmp(opt, str) == 0) \
	{ IS_NUMBER_OR_ZERO; cfg->var = (unsigned)atoi(val); }
/** put integer_or_zero into size_t */
#define S_SIZET_OR_ZERO(str, var) if(strcmp(opt, str) == 0) \
	{ IS_NUMBER_OR_ZERO; cfg->var = (size_t)atoi(val); }
/** put integer_nonzero into size_t */
#define S_SIZET_NONZERO(str, var) if(strcmp(opt, str) == 0) \
	{ IS_NONZERO_NUMBER; cfg->var = (size_t)atoi(val); }
/** put yesno into variable */
#define S_YNO(str, var) if(strcmp(opt, str) == 0) \
	{ IS_YES_OR_NO; cfg->var = (strcmp(val, "yes") == 0); }
/** put memsize into variable */
#define S_MEMSIZE(str, var) if(strcmp(opt, str)==0) \
	{ return cfg_parse_memsize(val, &cfg->var); }
/** put pow2 number into variable */
#define S_POW2(str, var) if(strcmp(opt, str)==0) \
	{ IS_POW2_NUMBER; cfg->var = (size_t)atoi(val); }
/** put string into variable */
#define S_STR(str, var) if(strcmp(opt, str)==0) \
	{ free(cfg->var); return (cfg->var = strdup(val)) != NULL; }
/** put string into strlist */
#define S_STRLIST(str, var) if(strcmp(opt, str)==0) \
	{ return cfg_strlist_insert(&cfg->var, strdup(val)); }
/** put string into strlist if not present yet*/
#define S_STRLIST_UNIQ(str, var) if(strcmp(opt, str)==0) \
	{ if(cfg_strlist_find(cfg->var, val)) { return 0;} \
	  return cfg_strlist_insert(&cfg->var, strdup(val)); }
/** append string to strlist */
#define S_STRLIST_APPEND(str, var) if(strcmp(opt, str)==0) \
	{ return cfg_strlist_append(&cfg->var, strdup(val)); }

int config_set_option(struct config_file* cfg, const char* opt,
	const char* val)
{
	char buf[64];
	if(!opt) return 0;
	if(opt[strlen(opt)-1] != ':' && strlen(opt)+2<sizeof(buf)) {
		snprintf(buf, sizeof(buf), "%s:", opt);
		opt = buf;
	}
	S_NUMBER_OR_ZERO("verbosity:", verbosity)
	else if(strcmp(opt, "statistics-interval:") == 0) {
		if(strcmp(val, "0") == 0 || strcmp(val, "") == 0)
			cfg->stat_interval = 0;
		else if(atoi(val) == 0)
			return 0;
		else cfg->stat_interval = atoi(val);
	} else if(strcmp(opt, "num-threads:") == 0) {
		/* not supported, library must have 1 thread in bgworker */
		return 0;
	} else if(strcmp(opt, "outgoing-port-permit:") == 0) {
		return cfg_mark_ports(val, 1, 
			cfg->outgoing_avail_ports, 65536);
	} else if(strcmp(opt, "outgoing-port-avoid:") == 0) {
		return cfg_mark_ports(val, 0, 
			cfg->outgoing_avail_ports, 65536);
	} else if(strcmp(opt, "local-zone:") == 0) {
		return cfg_parse_local_zone(cfg, val);
	} else if(strcmp(opt, "val-override-date:") == 0) {
		if(strcmp(val, "") == 0 || strcmp(val, "0") == 0) {
			cfg->val_date_override = 0;
		} else if(strlen(val) == 14) {
			cfg->val_date_override = cfg_convert_timeval(val);
			return cfg->val_date_override != 0;
		} else {
			if(atoi(val) == 0) return 0;
			cfg->val_date_override = (uint32_t)atoi(val);
		}
	} else if(strcmp(opt, "local-data-ptr:") == 0) { 
		char* ptr = cfg_ptr_reverse((char*)opt);
		return cfg_strlist_insert(&cfg->local_data, ptr);
	} else if(strcmp(opt, "logfile:") == 0) {
		cfg->use_syslog = 0;
		free(cfg->logfile);
		return (cfg->logfile = strdup(val)) != NULL;
	}
	else if(strcmp(opt, "log-time-ascii:") == 0)
	{ IS_YES_OR_NO; cfg->log_time_ascii = (strcmp(val, "yes") == 0);
	  log_set_time_asc(cfg->log_time_ascii); }
	else S_SIZET_NONZERO("max-udp-size:", max_udp_size)
	else S_YNO("use-syslog:", use_syslog)
	else S_STR("log-identity:", log_identity)
	else S_YNO("extended-statistics:", stat_extended)
	else S_YNO("statistics-cumulative:", stat_cumulative)
	else S_YNO("shm-enable:", shm_enable)
	else S_NUMBER_OR_ZERO("shm-key:", shm_key)
	else S_YNO("do-ip4:", do_ip4)
	else S_YNO("do-ip6:", do_ip6)
	else S_YNO("do-udp:", do_udp)
	else S_YNO("do-tcp:", do_tcp)
	else S_YNO("prefer-ip4:", prefer_ip4)
	else S_YNO("prefer-ip6:", prefer_ip6)
	else S_YNO("tcp-upstream:", tcp_upstream)
	else S_YNO("udp-upstream-without-downstream:",
		udp_upstream_without_downstream)
	else S_NUMBER_NONZERO("tcp-mss:", tcp_mss)
	else S_NUMBER_NONZERO("outgoing-tcp-mss:", outgoing_tcp_mss)
	else S_NUMBER_NONZERO("tcp-auth-query-timeout:", tcp_auth_query_timeout)
	else S_NUMBER_NONZERO("tcp-idle-timeout:", tcp_idle_timeout)
	else S_NUMBER_NONZERO("max-reuse-tcp-queries:", max_reuse_tcp_queries)
	else S_NUMBER_NONZERO("tcp-reuse-timeout:", tcp_reuse_timeout)
	else S_YNO("edns-tcp-keepalive:", do_tcp_keepalive)
	else S_NUMBER_NONZERO("edns-tcp-keepalive-timeout:", tcp_keepalive_timeout)
	else S_YNO("ssl-upstream:", ssl_upstream)
	else S_YNO("tls-upstream:", ssl_upstream)
	else S_STR("ssl-service-key:", ssl_service_key)
	else S_STR("tls-service-key:", ssl_service_key)
	else S_STR("ssl-service-pem:", ssl_service_pem)
	else S_STR("tls-service-pem:", ssl_service_pem)
	else S_NUMBER_NONZERO("ssl-port:", ssl_port)
	else S_NUMBER_NONZERO("tls-port:", ssl_port)
	else S_STR("ssl-cert-bundle:", tls_cert_bundle)
	else S_STR("tls-cert-bundle:", tls_cert_bundle)
	else S_YNO("tls-win-cert:", tls_win_cert)
	else S_YNO("tls-system-cert:", tls_win_cert)
	else S_STRLIST("additional-ssl-port:", tls_additional_port)
	else S_STRLIST("additional-tls-port:", tls_additional_port)
	else S_STRLIST("tls-additional-ports:", tls_additional_port)
	else S_STRLIST("tls-additional-port:", tls_additional_port)
	else S_STRLIST_APPEND("tls-session-ticket-keys:", tls_session_ticket_keys)
	else S_STR("tls-ciphers:", tls_ciphers)
	else S_STR("tls-ciphersuites:", tls_ciphersuites)
	else S_YNO("tls-use-sni:", tls_use_sni)
	else S_NUMBER_NONZERO("https-port:", https_port)
	else S_STR("http-endpoint:", http_endpoint)
	else S_NUMBER_NONZERO("http-max-streams:", http_max_streams)
	else S_MEMSIZE("http-query-buffer-size:", http_query_buffer_size)
	else S_MEMSIZE("http-response-buffer-size:", http_response_buffer_size)
	else S_YNO("http-nodelay:", http_nodelay)
	else S_YNO("http-notls-downstream:", http_notls_downstream)
	else S_NUMBER_NONZERO("quic-port:", quic_port)
	else S_YNO("interface-automatic:", if_automatic)
	else S_STR("interface-automatic-ports:", if_automatic_ports)
	else S_YNO("use-systemd:", use_systemd)
	else S_YNO("do-daemonize:", do_daemonize)
	else S_NUMBER_NONZERO("port:", port)
	else S_NUMBER_NONZERO("outgoing-range:", outgoing_num_ports)
	else S_SIZET_OR_ZERO("outgoing-num-tcp:", outgoing_num_tcp)
	else S_SIZET_OR_ZERO("incoming-num-tcp:", incoming_num_tcp)
	else S_MEMSIZE("stream-wait-size:", stream_wait_size)
	else S_SIZET_NONZERO("edns-buffer-size:", edns_buffer_size)
	else S_SIZET_NONZERO("msg-buffer-size:", msg_buffer_size)
	else S_MEMSIZE("msg-cache-size:", msg_cache_size)
	else S_POW2("msg-cache-slabs:", msg_cache_slabs)
	else S_SIZET_NONZERO("num-queries-per-thread:",num_queries_per_thread)
	else S_SIZET_OR_ZERO("jostle-timeout:", jostle_time)
	else S_MEMSIZE("so-rcvbuf:", so_rcvbuf)
	else S_MEMSIZE("so-sndbuf:", so_sndbuf)
	else S_YNO("so-reuseport:", so_reuseport)
	else S_YNO("ip-transparent:", ip_transparent)
	else S_YNO("ip-freebind:", ip_freebind)
	else S_NUMBER_OR_ZERO("ip-dscp:", ip_dscp)
	else S_MEMSIZE("rrset-cache-size:", rrset_cache_size)
	else S_POW2("rrset-cache-slabs:", rrset_cache_slabs)
	else S_YNO("prefetch:", prefetch)
	else S_YNO("prefetch-key:", prefetch_key)
	else S_YNO("deny-any:", deny_any)
	else if(strcmp(opt, "cache-max-ttl:") == 0)
	{ IS_NUMBER_OR_ZERO; cfg->max_ttl = atoi(val); MAX_TTL=(time_t)cfg->max_ttl;}
	else if(strcmp(opt, "cache-max-negative-ttl:") == 0)
	{ IS_NUMBER_OR_ZERO; cfg->max_negative_ttl = atoi(val); MAX_NEG_TTL=(time_t)cfg->max_negative_ttl;}
	else if(strcmp(opt, "cache-min-ttl:") == 0)
	{ IS_NUMBER_OR_ZERO; cfg->min_ttl = atoi(val); MIN_TTL=(time_t)cfg->min_ttl;}
	else if(strcmp(opt, "infra-cache-min-rtt:") == 0) {
	 	IS_NUMBER_OR_ZERO; cfg->infra_cache_min_rtt = atoi(val);
		RTT_MIN_TIMEOUT=cfg->infra_cache_min_rtt;
	}
	else if(strcmp(opt, "infra-cache-max-rtt:") == 0) {
		IS_NUMBER_OR_ZERO; cfg->infra_cache_max_rtt = atoi(val);
		RTT_MAX_TIMEOUT=cfg->infra_cache_max_rtt;
		USEFUL_SERVER_TOP_TIMEOUT = RTT_MAX_TIMEOUT;
		BLACKLIST_PENALTY = USEFUL_SERVER_TOP_TIMEOUT*4;
	}
	else S_YNO("infra-keep-probing:", infra_keep_probing)
	else S_NUMBER_OR_ZERO("infra-host-ttl:", host_ttl)
	else S_POW2("infra-cache-slabs:", infra_cache_slabs)
	else S_SIZET_NONZERO("infra-cache-numhosts:", infra_cache_numhosts)
	else S_NUMBER_OR_ZERO("delay-close:", delay_close)
	else S_YNO("udp-connect:", udp_connect)
	else S_STR("chroot:", chrootdir)
	else S_STR("username:", username)
	else S_STR("directory:", directory)
	else S_STR("pidfile:", pidfile)
	else S_YNO("hide-identity:", hide_identity)
	else S_YNO("hide-version:", hide_version)
	else S_YNO("hide-trustanchor:", hide_trustanchor)
	else S_YNO("hide-http-user-agent:", hide_http_user_agent)
	else S_STR("identity:", identity)
	else S_STR("version:", version)
	else S_STR("http-user-agent:", http_user_agent)
	else if(strcmp(opt, "nsid:") == 0) {
		free(cfg->nsid_cfg_str);
		if (!(cfg->nsid_cfg_str = strdup(val)))
			return 0;
		/* Empty string is just validly unsetting nsid */
		if (*val == 0) {
			free(cfg->nsid);
			cfg->nsid = NULL;
			cfg->nsid_len = 0;
			return 1;
		}
		cfg->nsid = cfg_parse_nsid(val, &cfg->nsid_len);
		return cfg->nsid != NULL;
	}
	else S_STRLIST("root-hints:", root_hints)
	else S_STR("target-fetch-policy:", target_fetch_policy)
	else S_YNO("harden-glue:", harden_glue)
	else S_YNO("harden-short-bufsize:", harden_short_bufsize)
	else S_YNO("harden-large-queries:", harden_large_queries)
	else S_YNO("harden-dnssec-stripped:", harden_dnssec_stripped)
	else S_YNO("harden-below-nxdomain:", harden_below_nxdomain)
	else S_YNO("harden-referral-path:", harden_referral_path)
	else S_YNO("harden-algo-downgrade:", harden_algo_downgrade)
	else S_YNO("use-caps-for-id:", use_caps_bits_for_id)
	else S_STRLIST("caps-whitelist:", caps_whitelist)
	else S_SIZET_OR_ZERO("unwanted-reply-threshold:", unwanted_threshold)
	else S_STRLIST("private-address:", private_address)
	else S_STRLIST("private-domain:", private_domain)
	else S_YNO("do-not-query-localhost:", donotquery_localhost)
	else S_STRLIST("do-not-query-address:", donotqueryaddrs)
	else S_STRLIST("auto-trust-anchor-file:", auto_trust_anchor_file_list)
	else S_STRLIST("trust-anchor-file:", trust_anchor_file_list)
	else S_STRLIST("trust-anchor:", trust_anchor_list)
	else S_STRLIST("trusted-keys-file:", trusted_keys_file_list)
	else S_YNO("trust-anchor-signaling:", trust_anchor_signaling)
	else S_YNO("root-key-sentinel:", root_key_sentinel)
	else S_STRLIST("domain-insecure:", domain_insecure)
	else S_NUMBER_OR_ZERO("val-bogus-ttl:", bogus_ttl)
	else S_YNO("val-clean-additional:", val_clean_additional)
	else S_NUMBER_OR_ZERO("val-log-level:", val_log_level)
	else S_YNO("val-log-squelch:", val_log_squelch)
	else S_YNO("log-queries:", log_queries)
	else S_YNO("log-replies:", log_replies)
	else S_YNO("log-tag-queryreply:", log_tag_queryreply)
	else S_YNO("log-local-actions:", log_local_actions)
	else S_YNO("log-servfail:", log_servfail)
	else S_YNO("val-permissive-mode:", val_permissive_mode)
	else S_YNO("aggressive-nsec:", aggressive_nsec)
	else S_YNO("ignore-cd-flag:", ignore_cd)
	else if(strcmp(opt, "serve-expired:") == 0)
	{ IS_YES_OR_NO; cfg->serve_expired = (strcmp(val, "yes") == 0);
	  SERVE_EXPIRED = cfg->serve_expired; }
	else if(strcmp(opt, "serve-expired-ttl:") == 0)
	{ IS_NUMBER_OR_ZERO; cfg->serve_expired_ttl = atoi(val); SERVE_EXPIRED_TTL=(time_t)cfg->serve_expired_ttl;}
	else S_YNO("serve-expired-ttl-reset:", serve_expired_ttl_reset)
	else if(strcmp(opt, "serve-expired-reply-ttl:") == 0)
	{ IS_NUMBER_OR_ZERO; cfg->serve_expired_reply_ttl = atoi(val); SERVE_EXPIRED_REPLY_TTL=(time_t)cfg->serve_expired_reply_ttl;}
	else S_NUMBER_OR_ZERO("serve-expired-client-timeout:", serve_expired_client_timeout)
	else S_YNO("ede:", ede)	
	else S_YNO("ede-serve-expired:", ede_serve_expired)
	else S_YNO("serve-original-ttl:", serve_original_ttl)
	else S_STR("val-nsec3-keysize-iterations:", val_nsec3_key_iterations)
	else S_YNO("zonemd-permissive-mode:", zonemd_permissive_mode)
	else S_UNSIGNED_OR_ZERO("add-holddown:", add_holddown)
	else S_UNSIGNED_OR_ZERO("del-holddown:", del_holddown)
	else S_UNSIGNED_OR_ZERO("keep-missing:", keep_missing)
	else if(strcmp(opt, "permit-small-holddown:") == 0)
	{ IS_YES_OR_NO; cfg->permit_small_holddown = (strcmp(val, "yes") == 0);
	  autr_permit_small_holddown = cfg->permit_small_holddown; }
	else S_MEMSIZE("key-cache-size:", key_cache_size)
	else S_POW2("key-cache-slabs:", key_cache_slabs)
	else S_MEMSIZE("neg-cache-size:", neg_cache_size)
	else S_YNO("minimal-responses:", minimal_responses)
	else S_YNO("rrset-roundrobin:", rrset_roundrobin)
	else S_NUMBER_OR_ZERO("unknown-server-time-limit:", unknown_server_time_limit)
	else S_STRLIST("local-data:", local_data)
	else S_YNO("unblock-lan-zones:", unblock_lan_zones)
	else S_YNO("insecure-lan-zones:", insecure_lan_zones)
	else S_YNO("control-enable:", remote_control_enable)
	else S_STRLIST_APPEND("control-interface:", control_ifs)
	else S_NUMBER_NONZERO("control-port:", control_port)
	else S_STR("server-key-file:", server_key_file)
	else S_STR("server-cert-file:", server_cert_file)
	else S_STR("control-key-file:", control_key_file)
	else S_STR("control-cert-file:", control_cert_file)
	else S_STR("module-config:", module_conf)
	else S_STRLIST("python-script:", python_script)
	else S_STRLIST("dynlib-file:", dynlib_file)
	else S_YNO("disable-dnssec-lame-check:", disable_dnssec_lame_check)
#ifdef CLIENT_SUBNET
	/* Can't set max subnet prefix here, since that value is used when
	 * generating the address tree. */
	/* No client-subnet-always-forward here, module registration depends on
	 * this option. */
#endif
#ifdef USE_DNSTAP
	else S_YNO("dnstap-enable:", dnstap)
	else S_YNO("dnstap-bidirectional:", dnstap_bidirectional)
	else S_STR("dnstap-socket-path:", dnstap_socket_path)
	else S_STR("dnstap-ip:", dnstap_ip)
	else S_YNO("dnstap-tls:", dnstap_tls)
	else S_STR("dnstap-tls-server-name:", dnstap_tls_server_name)
	else S_STR("dnstap-tls-cert-bundle:", dnstap_tls_cert_bundle)
	else S_STR("dnstap-tls-client-key-file:", dnstap_tls_client_key_file)
	else S_STR("dnstap-tls-client-cert-file:",
		dnstap_tls_client_cert_file)
	else S_YNO("dnstap-send-identity:", dnstap_send_identity)
	else S_YNO("dnstap-send-version:", dnstap_send_version)
	else S_STR("dnstap-identity:", dnstap_identity)
	else S_STR("dnstap-version:", dnstap_version)
	else S_YNO("dnstap-log-resolver-query-messages:",
		dnstap_log_resolver_query_messages)
	else S_YNO("dnstap-log-resolver-response-messages:",
		dnstap_log_resolver_response_messages)
	else S_YNO("dnstap-log-client-query-messages:",
		dnstap_log_client_query_messages)
	else S_YNO("dnstap-log-client-response-messages:",
		dnstap_log_client_response_messages)
	else S_YNO("dnstap-log-forwarder-query-messages:",
		dnstap_log_forwarder_query_messages)
	else S_YNO("dnstap-log-forwarder-response-messages:",
		dnstap_log_forwarder_response_messages)
#endif
#ifdef USE_DNSCRYPT
	else S_YNO("dnscrypt-enable:", dnscrypt)
	else S_NUMBER_NONZERO("dnscrypt-port:", dnscrypt_port)
	else S_STR("dnscrypt-provider:", dnscrypt_provider)
	else S_STRLIST_UNIQ("dnscrypt-provider-cert:", dnscrypt_provider_cert)
	else S_STRLIST("dnscrypt-provider-cert-rotated:", dnscrypt_provider_cert_rotated)
	else S_STRLIST_UNIQ("dnscrypt-secret-key:", dnscrypt_secret_key)
	else S_MEMSIZE("dnscrypt-shared-secret-cache-size:",
		dnscrypt_shared_secret_cache_size)
	else S_POW2("dnscrypt-shared-secret-cache-slabs:",
		dnscrypt_shared_secret_cache_slabs)
	else S_MEMSIZE("dnscrypt-nonce-cache-size:",
		dnscrypt_nonce_cache_size)
	else S_POW2("dnscrypt-nonce-cache-slabs:",
		dnscrypt_nonce_cache_slabs)
#endif
	else if(strcmp(opt, "ip-ratelimit:") == 0) {
	    IS_NUMBER_OR_ZERO; cfg->ip_ratelimit = atoi(val);
	    infra_ip_ratelimit=cfg->ip_ratelimit;
	}
	else if(strcmp(opt, "ratelimit:") == 0) {
	    IS_NUMBER_OR_ZERO; cfg->ratelimit = atoi(val);
	    infra_dp_ratelimit=cfg->ratelimit;
	}
	else S_MEMSIZE("ip-ratelimit-size:", ip_ratelimit_size)
	else S_MEMSIZE("ratelimit-size:", ratelimit_size)
	else S_POW2("ip-ratelimit-slabs:", ip_ratelimit_slabs)
	else S_POW2("ratelimit-slabs:", ratelimit_slabs)
	else S_NUMBER_OR_ZERO("ip-ratelimit-factor:", ip_ratelimit_factor)
	else S_NUMBER_OR_ZERO("ratelimit-factor:", ratelimit_factor)
	else S_YNO("ip-ratelimit-backoff:", ip_ratelimit_backoff)
	else S_YNO("ratelimit-backoff:", ratelimit_backoff)
	else S_NUMBER_NONZERO("outbound-msg-retry:", outbound_msg_retry)
	else S_SIZET_NONZERO("fast-server-num:", fast_server_num)
	else S_NUMBER_OR_ZERO("fast-server-permil:", fast_server_permil)
	else S_YNO("qname-minimisation:", qname_minimisation)
	else S_YNO("qname-minimisation-strict:", qname_minimisation_strict)
	else S_YNO("pad-responses:", pad_responses)
	else S_SIZET_NONZERO("pad-responses-block-size:", pad_responses_block_size)
	else S_YNO("pad-queries:", pad_queries)
	else S_SIZET_NONZERO("pad-queries-block-size:", pad_queries_block_size)
	else S_STRLIST("proxy-protocol-port:", proxy_protocol_port)
#ifdef USE_IPSECMOD
	else S_YNO("ipsecmod-enabled:", ipsecmod_enabled)
	else S_YNO("ipsecmod-ignore-bogus:", ipsecmod_ignore_bogus)
	else if(strcmp(opt, "ipsecmod-max-ttl:") == 0)
	{ IS_NUMBER_OR_ZERO; cfg->ipsecmod_max_ttl = atoi(val); }
	else S_YNO("ipsecmod-strict:", ipsecmod_strict)
#endif
	else if(strcmp(opt, "define-tag:") ==0) {
		return config_add_tag(cfg, val);
	/* val_sig_skew_min, max and val_max_restart are copied into val_env
	 * during init so this does not update val_env with set_option */
	} else if(strcmp(opt, "val-sig-skew-min:") == 0)
	{ IS_NUMBER_OR_ZERO; cfg->val_sig_skew_min = (int32_t)atoi(val); }
	else if(strcmp(opt, "val-sig-skew-max:") == 0)
	{ IS_NUMBER_OR_ZERO; cfg->val_sig_skew_max = (int32_t)atoi(val); }
	else if(strcmp(opt, "val-max-restart:") == 0)
	{ IS_NUMBER_OR_ZERO; cfg->val_max_restart = (int32_t)atoi(val); }
	else if (strcmp(opt, "outgoing-interface:") == 0) {
		char* d = strdup(val);
		char** oi = 
		(char**)reallocarray(NULL, (size_t)cfg->num_out_ifs+1, sizeof(char*));
		if(!d || !oi) { free(d); free(oi); return -1; }
		if(cfg->out_ifs && cfg->num_out_ifs) {
			memmove(oi, cfg->out_ifs, cfg->num_out_ifs*sizeof(char*));
			free(cfg->out_ifs);
		}
		oi[cfg->num_out_ifs++] = d;
		cfg->out_ifs = oi;
	} else {
		/* unknown or unsupported (from the set_option interface):
		 * interface, outgoing-interface, access-control,
		 * stub-zone, name, stub-addr, stub-host, stub-prime
		 * forward-first, stub-first, forward-ssl-upstream,
		 * stub-ssl-upstream, forward-zone, auth-zone
		 * name, forward-addr, forward-host,
		 * ratelimit-for-domain, ratelimit-below-domain,
		 * local-zone-tag, access-control-view, interface-*,
		 * send-client-subnet, client-subnet-always-forward,
		 * max-client-subnet-ipv4, max-client-subnet-ipv6,
		 * min-client-subnet-ipv4, min-client-subnet-ipv6,
		 * max-ecs-tree-size-ipv4, max-ecs-tree-size-ipv6, ipsecmod_hook,
		 * ipsecmod_whitelist. */
		return 0;
	}
	return 1;
}

void config_print_func(char* line, void* arg)
{
	FILE* f = (FILE*)arg;
	(void)fprintf(f, "%s\n", line);
}

/** collate func arg */
struct config_collate_arg {
	/** list of result items */
	struct config_strlist_head list;
	/** if a malloc error occurred, 0 is OK */
	int status;
};

void config_collate_func(char* line, void* arg)
{
	struct config_collate_arg* m = (struct config_collate_arg*)arg;
	if(m->status)
		return;
	if(!cfg_strlist_append(&m->list, strdup(line)))
		m->status = 1;
}

int config_get_option_list(struct config_file* cfg, const char* opt,
	struct config_strlist** list)
{
	struct config_collate_arg m;
	memset(&m, 0, sizeof(m));
	*list = NULL;
	if(!config_get_option(cfg, opt, config_collate_func, &m))
		return 1;
	if(m.status) {
		config_delstrlist(m.list.first);
		return 2;
	}
	*list = m.list.first;
	return 0;
}

int
config_get_option_collate(struct config_file* cfg, const char* opt, char** str)
{
	struct config_strlist* list = NULL;
	int r;
	*str = NULL;
	if((r = config_get_option_list(cfg, opt, &list)) != 0)
		return r;
	*str = config_collate_cat(list);
	config_delstrlist(list);
	if(!*str) return 2;
	return 0;
}

char*
config_collate_cat(struct config_strlist* list)
{
	size_t total = 0, left;
	struct config_strlist* s;
	char *r, *w;
	if(!list) /* no elements */
		return strdup("");
	if(list->next == NULL) /* one element , no newline at end. */
		return strdup(list->str);
	/* count total length */
	for(s=list; s; s=s->next)
		total += strlen(s->str) + 1; /* len + newline */
	left = total+1; /* one extra for nul at end */
	r = malloc(left); 
	if(!r)
		return NULL;
	w = r;
	for(s=list; s; s=s->next) {
		size_t this = strlen(s->str);
		if(this+2 > left) { /* sanity check */
			free(r);
			return NULL;
		}
		snprintf(w, left, "%s\n", s->str);
		this = strlen(w);
		w += this;
		left -= this;
	}
	return r;
}

/** compare and print decimal option */
#define O_DEC(opt, str, var) if(strcmp(opt, str)==0) \
	{snprintf(buf, len, "%d", (int)cfg->var); \
	func(buf, arg);}
/** compare and print unsigned option */
#define O_UNS(opt, str, var) if(strcmp(opt, str)==0) \
	{snprintf(buf, len, "%u", (unsigned)cfg->var); \
	func(buf, arg);}
/** compare and print yesno option */
#define O_YNO(opt, str, var) if(strcmp(opt, str)==0) \
	{func(cfg->var?"yes":"no", arg);}
/** compare and print string option */
#define O_STR(opt, str, var) if(strcmp(opt, str)==0) \
	{func(cfg->var?cfg->var:"", arg);}
/** compare and print array option */
#define O_IFC(opt, str, num, arr) if(strcmp(opt, str)==0) \
	{int i; for(i=0; i<cfg->num; i++) func(cfg->arr[i], arg);}
/** compare and print memorysize option */
#define O_MEM(opt, str, var) if(strcmp(opt, str)==0) { \
	if(cfg->var > 1024*1024*1024) {	\
	  size_t f=cfg->var/(size_t)1000000, b=cfg->var%(size_t)1000000; \
	  snprintf(buf, len, "%u%6.6u", (unsigned)f, (unsigned)b); \
	} else snprintf(buf, len, "%u", (unsigned)cfg->var); \
	func(buf, arg);}
/** compare and print list option */
#define O_LST(opt, name, lst) if(strcmp(opt, name)==0) { \
	struct config_strlist* p = cfg->lst; \
	for(p = cfg->lst; p; p = p->next) \
		func(p->str, arg); \
	}
/** compare and print list option */
#define O_LS2(opt, name, lst) if(strcmp(opt, name)==0) { \
	struct config_str2list* p = cfg->lst; \
	for(p = cfg->lst; p; p = p->next) { \
		snprintf(buf, len, "%s %s", p->str, p->str2); \
		func(buf, arg); \
	} \
	}
/** compare and print list option */
#define O_LS3(opt, name, lst) if(strcmp(opt, name)==0) { \
	struct config_str3list* p = cfg->lst; \
	for(p = cfg->lst; p; p = p->next) { \
		snprintf(buf, len, "%s %s %s", p->str, p->str2, p->str3); \
		func(buf, arg); \
	} \
	}
/** compare and print taglist option */
#define O_LTG(opt, name, lst) if(strcmp(opt, name)==0) { \
	char* tmpstr = NULL; \
	struct config_strbytelist *p = cfg->lst; \
	for(p = cfg->lst; p; p = p->next) {\
		tmpstr = config_taglist2str(cfg, p->str2, p->str2len); \
		if(tmpstr) {\
			snprintf(buf, len, "%s %s", p->str, tmpstr); \
			func(buf, arg); \
			free(tmpstr); \
		} \
	} \
	}

int
config_get_option(struct config_file* cfg, const char* opt, 
	void (*func)(char*,void*), void* arg)
{
	char buf[1024], nopt[64];
	size_t len = sizeof(buf);
	if(!opt) return 0;
	if(opt && opt[strlen(opt)-1] == ':' && strlen(opt)<sizeof(nopt)) {
		memmove(nopt, opt, strlen(opt));
		nopt[strlen(opt)-1] = 0;
		opt = nopt;
	}
	fptr_ok(fptr_whitelist_print_func(func));
	O_DEC(opt, "verbosity", verbosity)
	else O_DEC(opt, "statistics-interval", stat_interval)
	else O_YNO(opt, "statistics-cumulative", stat_cumulative)
	else O_YNO(opt, "extended-statistics", stat_extended)
	else O_YNO(opt, "shm-enable", shm_enable)
	else O_DEC(opt, "shm-key", shm_key)
	else O_YNO(opt, "use-syslog", use_syslog)
	else O_STR(opt, "log-identity", log_identity)
	else O_YNO(opt, "log-time-ascii", log_time_ascii)
	else O_DEC(opt, "num-threads", num_threads)
	else O_IFC(opt, "interface", num_ifs, ifs)
	else O_IFC(opt, "outgoing-interface", num_out_ifs, out_ifs)
	else O_YNO(opt, "interface-automatic", if_automatic)
	else O_STR(opt, "interface-automatic-ports", if_automatic_ports)
	else O_DEC(opt, "port", port)
	else O_DEC(opt, "outgoing-range", outgoing_num_ports)
	else O_DEC(opt, "outgoing-num-tcp", outgoing_num_tcp)
	else O_DEC(opt, "incoming-num-tcp", incoming_num_tcp)
	else O_MEM(opt, "stream-wait-size", stream_wait_size)
	else O_DEC(opt, "edns-buffer-size", edns_buffer_size)
	else O_DEC(opt, "msg-buffer-size", msg_buffer_size)
	else O_MEM(opt, "msg-cache-size", msg_cache_size)
	else O_DEC(opt, "msg-cache-slabs", msg_cache_slabs)
	else O_DEC(opt, "num-queries-per-thread", num_queries_per_thread)
	else O_UNS(opt, "jostle-timeout", jostle_time)
	else O_MEM(opt, "so-rcvbuf", so_rcvbuf)
	else O_MEM(opt, "so-sndbuf", so_sndbuf)
	else O_YNO(opt, "so-reuseport", so_reuseport)
	else O_YNO(opt, "ip-transparent", ip_transparent)
	else O_YNO(opt, "ip-freebind", ip_freebind)
	else O_DEC(opt, "ip-dscp", ip_dscp)
	else O_MEM(opt, "rrset-cache-size", rrset_cache_size)
	else O_DEC(opt, "rrset-cache-slabs", rrset_cache_slabs)
	else O_YNO(opt, "prefetch-key", prefetch_key)
	else O_YNO(opt, "prefetch", prefetch)
	else O_YNO(opt, "deny-any", deny_any)
	else O_DEC(opt, "cache-max-ttl", max_ttl)
	else O_DEC(opt, "cache-max-negative-ttl", max_negative_ttl)
	else O_DEC(opt, "cache-min-ttl", min_ttl)
	else O_DEC(opt, "infra-host-ttl", host_ttl)
	else O_DEC(opt, "infra-cache-slabs", infra_cache_slabs)
	else O_DEC(opt, "infra-cache-min-rtt", infra_cache_min_rtt)
	else O_UNS(opt, "infra-cache-max-rtt", infra_cache_max_rtt)
	else O_YNO(opt, "infra-keep-probing", infra_keep_probing)
	else O_MEM(opt, "infra-cache-numhosts", infra_cache_numhosts)
	else O_UNS(opt, "delay-close", delay_close)
	else O_YNO(opt, "udp-connect", udp_connect)
	else O_YNO(opt, "do-ip4", do_ip4)
	else O_YNO(opt, "do-ip6", do_ip6)
	else O_YNO(opt, "do-udp", do_udp)
	else O_YNO(opt, "do-tcp", do_tcp)
	else O_YNO(opt, "prefer-ip4", prefer_ip4)
	else O_YNO(opt, "prefer-ip6", prefer_ip6)
	else O_YNO(opt, "tcp-upstream", tcp_upstream)
	else O_YNO(opt, "udp-upstream-without-downstream", udp_upstream_without_downstream)
	else O_DEC(opt, "tcp-mss", tcp_mss)
	else O_DEC(opt, "outgoing-tcp-mss", outgoing_tcp_mss)
	else O_DEC(opt, "tcp-auth-query-timeout", tcp_auth_query_timeout)
	else O_DEC(opt, "tcp-idle-timeout", tcp_idle_timeout)
	else O_DEC(opt, "max-reuse-tcp-queries", max_reuse_tcp_queries)
	else O_DEC(opt, "tcp-reuse-timeout", tcp_reuse_timeout)
	else O_YNO(opt, "edns-tcp-keepalive", do_tcp_keepalive)
	else O_DEC(opt, "edns-tcp-keepalive-timeout", tcp_keepalive_timeout)
	else O_YNO(opt, "ssl-upstream", ssl_upstream)
	else O_YNO(opt, "tls-upstream", ssl_upstream)
	else O_STR(opt, "ssl-service-key", ssl_service_key)
	else O_STR(opt, "tls-service-key", ssl_service_key)
	else O_STR(opt, "ssl-service-pem", ssl_service_pem)
	else O_STR(opt, "tls-service-pem", ssl_service_pem)
	else O_DEC(opt, "ssl-port", ssl_port)
	else O_DEC(opt, "tls-port", ssl_port)
	else O_STR(opt, "ssl-cert-bundle", tls_cert_bundle)
	else O_STR(opt, "tls-cert-bundle", tls_cert_bundle)
	else O_YNO(opt, "tls-win-cert", tls_win_cert)
	else O_YNO(opt, "tls-system-cert", tls_win_cert)
	else O_LST(opt, "additional-ssl-port", tls_additional_port)
	else O_LST(opt, "additional-tls-port", tls_additional_port)
	else O_LST(opt, "tls-additional-ports", tls_additional_port)
	else O_LST(opt, "tls-additional-port", tls_additional_port)
	else O_LST(opt, "tls-session-ticket-keys", tls_session_ticket_keys.first)
	else O_STR(opt, "tls-ciphers", tls_ciphers)
	else O_STR(opt, "tls-ciphersuites", tls_ciphersuites)
	else O_YNO(opt, "tls-use-sni", tls_use_sni)
	else O_DEC(opt, "https-port", https_port)
	else O_STR(opt, "http-endpoint", http_endpoint)
	else O_UNS(opt, "http-max-streams", http_max_streams)
	else O_MEM(opt, "http-query-buffer-size", http_query_buffer_size)
	else O_MEM(opt, "http-response-buffer-size", http_response_buffer_size)
	else O_YNO(opt, "http-nodelay", http_nodelay)
	else O_YNO(opt, "http-notls-downstream", http_notls_downstream)
	else O_DEC(opt, "quic-port", quic_port)
	else O_YNO(opt, "use-systemd", use_systemd)
	else O_YNO(opt, "do-daemonize", do_daemonize)
	else O_STR(opt, "chroot", chrootdir)
	else O_STR(opt, "username", username)
	else O_STR(opt, "directory", directory)
	else O_STR(opt, "logfile", logfile)
	else O_YNO(opt, "log-queries", log_queries)
	else O_YNO(opt, "log-replies", log_replies)
	else O_YNO(opt, "log-tag-queryreply", log_tag_queryreply)
	else O_YNO(opt, "log-local-actions", log_local_actions)
	else O_YNO(opt, "log-servfail", log_servfail)
	else O_STR(opt, "pidfile", pidfile)
	else O_YNO(opt, "hide-identity", hide_identity)
	else O_YNO(opt, "hide-version", hide_version)
	else O_YNO(opt, "hide-trustanchor", hide_trustanchor)
	else O_YNO(opt, "hide-http-user-agent", hide_http_user_agent)
	else O_STR(opt, "identity", identity)
	else O_STR(opt, "version", version)
	else O_STR(opt, "http-user-agent", http_user_agent)
	else O_STR(opt, "nsid", nsid_cfg_str)
	else O_STR(opt, "target-fetch-policy", target_fetch_policy)
	else O_YNO(opt, "harden-short-bufsize", harden_short_bufsize)
	else O_YNO(opt, "harden-large-queries", harden_large_queries)
	else O_YNO(opt, "harden-glue", harden_glue)
	else O_YNO(opt, "harden-dnssec-stripped", harden_dnssec_stripped)
	else O_YNO(opt, "harden-below-nxdomain", harden_below_nxdomain)
	else O_YNO(opt, "harden-referral-path", harden_referral_path)
	else O_YNO(opt, "harden-algo-downgrade", harden_algo_downgrade)
	else O_YNO(opt, "use-caps-for-id", use_caps_bits_for_id)
	else O_LST(opt, "caps-whitelist", caps_whitelist)
	else O_DEC(opt, "unwanted-reply-threshold", unwanted_threshold)
	else O_YNO(opt, "do-not-query-localhost", donotquery_localhost)
	else O_STR(opt, "module-config", module_conf)
	else O_DEC(opt, "val-bogus-ttl", bogus_ttl)
	else O_YNO(opt, "val-clean-additional", val_clean_additional)
	else O_DEC(opt, "val-log-level", val_log_level)
	else O_YNO(opt, "val-permissive-mode", val_permissive_mode)
	else O_YNO(opt, "aggressive-nsec", aggressive_nsec)
	else O_YNO(opt, "ignore-cd-flag", ignore_cd)
	else O_YNO(opt, "serve-expired", serve_expired)
	else O_DEC(opt, "serve-expired-ttl", serve_expired_ttl)
	else O_YNO(opt, "serve-expired-ttl-reset", serve_expired_ttl_reset)
	else O_DEC(opt, "serve-expired-reply-ttl", serve_expired_reply_ttl)
	else O_DEC(opt, "serve-expired-client-timeout", serve_expired_client_timeout)
	else O_YNO(opt, "ede", ede)
	else O_YNO(opt, "ede-serve-expired", ede_serve_expired)
	else O_YNO(opt, "serve-original-ttl", serve_original_ttl)
	else O_STR(opt, "val-nsec3-keysize-iterations",val_nsec3_key_iterations)
	else O_YNO(opt, "zonemd-permissive-mode", zonemd_permissive_mode)
	else O_UNS(opt, "add-holddown", add_holddown)
	else O_UNS(opt, "del-holddown", del_holddown)
	else O_UNS(opt, "keep-missing", keep_missing)
	else O_YNO(opt, "permit-small-holddown", permit_small_holddown)
	else O_MEM(opt, "key-cache-size", key_cache_size)
	else O_DEC(opt, "key-cache-slabs", key_cache_slabs)
	else O_MEM(opt, "neg-cache-size", neg_cache_size)
	else O_YNO(opt, "control-enable", remote_control_enable)
	else O_DEC(opt, "control-port", control_port)
	else O_STR(opt, "server-key-file", server_key_file)
	else O_STR(opt, "server-cert-file", server_cert_file)
	else O_STR(opt, "control-key-file", control_key_file)
	else O_STR(opt, "control-cert-file", control_cert_file)
	else O_LST(opt, "root-hints", root_hints)
	else O_LS2(opt, "access-control", acls)
	else O_LS2(opt, "tcp-connection-limit", tcp_connection_limits)
	else O_LST(opt, "do-not-query-address", donotqueryaddrs)
	else O_LST(opt, "private-address", private_address)
	else O_LST(opt, "private-domain", private_domain)
	else O_LST(opt, "auto-trust-anchor-file", auto_trust_anchor_file_list)
	else O_LST(opt, "trust-anchor-file", trust_anchor_file_list)
	else O_LST(opt, "trust-anchor", trust_anchor_list)
	else O_LST(opt, "trusted-keys-file", trusted_keys_file_list)
	else O_YNO(opt, "trust-anchor-signaling", trust_anchor_signaling)
	else O_YNO(opt, "root-key-sentinel", root_key_sentinel)
	else O_LST(opt, "control-interface", control_ifs.first)
	else O_LST(opt, "domain-insecure", domain_insecure)
	else O_UNS(opt, "val-override-date", val_date_override)
	else O_YNO(opt, "minimal-responses", minimal_responses)
	else O_YNO(opt, "rrset-roundrobin", rrset_roundrobin)
	else O_DEC(opt, "unknown-server-time-limit", unknown_server_time_limit)
#ifdef CLIENT_SUBNET
	else O_LST(opt, "send-client-subnet", client_subnet)
	else O_LST(opt, "client-subnet-zone", client_subnet_zone)
	else O_DEC(opt, "max-client-subnet-ipv4", max_client_subnet_ipv4)
	else O_DEC(opt, "max-client-subnet-ipv6", max_client_subnet_ipv6)
	else O_DEC(opt, "min-client-subnet-ipv4", min_client_subnet_ipv4)
	else O_DEC(opt, "min-client-subnet-ipv6", min_client_subnet_ipv6)
	else O_DEC(opt, "max-ecs-tree-size-ipv4", max_ecs_tree_size_ipv4)
	else O_DEC(opt, "max-ecs-tree-size-ipv6", max_ecs_tree_size_ipv6)
	else O_YNO(opt, "client-subnet-always-forward:",
		client_subnet_always_forward)
#endif
#ifdef USE_DNSTAP
	else O_YNO(opt, "dnstap-enable", dnstap)
	else O_YNO(opt, "dnstap-bidirectional", dnstap_bidirectional)
	else O_STR(opt, "dnstap-socket-path", dnstap_socket_path)
	else O_STR(opt, "dnstap-ip", dnstap_ip)
	else O_YNO(opt, "dnstap-tls", dnstap_tls)
	else O_STR(opt, "dnstap-tls-server-name", dnstap_tls_server_name)
	else O_STR(opt, "dnstap-tls-cert-bundle", dnstap_tls_cert_bundle)
	else O_STR(opt, "dnstap-tls-client-key-file",
		dnstap_tls_client_key_file)
	else O_STR(opt, "dnstap-tls-client-cert-file",
		dnstap_tls_client_cert_file)
	else O_YNO(opt, "dnstap-send-identity", dnstap_send_identity)
	else O_YNO(opt, "dnstap-send-version", dnstap_send_version)
	else O_STR(opt, "dnstap-identity", dnstap_identity)
	else O_STR(opt, "dnstap-version", dnstap_version)
	else O_YNO(opt, "dnstap-log-resolver-query-messages",
		dnstap_log_resolver_query_messages)
	else O_YNO(opt, "dnstap-log-resolver-response-messages",
		dnstap_log_resolver_response_messages)
	else O_YNO(opt, "dnstap-log-client-query-messages",
		dnstap_log_client_query_messages)
	else O_YNO(opt, "dnstap-log-client-response-messages",
		dnstap_log_client_response_messages)
	else O_YNO(opt, "dnstap-log-forwarder-query-messages",
		dnstap_log_forwarder_query_messages)
	else O_YNO(opt, "dnstap-log-forwarder-response-messages",
		dnstap_log_forwarder_response_messages)
#endif
#ifdef USE_DNSCRYPT
	else O_YNO(opt, "dnscrypt-enable", dnscrypt)
	else O_DEC(opt, "dnscrypt-port", dnscrypt_port)
	else O_STR(opt, "dnscrypt-provider", dnscrypt_provider)
	else O_LST(opt, "dnscrypt-provider-cert", dnscrypt_provider_cert)
	else O_LST(opt, "dnscrypt-provider-cert-rotated", dnscrypt_provider_cert_rotated)
	else O_LST(opt, "dnscrypt-secret-key", dnscrypt_secret_key)
	else O_MEM(opt, "dnscrypt-shared-secret-cache-size",
		dnscrypt_shared_secret_cache_size)
	else O_DEC(opt, "dnscrypt-shared-secret-cache-slabs",
		dnscrypt_shared_secret_cache_slabs)
	else O_MEM(opt, "dnscrypt-nonce-cache-size",
		dnscrypt_nonce_cache_size)
	else O_DEC(opt, "dnscrypt-nonce-cache-slabs",
		dnscrypt_nonce_cache_slabs)
#endif
	else O_YNO(opt, "unblock-lan-zones", unblock_lan_zones)
	else O_YNO(opt, "insecure-lan-zones", insecure_lan_zones)
	else O_DEC(opt, "max-udp-size", max_udp_size)
	else O_LST(opt, "python-script", python_script)
	else O_LST(opt, "dynlib-file", dynlib_file)
	else O_YNO(opt, "disable-dnssec-lame-check", disable_dnssec_lame_check)
	else O_DEC(opt, "ip-ratelimit", ip_ratelimit)
	else O_DEC(opt, "ratelimit", ratelimit)
	else O_MEM(opt, "ip-ratelimit-size", ip_ratelimit_size)
	else O_MEM(opt, "ratelimit-size", ratelimit_size)
	else O_DEC(opt, "ip-ratelimit-slabs", ip_ratelimit_slabs)
	else O_DEC(opt, "ratelimit-slabs", ratelimit_slabs)
	else O_LS2(opt, "ratelimit-for-domain", ratelimit_for_domain)
	else O_LS2(opt, "ratelimit-below-domain", ratelimit_below_domain)
	else O_DEC(opt, "ip-ratelimit-factor", ip_ratelimit_factor)
	else O_DEC(opt, "ratelimit-factor", ratelimit_factor)
	else O_YNO(opt, "ip-ratelimit-backoff", ip_ratelimit_backoff)
	else O_YNO(opt, "ratelimit-backoff", ratelimit_backoff)
	else O_UNS(opt, "outbound-msg-retry", outbound_msg_retry)
	else O_DEC(opt, "fast-server-num", fast_server_num)
	else O_DEC(opt, "fast-server-permil", fast_server_permil)
	else O_DEC(opt, "val-sig-skew-min", val_sig_skew_min)
	else O_DEC(opt, "val-sig-skew-max", val_sig_skew_max)
	else O_DEC(opt, "val-max-restart", val_max_restart)
	else O_YNO(opt, "qname-minimisation", qname_minimisation)
	else O_YNO(opt, "qname-minimisation-strict", qname_minimisation_strict)
	else O_IFC(opt, "define-tag", num_tags, tagname)
	else O_LTG(opt, "local-zone-tag", local_zone_tags)
	else O_LTG(opt, "access-control-tag", acl_tags)
	else O_LTG(opt, "response-ip-tag", respip_tags)
	else O_LS3(opt, "local-zone-override", local_zone_overrides)
	else O_LS3(opt, "access-control-tag-action", acl_tag_actions)
	else O_LS3(opt, "access-control-tag-data", acl_tag_datas)
	else O_LS2(opt, "access-control-view", acl_view)
	else O_LS2(opt, "interface-action", interface_actions)
	else O_LTG(opt, "interface-tag", interface_tags)
	else O_LS3(opt, "interface-tag-action", interface_tag_actions)
	else O_LS3(opt, "interface-tag-data", interface_tag_datas)
	else O_LS2(opt, "interface-view", interface_view)
	else O_YNO(opt, "pad-responses", pad_responses)
	else O_DEC(opt, "pad-responses-block-size", pad_responses_block_size)
	else O_YNO(opt, "pad-queries", pad_queries)
	else O_DEC(opt, "pad-queries-block-size", pad_queries_block_size)
	else O_LS2(opt, "edns-client-strings", edns_client_strings)
	else O_LST(opt, "proxy-protocol-port", proxy_protocol_port)
#ifdef USE_IPSECMOD
	else O_YNO(opt, "ipsecmod-enabled", ipsecmod_enabled)
	else O_YNO(opt, "ipsecmod-ignore-bogus", ipsecmod_ignore_bogus)
	else O_STR(opt, "ipsecmod-hook", ipsecmod_hook)
	else O_DEC(opt, "ipsecmod-max-ttl", ipsecmod_max_ttl)
	else O_LST(opt, "ipsecmod-whitelist", ipsecmod_whitelist)
	else O_YNO(opt, "ipsecmod-strict", ipsecmod_strict)
#endif
#ifdef USE_CACHEDB
	else O_STR(opt, "backend", cachedb_backend)
	else O_STR(opt, "secret-seed", cachedb_secret)
#ifdef USE_REDIS
	else O_STR(opt, "redis-server-host", redis_server_host)
	else O_DEC(opt, "redis-server-port", redis_server_port)
	else O_DEC(opt, "redis-timeout", redis_timeout)
	else O_YNO(opt, "redis-expire-records", redis_expire_records)
#endif  /* USE_REDIS */
#endif  /* USE_CACHEDB */
#ifdef USE_IPSET
	else O_STR(opt, "name-v4", ipset_name_v4)
	else O_STR(opt, "name-v6", ipset_name_v6)
#endif
	/* not here:
	 * outgoing-permit, outgoing-avoid - have list of ports
	 * local-zone - zones and nodefault variables
	 * local-data - see below
	 * local-data-ptr - converted to local-data entries
	 * stub-zone, name, stub-addr, stub-host, stub-prime
	 * forward-zone, name, forward-addr, forward-host
	 */
	else return 0;
	return 1;
}

/** initialize the global cfg_parser object */
static void
create_cfg_parser(struct config_file* cfg, char* filename, const char* chroot)
{
	static struct config_parser_state st;
	cfg_parser = &st;
	cfg_parser->filename = filename;
	cfg_parser->line = 1;
	cfg_parser->errors = 0;
	cfg_parser->cfg = cfg;
	cfg_parser->chroot = chroot;
	cfg_parser->started_toplevel = 0;
	init_cfg_parse();
}

int 
config_read(struct config_file* cfg, const char* filename, const char* chroot)
{
	FILE *in;
	char *fname = (char*)filename;
#ifdef HAVE_GLOB
	glob_t g;
	size_t i;
	int r, flags;
#endif
	if(!fname)
		return 1;

	/* check for wildcards */
#ifdef HAVE_GLOB
	if(!(!strchr(fname, '*') && !strchr(fname, '?') && !strchr(fname, '[') &&
		!strchr(fname, '{') && !strchr(fname, '~'))) {
		verbose(VERB_QUERY, "wildcard found, processing %s", fname);
		flags = 0
#ifdef GLOB_ERR
			| GLOB_ERR
#endif
#ifdef GLOB_NOSORT
			| GLOB_NOSORT
#endif
#ifdef GLOB_BRACE
			| GLOB_BRACE
#endif
#ifdef GLOB_TILDE
			| GLOB_TILDE
#endif
		;
		memset(&g, 0, sizeof(g));
		r = glob(fname, flags, NULL, &g);
		if(r) {
			/* some error */
			globfree(&g);
			if(r == GLOB_NOMATCH) {
				verbose(VERB_QUERY, "include: "
				"no matches for %s", fname);
				return 1; 
			} else if(r == GLOB_NOSPACE) {
				log_err("include: %s: "
					"fnametern out of memory", fname);
			} else if(r == GLOB_ABORTED) {
				log_err("wildcard include: %s: expansion "
					"aborted (%s)", fname, strerror(errno));
			} else {
				log_err("wildcard include: %s: expansion "
					"failed (%s)", fname, strerror(errno));
			}
			/* ignore globs that yield no files */
			return 1;
		}
		/* process files found, if any */
		for(i=0; i<(size_t)g.gl_pathc; i++) {
			if(!config_read(cfg, g.gl_pathv[i], chroot)) {
				log_err("error reading wildcard "
					"include: %s", g.gl_pathv[i]);
				globfree(&g);
				return 0;
			}
		}
		globfree(&g);
		return 1;
	}
#endif /* HAVE_GLOB */

	in = fopen(fname, "r");
	if(!in) {
		log_err("Could not open %s: %s", fname, strerror(errno));
		return 0;
	}
	create_cfg_parser(cfg, fname, chroot);
	ub_c_in = in;
	ub_c_parse();
	fclose(in);

	if(!cfg->dnscrypt) cfg->dnscrypt_port = 0;

	if(cfg_parser->errors != 0) {
		fprintf(stderr, "read %s failed: %d errors in configuration file\n",
			fname, cfg_parser->errors);
		errno=EINVAL;
		return 0;
	}

	return 1;
}

struct config_stub* cfg_stub_find(struct config_stub*** pp, const char* nm)
{
	struct config_stub* p = *(*pp);
	while(p) {
		if(strcmp(p->name, nm) == 0)
			return p;
		(*pp) = &p->next;
		p = p->next;
	}
	return NULL;
}

void
config_delstrlist(struct config_strlist* p)
{
	struct config_strlist *np;
	while(p) {
		np = p->next;
		free(p->str);
		free(p);
		p = np;
	}
}

void
config_deldblstrlist(struct config_str2list* p)
{
	struct config_str2list *np;
	while(p) {
		np = p->next;
		free(p->str);
		free(p->str2);
		free(p);
		p = np;
	}
}

void
config_deltrplstrlist(struct config_str3list* p)
{
	struct config_str3list *np;
	while(p) {
		np = p->next;
		free(p->str);
		free(p->str2);
		free(p->str3);
		free(p);
		p = np;
	}
}

void
config_delauth(struct config_auth* p)
{
	if(!p) return;
	free(p->name);
	config_delstrlist(p->masters);
	config_delstrlist(p->urls);
	config_delstrlist(p->allow_notify);
	free(p->zonefile);
	free(p->rpz_taglist);
	free(p->rpz_action_override);
	free(p->rpz_cname);
	free(p->rpz_log_name);
	free(p);
}

void
config_delauths(struct config_auth* p)
{
	struct config_auth* np;
	while(p) {
		np = p->next;
		config_delauth(p);
		p = np;
	}
}

void
config_delstub(struct config_stub* p)
{
	if(!p) return;
	free(p->name);
	config_delstrlist(p->hosts);
	config_delstrlist(p->addrs);
	free(p);
}

void
config_delstubs(struct config_stub* p)
{
	struct config_stub* np;
	while(p) {
		np = p->next;
		config_delstub(p);
		p = np;
	}
}

void
config_delview(struct config_view* p)
{
	if(!p) return;
	free(p->name);
	config_deldblstrlist(p->local_zones);
	config_delstrlist(p->local_zones_nodefault);
#ifdef USE_IPSET
	config_delstrlist(p->local_zones_ipset);
#endif
	config_delstrlist(p->local_data);
	free(p);
}

void
config_delviews(struct config_view* p)
{
	struct config_view* np;
	while(p) {
		np = p->next;
		config_delview(p);
		p = np;
	}
}

void
config_del_strarray(char** array, int num)
{
	int i;
	if(!array)
		return;
	for(i=0; i<num; i++) {
		free(array[i]);
	}
	free(array);
}

void
config_del_strbytelist(struct config_strbytelist* p)
{
	struct config_strbytelist* np;
	while(p) {
		np = p->next;
		free(p->str);
		free(p->str2);
		free(p);
		p = np;
	}
}

void 
config_delete(struct config_file* cfg)
{
	if(!cfg) return;
	free(cfg->username);
	free(cfg->chrootdir);
	free(cfg->directory);
	free(cfg->logfile);
	free(cfg->pidfile);
	free(cfg->if_automatic_ports);
	free(cfg->target_fetch_policy);
	free(cfg->ssl_service_key);
	free(cfg->ssl_service_pem);
	free(cfg->tls_cert_bundle);
	config_delstrlist(cfg->tls_additional_port);
	config_delstrlist(cfg->tls_session_ticket_keys.first);
	free(cfg->tls_ciphers);
	free(cfg->tls_ciphersuites);
	free(cfg->http_endpoint);
	if(cfg->log_identity) {
		log_ident_revert_to_default();
		free(cfg->log_identity);
	}
	config_del_strarray(cfg->ifs, cfg->num_ifs);
	config_del_strarray(cfg->out_ifs, cfg->num_out_ifs);
	config_delstubs(cfg->stubs);
	config_delstubs(cfg->forwards);
	config_delauths(cfg->auths);
	config_delviews(cfg->views);
	config_delstrlist(cfg->donotqueryaddrs);
	config_delstrlist(cfg->root_hints);
#ifdef CLIENT_SUBNET
	config_delstrlist(cfg->client_subnet);
	config_delstrlist(cfg->client_subnet_zone);
#endif
	free(cfg->identity);
	free(cfg->version);
	free(cfg->http_user_agent);
	free(cfg->nsid_cfg_str);
	free(cfg->nsid);
	free(cfg->module_conf);
	free(cfg->outgoing_avail_ports);
	config_delstrlist(cfg->caps_whitelist);
	config_delstrlist(cfg->private_address);
	config_delstrlist(cfg->private_domain);
	config_delstrlist(cfg->auto_trust_anchor_file_list);
	config_delstrlist(cfg->trust_anchor_file_list);
	config_delstrlist(cfg->trusted_keys_file_list);
	config_delstrlist(cfg->trust_anchor_list);
	config_delstrlist(cfg->domain_insecure);
	config_deldblstrlist(cfg->acls);
	config_deldblstrlist(cfg->tcp_connection_limits);
	free(cfg->val_nsec3_key_iterations);
	config_deldblstrlist(cfg->local_zones);
	config_delstrlist(cfg->local_zones_nodefault);
#ifdef USE_IPSET
	config_delstrlist(cfg->local_zones_ipset);
#endif
	config_delstrlist(cfg->local_data);
	config_deltrplstrlist(cfg->local_zone_overrides);
	config_del_strarray(cfg->tagname, cfg->num_tags);
	config_del_strbytelist(cfg->local_zone_tags);
	config_del_strbytelist(cfg->respip_tags);
	config_deldblstrlist(cfg->acl_view);
	config_del_strbytelist(cfg->acl_tags);
	config_deltrplstrlist(cfg->acl_tag_actions);
	config_deltrplstrlist(cfg->acl_tag_datas);
	config_deldblstrlist(cfg->interface_actions);
	config_deldblstrlist(cfg->interface_view);
	config_del_strbytelist(cfg->interface_tags);
	config_deltrplstrlist(cfg->interface_tag_actions);
	config_deltrplstrlist(cfg->interface_tag_datas);
	config_delstrlist(cfg->control_ifs.first);
	free(cfg->server_key_file);
	free(cfg->server_cert_file);
	free(cfg->control_key_file);
	free(cfg->control_cert_file);
	free(cfg->dns64_prefix);
	config_delstrlist(cfg->dns64_ignore_aaaa);
	free(cfg->dnstap_socket_path);
	free(cfg->dnstap_ip);
	free(cfg->dnstap_tls_server_name);
	free(cfg->dnstap_tls_cert_bundle);
	free(cfg->dnstap_tls_client_key_file);
	free(cfg->dnstap_tls_client_cert_file);
	free(cfg->dnstap_identity);
	free(cfg->dnstap_version);
	config_deldblstrlist(cfg->ratelimit_for_domain);
	config_deldblstrlist(cfg->ratelimit_below_domain);
	config_delstrlist(cfg->python_script);
	config_delstrlist(cfg->dynlib_file);
	config_deldblstrlist(cfg->edns_client_strings);
	config_delstrlist(cfg->proxy_protocol_port);
#ifdef USE_IPSECMOD
	free(cfg->ipsecmod_hook);
	config_delstrlist(cfg->ipsecmod_whitelist);
#endif
#ifdef USE_CACHEDB
	free(cfg->cachedb_backend);
	free(cfg->cachedb_secret);
#ifdef USE_REDIS
	free(cfg->redis_server_host);
#endif  /* USE_REDIS */
#endif  /* USE_CACHEDB */
#ifdef USE_IPSET
	free(cfg->ipset_name_v4);
	free(cfg->ipset_name_v6);
#endif
	free(cfg);
}

static void 
init_outgoing_availports(int* a, int num)
{
	/* generated with make iana_update */
	const int iana_assigned[] = {
#include "util/iana_ports.inc"
		-1 }; /* end marker to put behind trailing comma */

	int i;
	/* do not use <1024, that could be trouble with the system, privs */
	for(i=1024; i<num; i++) {
		a[i] = i;
	}
	/* create empty spot at 49152 to keep ephemeral ports available 
	 * to other programs */
	for(i=49152; i<49152+256; i++)
		a[i] = 0;
	/* pick out all the IANA assigned ports */
	for(i=0; iana_assigned[i]!=-1; i++) {
		if(iana_assigned[i] < num)
			a[iana_assigned[i]] = 0;
	}
}

int 
cfg_mark_ports(const char* str, int allow, int* avail, int num)
{
	char* mid = strchr(str, '-');
#ifdef DISABLE_EXPLICIT_PORT_RANDOMISATION
	log_warn("Explicit port randomisation disabled, ignoring "
		"outgoing-port-permit and outgoing-port-avoid configuration "
		"options");
#endif
	if(!mid) {
		int port = atoi(str);
		if(port == 0 && strcmp(str, "0") != 0) {
			log_err("cannot parse port number '%s'", str);
			return 0;
		}
		if(port < num)
			avail[port] = (allow?port:0);
	} else {
		int i, low, high = atoi(mid+1);
		char buf[16];
		if(high == 0 && strcmp(mid+1, "0") != 0) {
			log_err("cannot parse port number '%s'", mid+1);
			return 0;
		}
		if( (int)(mid-str)+1 >= (int)sizeof(buf) ) {
			log_err("cannot parse port number '%s'", str);
			return 0;
		}
		if(mid > str)
			memcpy(buf, str, (size_t)(mid-str));
		buf[mid-str] = 0;
		low = atoi(buf);
		if(low == 0 && strcmp(buf, "0") != 0) {
			log_err("cannot parse port number '%s'", buf);
			return 0;
		}
		for(i=low; i<=high; i++) {
			if(i < num)
				avail[i] = (allow?i:0);
		}
		return 1;
	}
	return 1;
}

int 
cfg_scan_ports(int* avail, int num)
{
	int i;
	int count = 0;
	for(i=0; i<num; i++) {
		if(avail[i])
			count++;
	}
	return count;
}

int cfg_condense_ports(struct config_file* cfg, int** avail)
{
	int num = cfg_scan_ports(cfg->outgoing_avail_ports, 65536);
	int i, at = 0;
	*avail = NULL;
	if(num == 0)
		return 0;
	*avail = (int*)reallocarray(NULL, (size_t)num, sizeof(int));
	if(!*avail)
		return 0;
	for(i=0; i<65536; i++) {
		if(cfg->outgoing_avail_ports[i])
			(*avail)[at++] = cfg->outgoing_avail_ports[i];
	}
	log_assert(at == num);
	return num;
}

void cfg_apply_local_port_policy(struct config_file* cfg, int num) {
(void)cfg;
(void)num;
#ifdef USE_LINUX_IP_LOCAL_PORT_RANGE
	{
		int i = 0;
		FILE* range_fd;
		if ((range_fd = fopen(LINUX_IP_LOCAL_PORT_RANGE_PATH, "r")) != NULL) {
			int min_port = 0;
			int max_port = num - 1;
			if (fscanf(range_fd, "%d %d", &min_port, &max_port) == 2) {
				for(i=0; i<min_port; i++) {
					cfg->outgoing_avail_ports[i] = 0;
				}
				for(i=max_port+1; i<num; i++) {
					cfg->outgoing_avail_ports[i] = 0;
				}
			} else {
				log_err("unexpected port range in %s",
						LINUX_IP_LOCAL_PORT_RANGE_PATH);
			}
			fclose(range_fd);
		} else {
			log_err("failed to read from file: %s (%s)",
					LINUX_IP_LOCAL_PORT_RANGE_PATH,
					strerror(errno));
		}
	}
#endif
}

/** print error with file and line number */
static void ub_c_error_va_list(const char *fmt, va_list args)
{
	cfg_parser->errors++;
	fprintf(stderr, "%s:%d: error: ", cfg_parser->filename,
	cfg_parser->line);
	vfprintf(stderr, fmt, args);
	fprintf(stderr, "\n");
}

/** print error with file and line number */
void ub_c_error_msg(const char* fmt, ...)
{
	va_list args;
	va_start(args, fmt);
	ub_c_error_va_list(fmt, args);
	va_end(args);
}

void ub_c_error(const char *str)
{
	cfg_parser->errors++;
	if(strcmp(str, "syntax error")==0 && cfg_parser->started_toplevel ==0)
		str = "syntax error, is there no section start after an "
			"include-toplevel directive perhaps.";
	fprintf(stderr, "%s:%d: error: %s\n", cfg_parser->filename,
		cfg_parser->line, str);
}

int ub_c_wrap(void)
{
	return 1;
}

int cfg_strlist_append(struct config_strlist_head* list, char* item)
{
	struct config_strlist *s;
	if(!item || !list) {
		free(item);
		return 0;
	}
	s = (struct config_strlist*)calloc(1, sizeof(struct config_strlist));
	if(!s) {
		free(item);
		return 0;
	}
	s->str = item;
	s->next = NULL;
	if(list->last)
		list->last->next = s;
	else
		list->first = s;
	list->last = s;
	return 1;
}

int 
cfg_region_strlist_insert(struct regional* region,
	struct config_strlist** head, char* item)
{
	struct config_strlist *s;
	if(!item || !head)
		return 0;
	s = (struct config_strlist*)regional_alloc_zero(region,
		sizeof(struct config_strlist));
	if(!s)
		return 0;
	s->str = item;
	s->next = *head;
	*head = s;
	return 1;
}

struct config_strlist*
cfg_strlist_find(struct config_strlist* head, const char *item)
{
	struct config_strlist *s = head;
	if(!head){
		return NULL;
	}
	while(s) {
		if(strcmp(s->str, item) == 0) {
			return s;
		}
		s = s->next;
	}
	return NULL;
}

int 
cfg_strlist_insert(struct config_strlist** head, char* item)
{
	struct config_strlist *s;
	if(!item || !head) {
		free(item);
		return 0;
	}
	s = (struct config_strlist*)calloc(1, sizeof(struct config_strlist));
	if(!s) {
		free(item);
		return 0;
	}
	s->str = item;
	s->next = *head;
	*head = s;
	return 1;
}

int
cfg_strlist_append_ex(struct config_strlist** head, char* item)
{
	struct config_strlist *s;
	if(!item || !head)
		return 0;
	s = (struct config_strlist*)calloc(1, sizeof(struct config_strlist));
	if(!s)
		return 0;
	s->str = item;
	s->next = NULL;
	
	if (*head==NULL) {
		*head = s;
	} else {
		struct config_strlist *last = *head;
		while (last->next!=NULL) {
		    last = last->next;
		}
		last->next = s;
	}
	
	return 1;  
}

int 
cfg_str2list_insert(struct config_str2list** head, char* item, char* i2)
{
	struct config_str2list *s;
	if(!item || !i2 || !head) {
		free(item);
		free(i2);
		return 0;
	}
	s = (struct config_str2list*)calloc(1, sizeof(struct config_str2list));
	if(!s) {
		free(item);
		free(i2);
		return 0;
	}
	s->str = item;
	s->str2 = i2;
	s->next = *head;
	*head = s;
	return 1;
}

int 
cfg_str3list_insert(struct config_str3list** head, char* item, char* i2,
	char* i3)
{
	struct config_str3list *s;
	if(!item || !i2 || !i3 || !head)
		return 0;
	s = (struct config_str3list*)calloc(1, sizeof(struct config_str3list));
	if(!s)
		return 0;
	s->str = item;
	s->str2 = i2;
	s->str3 = i3;
	s->next = *head;
	*head = s;
	return 1;
}

int
cfg_strbytelist_insert(struct config_strbytelist** head, char* item,
	uint8_t* i2, size_t i2len)
{
	struct config_strbytelist* s;
	if(!item || !i2 || !head)
		return 0;
	s = (struct config_strbytelist*)calloc(1, sizeof(*s));
	if(!s)
		return 0;
	s->str = item;
	s->str2 = i2;
	s->str2len = i2len;
	s->next = *head;
	*head = s;
	return 1;
}

time_t 
cfg_convert_timeval(const char* str)
{
	time_t t;
	struct tm tm;
	memset(&tm, 0, sizeof(tm));
	if(strlen(str) < 14)
		return 0;
	if(sscanf(str, "%4d%2d%2d%2d%2d%2d", &tm.tm_year, &tm.tm_mon, 
		&tm.tm_mday, &tm.tm_hour, &tm.tm_min, &tm.tm_sec) != 6)
		return 0;
	tm.tm_year -= 1900;
	tm.tm_mon--;
	/* Check values */
	if (tm.tm_year < 70)	return 0;
	if (tm.tm_mon < 0 || tm.tm_mon > 11)	return 0;
	if (tm.tm_mday < 1 || tm.tm_mday > 31) 	return 0;
	if (tm.tm_hour < 0 || tm.tm_hour > 23)	return 0;
	if (tm.tm_min < 0 || tm.tm_min > 59)	return 0;
	if (tm.tm_sec < 0 || tm.tm_sec > 59)	return 0;
	/* call ldns conversion function */
	t = sldns_mktime_from_utc(&tm);
	return t;
}

int 
cfg_count_numbers(const char* s)
{
	/* format ::= (sp num)+ sp  */
	/* num ::= [-](0-9)+        */
	/* sp ::= (space|tab)*      */
	int num = 0;
	while(*s) {
		while(*s && isspace((unsigned char)*s))
			s++;
		if(!*s) /* end of string */
			break;
		if(*s == '-')
			s++;
		if(!*s) /* only - not allowed */
			return 0;
		if(!isdigit((unsigned char)*s)) /* bad character */
			return 0;
		while(*s && isdigit((unsigned char)*s))
			s++;
		num++;
	}
	return num;
}

/** all digit number */
static int isalldigit(const char* str, size_t l)
{
	size_t i;
	for(i=0; i<l; i++)
		if(!isdigit((unsigned char)str[i]))
			return 0;
	return 1;
}

int 
cfg_parse_memsize(const char* str, size_t* res)
{
	size_t len;
	size_t mult = 1;
	if(!str || (len=(size_t)strlen(str)) == 0) {
		log_err("not a size: '%s'", str);
		return 0;
	}
	if(isalldigit(str, len)) {
		*res = (size_t)atol(str);
		return 1;
	}
	/* check appended num */
	while(len>0 && str[len-1]==' ')
		len--;
	if(len > 1 && str[len-1] == 'b') 
		len--;
	else if(len > 1 && str[len-1] == 'B') 
		len--;
	
	if(len > 1 && tolower((unsigned char)str[len-1]) == 'g')
		mult = 1024*1024*1024;
	else if(len > 1 && tolower((unsigned char)str[len-1]) == 'm')
		mult = 1024*1024;
	else if(len > 1 && tolower((unsigned char)str[len-1]) == 'k')
		mult = 1024;
	else if(len > 0 && isdigit((unsigned char)str[len-1]))
		mult = 1;
	else {
		log_err("unknown size specifier: '%s'", str);
		return 0;
	}
	while(len>1 && str[len-2]==' ')
		len--;

	if(!isalldigit(str, len-1)) {
		log_err("unknown size specifier: '%s'", str);
		return 0;
	}
	*res = ((size_t)atol(str)) * mult;
	return 1;
}

int
find_tag_id(struct config_file* cfg, const char* tag)
{
	int i;
	for(i=0; i<cfg->num_tags; i++) {
		if(strcmp(cfg->tagname[i], tag) == 0)
			return i;
	}
	return -1;
}

int
config_add_tag(struct config_file* cfg, const char* tag)
{
	char** newarray;
	char* newtag;
	if(find_tag_id(cfg, tag) != -1)
		return 1; /* nothing to do */
	newarray = (char**)malloc(sizeof(char*)*(cfg->num_tags+1));
	if(!newarray)
		return 0;
	newtag = strdup(tag);
	if(!newtag) {
		free(newarray);
		return 0;
	}
	if(cfg->tagname) {
		memcpy(newarray, cfg->tagname, sizeof(char*)*cfg->num_tags);
		free(cfg->tagname);
	}
	newarray[cfg->num_tags++] = newtag;
	cfg->tagname = newarray;
	return 1;
}

/** set a bit in a bit array */
static void
cfg_set_bit(uint8_t* bitlist, size_t len, int id)
{
	int pos = id/8;
	log_assert((size_t)pos < len);
	(void)len;
	bitlist[pos] |= 1<<(id%8);
}

uint8_t* config_parse_taglist(struct config_file* cfg, char* str,
        size_t* listlen)
{
	uint8_t* taglist = NULL;
	size_t len = 0;
	char* p, *s;

	/* allocate */
	if(cfg->num_tags == 0) {
		log_err("parse taglist, but no tags defined");
		return 0;
	}
	len = (size_t)(cfg->num_tags+7)/8;
	taglist = calloc(1, len);
	if(!taglist) {
		log_err("out of memory");
		return 0;
	}
	
	/* parse */
	s = str;
	while((p=strsep(&s, " \t\n")) != NULL) {
		if(*p) {
			int id = find_tag_id(cfg, p);
			/* set this bit in the bitlist */
			if(id == -1) {
				log_err("unknown tag: %s", p);
				free(taglist);
				return 0;
			}
			cfg_set_bit(taglist, len, id);
		}
	}

	*listlen = len;
	return taglist;
}

uint8_t* cfg_parse_nsid(const char* str, uint16_t* nsid_len)
{
	uint8_t* nsid = NULL;

	if (strncasecmp(str, "ascii_", 6) == 0) {
		if ((nsid = (uint8_t *)strdup(str + 6)))
			*nsid_len = strlen(str + 6);

	} else if (strlen(str) % 2) {
		; /* hex string has even number of characters */
	}

	else if (*str && (nsid = calloc(1, strlen(str) / 2))) {
		const char *ch;
		uint8_t *dp;

		for ( ch = str, dp = nsid
		    ; isxdigit(ch[0]) && isxdigit(ch[1])
		    ; ch += 2, dp++) {
			*dp  = (uint8_t)sldns_hexdigit_to_int(ch[0]) * 16;
			*dp += (uint8_t)sldns_hexdigit_to_int(ch[1]);
		}
		if (*ch) {
			free(nsid);
			nsid = NULL;
		} else
			*nsid_len = strlen(str) / 2;
	}
	return nsid;
}


char* config_taglist2str(struct config_file* cfg, uint8_t* taglist,
        size_t taglen)
{
	char buf[10240];
	size_t i, j, len = 0;
	buf[0] = 0;
	for(i=0; i<taglen; i++) {
		if(taglist[i] == 0)
			continue;
		for(j=0; j<8; j++) {
			if((taglist[i] & (1<<j)) != 0) {
				size_t id = i*8 + j;
				snprintf(buf+len, sizeof(buf)-len, "%s%s",
					(len==0?"":" "), cfg->tagname[id]);
				len += strlen(buf+len);
			}
		}
	}
	return strdup(buf);
}

int taglist_intersect(uint8_t* list1, size_t list1len, const uint8_t* list2,
	size_t list2len)
{
	size_t i;
	if(!list1 || !list2)
		return 0;
	for(i=0; i<list1len && i<list2len; i++) {
		if((list1[i] & list2[i]) != 0)
			return 1;
	}
	return 0;
}

void 
config_apply(struct config_file* config)
{
	MAX_TTL = (time_t)config->max_ttl;
	MIN_TTL = (time_t)config->min_ttl;
	SERVE_EXPIRED = config->serve_expired;
	SERVE_EXPIRED_TTL = (time_t)config->serve_expired_ttl;
	SERVE_EXPIRED_REPLY_TTL = (time_t)config->serve_expired_reply_ttl;
	SERVE_ORIGINAL_TTL = config->serve_original_ttl;
	MAX_NEG_TTL = (time_t)config->max_negative_ttl;
	RTT_MIN_TIMEOUT = config->infra_cache_min_rtt;
	RTT_MAX_TIMEOUT = config->infra_cache_max_rtt;
	EDNS_ADVERTISED_SIZE = (uint16_t)config->edns_buffer_size;
	MINIMAL_RESPONSES = config->minimal_responses;
	RRSET_ROUNDROBIN = config->rrset_roundrobin;
	LOG_TAG_QUERYREPLY = config->log_tag_queryreply;
	UNKNOWN_SERVER_NICENESS = config->unknown_server_time_limit;
	USEFUL_SERVER_TOP_TIMEOUT = RTT_MAX_TIMEOUT;
	BLACKLIST_PENALTY = USEFUL_SERVER_TOP_TIMEOUT*4;
	log_set_time_asc(config->log_time_ascii);
	autr_permit_small_holddown = config->permit_small_holddown;
	stream_wait_max = config->stream_wait_size;
	http2_query_buffer_max = config->http_query_buffer_size;
	http2_response_buffer_max = config->http_response_buffer_size;
}

void config_lookup_uid(struct config_file* cfg)
{
#ifdef HAVE_GETPWNAM
	/* translate username into uid and gid */
	if(cfg->username && cfg->username[0]) {
		struct passwd *pwd;
		if((pwd = getpwnam(cfg->username)) != NULL) {
			cfg_uid = pwd->pw_uid;
			cfg_gid = pwd->pw_gid;
		}
	}
#else
	(void)cfg;
#endif
}

/** 
 * Calculate string length of full pathname in original filesys
 * @param fname: the path name to convert.
 * 	Must not be null or empty.
 * @param cfg: config struct for chroot and chdir (if set).
 * @param use_chdir: if false, only chroot is applied.
 * @return length of string.
 *	remember to allocate one more for 0 at end in mallocs.
 */
static size_t
strlen_after_chroot(const char* fname, struct config_file* cfg, int use_chdir)
{
	size_t len = 0;
	int slashit = 0;
	if(cfg->chrootdir && cfg->chrootdir[0] && 
		strncmp(cfg->chrootdir, fname, strlen(cfg->chrootdir)) == 0) {
		/* already full pathname, return it */
		return strlen(fname);
	}
	/* chroot */
	if(cfg->chrootdir && cfg->chrootdir[0]) {
		/* start with chrootdir */
		len += strlen(cfg->chrootdir);
		slashit = 1;
	}
	/* chdir */
#ifdef UB_ON_WINDOWS
	if(fname[0] != 0 && fname[1] == ':') {
		/* full path, no chdir */
	} else
#endif
	if(fname[0] == '/' || !use_chdir) {
		/* full path, no chdir */
	} else if(cfg->directory && cfg->directory[0]) {
		/* prepend chdir */
		if(slashit && cfg->directory[0] != '/')
			len++;
		if(cfg->chrootdir && cfg->chrootdir[0] && 
			strncmp(cfg->chrootdir, cfg->directory, 
			strlen(cfg->chrootdir)) == 0)
			len += strlen(cfg->directory)-strlen(cfg->chrootdir);
		else	len += strlen(cfg->directory);
		slashit = 1;
	}
	/* fname */
	if(slashit && fname[0] != '/')
		len++;
	len += strlen(fname);
	return len;
}

char*
fname_after_chroot(const char* fname, struct config_file* cfg, int use_chdir)
{
	size_t len = strlen_after_chroot(fname, cfg, use_chdir)+1;
	int slashit = 0;
	char* buf = (char*)malloc(len);
	if(!buf)
		return NULL;
	buf[0] = 0;
	/* is fname already in chroot ? */
	if(cfg->chrootdir && cfg->chrootdir[0] && 
		strncmp(cfg->chrootdir, fname, strlen(cfg->chrootdir)) == 0) {
		/* already full pathname, return it */
		(void)strlcpy(buf, fname, len);
		buf[len-1] = 0;
		return buf;
	}
	/* chroot */
	if(cfg->chrootdir && cfg->chrootdir[0]) {
		/* start with chrootdir */
		(void)strlcpy(buf, cfg->chrootdir, len);
		slashit = 1;
	}
#ifdef UB_ON_WINDOWS
	if(fname[0] != 0 && fname[1] == ':') {
		/* full path, no chdir */
	} else
#endif
	/* chdir */
	if(fname[0] == '/' || !use_chdir) {
		/* full path, no chdir */
	} else if(cfg->directory && cfg->directory[0]) {
		/* prepend chdir */
		if(slashit && cfg->directory[0] != '/')
			(void)strlcat(buf, "/", len);
		/* is the directory already in the chroot? */
		if(cfg->chrootdir && cfg->chrootdir[0] && 
			strncmp(cfg->chrootdir, cfg->directory, 
			strlen(cfg->chrootdir)) == 0)
			(void)strlcat(buf, cfg->directory+strlen(cfg->chrootdir), 
				   len);
		else (void)strlcat(buf, cfg->directory, len);
		slashit = 1;
	}
	/* fname */
	if(slashit && fname[0] != '/')
		(void)strlcat(buf, "/", len);
	(void)strlcat(buf, fname, len);
	buf[len-1] = 0;
	return buf;
}

/** return next space character in string */
static char* next_space_pos(const char* str)
{
	char* sp = strchr(str, ' ');
	char* tab = strchr(str, '\t');
	if(!tab && !sp)
		return NULL;
	if(!sp) return tab;
	if(!tab) return sp;
	return (sp<tab)?sp:tab;
}

/** return last space character in string */
static char* last_space_pos(const char* str)
{
	char* sp = strrchr(str, ' ');
	char* tab = strrchr(str, '\t');
	if(!tab && !sp)
		return NULL;
	if(!sp) return tab;
	if(!tab) return sp;
	return (sp>tab)?sp:tab;
}

int 
cfg_parse_local_zone(struct config_file* cfg, const char* val)
{
	const char *type, *name_end, *name;
	char buf[256];

	/* parse it as: [zone_name] [between stuff] [zone_type] */
	name = val;
	while(*name && isspace((unsigned char)*name))
		name++;
	if(!*name) {
		log_err("syntax error: too short: %s", val);
		return 0;
	}
	name_end = next_space_pos(name);
	if(!name_end || !*name_end) {
		log_err("syntax error: expected zone type: %s", val);
		return 0;
	}
	if (name_end - name > 255) {
		log_err("syntax error: bad zone name: %s", val);
		return 0;
	}
	(void)strlcpy(buf, name, sizeof(buf));
	buf[name_end-name] = '\0';

	type = last_space_pos(name_end);
	while(type && *type && isspace((unsigned char)*type))
		type++;
	if(!type || !*type) {
		log_err("syntax error: expected zone type: %s", val);
		return 0;
	}

	if(strcmp(type, "nodefault")==0) {
		return cfg_strlist_insert(&cfg->local_zones_nodefault, 
			strdup(name));
#ifdef USE_IPSET
	} else if(strcmp(type, "ipset")==0) {
		return cfg_strlist_insert(&cfg->local_zones_ipset, 
			strdup(name));
#endif
	} else {
		return cfg_str2list_insert(&cfg->local_zones, strdup(buf),
			strdup(type));
	}
}

char* cfg_ptr_reverse(char* str)
{
	char* ip, *ip_end;
	char* name;
	char* result;
	char buf[1024];
	struct sockaddr_storage addr;
	socklen_t addrlen;

	/* parse it as: [IP] [between stuff] [name] */
	ip = str;
	while(*ip && isspace((unsigned char)*ip))
		ip++;
	if(!*ip) {
		log_err("syntax error: too short: %s", str);
		return NULL;
	}
	ip_end = next_space_pos(ip);
	if(!ip_end || !*ip_end) {
		log_err("syntax error: expected name: %s", str);
		return NULL;
	}

	name = last_space_pos(ip_end);
	if(!name || !*name) {
		log_err("syntax error: expected name: %s", str);
		return NULL;
	}

	sscanf(ip, "%100s", buf);
	buf[sizeof(buf)-1]=0;

	if(!ipstrtoaddr(buf, UNBOUND_DNS_PORT, &addr, &addrlen)) {
		log_err("syntax error: cannot parse address: %s", str);
		return NULL;
	}

	/* reverse IPv4:
	 * ddd.ddd.ddd.ddd.in-addr-arpa.
	 * IPv6: (h.){32}.ip6.arpa.  */

	if(addr_is_ip6(&addr, addrlen)) {
		uint8_t ad[16];
		const char* hex = "0123456789abcdef";
		char *p = buf;
		int i;
		memmove(ad, &((struct sockaddr_in6*)&addr)->sin6_addr, 
			sizeof(ad));
		for(i=15; i>=0; i--) {
			uint8_t b = ad[i];
			*p++ = hex[ (b&0x0f) ];
			*p++ = '.';
			*p++ = hex[ (b&0xf0) >> 4 ];
			*p++ = '.';
		}
		snprintf(buf+16*4, sizeof(buf)-16*4, "ip6.arpa. ");
	} else {
		uint8_t ad[4];
		memmove(ad, &((struct sockaddr_in*)&addr)->sin_addr, 
			sizeof(ad));
		snprintf(buf, sizeof(buf), "%u.%u.%u.%u.in-addr.arpa. ",
			(unsigned)ad[3], (unsigned)ad[2],
			(unsigned)ad[1], (unsigned)ad[0]);
	}

	/* printed the reverse address, now the between goop and name on end */
	while(*ip_end && isspace((unsigned char)*ip_end))
		ip_end++;
	if(name>ip_end) {
		snprintf(buf+strlen(buf), sizeof(buf)-strlen(buf), "%.*s",
			(int)(name-ip_end), ip_end);
	}
	snprintf(buf+strlen(buf), sizeof(buf)-strlen(buf), " PTR %s", name);

	result = strdup(buf);
	if(!result) {
		log_err("out of memory parsing %s", str);
		return NULL;
	}
	return result;
}

#ifdef UB_ON_WINDOWS
char*
w_lookup_reg_str(const char* key, const char* name)
{
	HKEY hk = NULL;
	DWORD type = 0;
	BYTE buf[1024];
	DWORD len = (DWORD)sizeof(buf);
	LONG ret;
	char* result = NULL;
	ret = RegOpenKeyEx(HKEY_LOCAL_MACHINE, key, 0, KEY_READ, &hk);
	if(ret == ERROR_FILE_NOT_FOUND)
		return NULL; /* key does not exist */
	else if(ret != ERROR_SUCCESS) {
		log_err("RegOpenKeyEx failed");
		return NULL;
	}
	ret = RegQueryValueEx(hk, (LPCTSTR)name, 0, &type, buf, &len);
	if(RegCloseKey(hk))
		log_err("RegCloseKey");
	if(ret == ERROR_FILE_NOT_FOUND)
		return NULL; /* name does not exist */
	else if(ret != ERROR_SUCCESS) {
		log_err("RegQueryValueEx failed");
		return NULL;
	}
	if(type == REG_SZ || type == REG_MULTI_SZ || type == REG_EXPAND_SZ) {
		buf[sizeof(buf)-1] = 0;
		buf[sizeof(buf)-2] = 0; /* for multi_sz */
		result = strdup((char*)buf);
		if(!result) log_err("out of memory");
	}
	return result;
}

void w_config_adjust_directory(struct config_file* cfg)
{
	if(cfg->directory && cfg->directory[0]) {
		TCHAR dirbuf[2*MAX_PATH+4];
		if(strcmp(cfg->directory, "%EXECUTABLE%") == 0) {
			/* get executable path, and if that contains
			 * directories, snip off the filename part */
			dirbuf[0] = 0;
			if(!GetModuleFileName(NULL, dirbuf, MAX_PATH))
				log_err("could not GetModuleFileName");
			if(strrchr(dirbuf, '\\')) {
				(strrchr(dirbuf, '\\'))[0] = 0;
			} else log_err("GetModuleFileName had no path");
			if(dirbuf[0]) {
				/* adjust directory for later lookups to work*/
				free(cfg->directory);
				cfg->directory = memdup(dirbuf, strlen(dirbuf)+1);
			}
		}
	}
}
#endif /* UB_ON_WINDOWS */

int options_remote_is_address(struct config_file* cfg)
{
	if(!cfg->remote_control_enable) return 0;
	if(!cfg->control_ifs.first) return 1;
	if(!cfg->control_ifs.first->str) return 1;
	if(cfg->control_ifs.first->str[0] == 0) return 1;
	return (cfg->control_ifs.first->str[0] != '/');
}

/** see if interface is https, its port number == the https port number */
int
if_is_https(const char* ifname, const char* port, int https_port)
{
	char* p = strchr(ifname, '@');
	if(!p && atoi(port) == https_port)
		return 1;
	if(p && atoi(p+1) == https_port)
		return 1;
	return 0;
}

/** see if config contains https turned on */
int cfg_has_https(struct config_file* cfg)
{
	int i;
	char portbuf[32];
	snprintf(portbuf, sizeof(portbuf), "%d", cfg->port);
	for(i = 0; i<cfg->num_ifs; i++) {
		if(if_is_https(cfg->ifs[i], portbuf, cfg->https_port))
			return 1;
	}
	return 0;
}

<<<<<<< HEAD
/** see if interface is quic, its port number == the quic port number */
int
if_is_quic(const char* ifname, const char* port, int quic_port)
{
	char* p = strchr(ifname, '@');
	if(!p && atoi(port) == quic_port)
		return 1;
	if(p && atoi(p+1) == quic_port)
		return 1;
	return 0;
=======
/** see if interface is PROXYv2, its port number == the proxy port number */
int
if_is_pp2(const char* ifname, const char* port,
	struct config_strlist* proxy_protocol_port)
{
	struct config_strlist* s;
	char* p = strchr(ifname, '@');
	for(s = proxy_protocol_port; s; s = s->next) {
		if(p && atoi(p+1) == atoi(s->str))
			return 1;
		if(!p && atoi(port) == atoi(s->str))
			return 1;
	}
	return 0;
}

/** see if interface is DNSCRYPT, its port number == the dnscrypt port number */
int
if_is_dnscrypt(const char* ifname, const char* port, int dnscrypt_port)
{
#ifdef USE_DNSCRYPT
	return ((strchr(ifname, '@') &&
		atoi(strchr(ifname, '@')+1) == dnscrypt_port) ||
		(!strchr(ifname, '@') && atoi(port) == dnscrypt_port));
#else
	(void)ifname;
	(void)port;
	(void)dnscrypt_port;
	return 0;
#endif
>>>>>>> 5ac1bc13
}<|MERGE_RESOLUTION|>--- conflicted
+++ resolved
@@ -2631,18 +2631,6 @@
 	return 0;
 }
 
-<<<<<<< HEAD
-/** see if interface is quic, its port number == the quic port number */
-int
-if_is_quic(const char* ifname, const char* port, int quic_port)
-{
-	char* p = strchr(ifname, '@');
-	if(!p && atoi(port) == quic_port)
-		return 1;
-	if(p && atoi(p+1) == quic_port)
-		return 1;
-	return 0;
-=======
 /** see if interface is PROXYv2, its port number == the proxy port number */
 int
 if_is_pp2(const char* ifname, const char* port,
@@ -2673,5 +2661,16 @@
 	(void)dnscrypt_port;
 	return 0;
 #endif
->>>>>>> 5ac1bc13
+}
+
+/** see if interface is quic, its port number == the quic port number */
+int
+if_is_quic(const char* ifname, const char* port, int quic_port)
+{
+	char* p = strchr(ifname, '@');
+	if(!p && atoi(port) == quic_port)
+		return 1;
+	if(p && atoi(p+1) == quic_port)
+		return 1;
+	return 0;
 }