%{
/*
 * configlexer.lex - lexical analyzer for unbound config file
 *
 * Copyright (c) 2001-2006, NLnet Labs. All rights reserved
 *
 * See LICENSE for the license.
 *
 */

/* because flex keeps having sign-unsigned compare problems that are unfixed*/
#if defined(__clang__)||(defined(__GNUC__)&&((__GNUC__ >4)||(defined(__GNUC_MINOR__)&&(__GNUC__ ==4)&&(__GNUC_MINOR__ >=2))))
#pragma GCC diagnostic ignored "-Wsign-compare"
#endif

#include <ctype.h>
#include <strings.h>
#ifdef HAVE_GLOB_H
# include <glob.h>
#endif

#include "util/config_file.h"
#include "util/configparser.h"
void ub_c_error(const char *message);

#if 0
#define LEXOUT(s)  printf s /* used ONLY when debugging */
#else
#define LEXOUT(s)
#endif

/** avoid warning in about fwrite return value */
#define ECHO ub_c_error_msg("syntax error at text: %s", yytext)

/** A parser variable, this is a statement in the config file which is
 * of the form variable: value1 value2 ...  nargs is the number of values. */
#define YDVAR(nargs, var) \
	num_args=(nargs); \
	LEXOUT(("v(%s%d) ", yytext, num_args)); \
	if(num_args > 0) { BEGIN(val); } \
	return (var);

struct inc_state {
	char* filename;
	int line;
	YY_BUFFER_STATE buffer;
	struct inc_state* next;
	int inc_toplevel;
};
static struct inc_state* config_include_stack = NULL;
static int inc_depth = 0;
static int inc_prev = 0;
static int num_args = 0;
static int inc_toplevel = 0;

void init_cfg_parse(void)
{
	config_include_stack = NULL;
	inc_depth = 0;
	inc_prev = 0;
	num_args = 0;
	inc_toplevel = 0;
}

static void config_start_include(const char* filename, int toplevel)
{
	FILE *input;
	struct inc_state* s;
	char* nm;
	if(inc_depth+1 > 100000) {
		ub_c_error_msg("too many include files");
		return;
	}
	if(*filename == '\0') {
		ub_c_error_msg("empty include file name");
		return;
	}
	s = (struct inc_state*)malloc(sizeof(*s));
	if(!s) {
		ub_c_error_msg("include %s: malloc failure", filename);
		return;
	}
	if(cfg_parser->chroot && strncmp(filename, cfg_parser->chroot,
		strlen(cfg_parser->chroot)) == 0) {
		filename += strlen(cfg_parser->chroot);
	}
	nm = strdup(filename);
	if(!nm) {
		ub_c_error_msg("include %s: strdup failure", filename);
		free(s);
		return;
	}
	input = fopen(filename, "r");
	if(!input) {
		ub_c_error_msg("cannot open include file '%s': %s",
			filename, strerror(errno));
		free(s);
		free(nm);
		return;
	}
	LEXOUT(("switch_to_include_file(%s)\n", filename));
	inc_depth++;
	s->filename = cfg_parser->filename;
	s->line = cfg_parser->line;
	s->buffer = YY_CURRENT_BUFFER;
	s->inc_toplevel = inc_toplevel;
	s->next = config_include_stack;
	config_include_stack = s;
	cfg_parser->filename = nm;
	cfg_parser->line = 1;
	inc_toplevel = toplevel;
	yy_switch_to_buffer(yy_create_buffer(input, YY_BUF_SIZE));
}

static void config_start_include_glob(const char* filename, int toplevel)
{

	/* check for wildcards */
#ifdef HAVE_GLOB
	glob_t g;
	int i, r, flags;
	if(!(!strchr(filename, '*') && !strchr(filename, '?') && !strchr(filename, '[') &&
		!strchr(filename, '{') && !strchr(filename, '~'))) {
		flags = 0
#ifdef GLOB_ERR
			| GLOB_ERR
#endif
			 /* do not set GLOB_NOSORT so the results are sorted
			    and in a predictable order. */
#ifdef GLOB_BRACE
			| GLOB_BRACE
#endif
#ifdef GLOB_TILDE
			| GLOB_TILDE
#endif
		;
		memset(&g, 0, sizeof(g));
		if(cfg_parser->chroot && strncmp(filename, cfg_parser->chroot,
			strlen(cfg_parser->chroot)) == 0) {
			filename += strlen(cfg_parser->chroot);
		}
		r = glob(filename, flags, NULL, &g);
		if(r) {
			/* some error */
			globfree(&g);
			if(r == GLOB_NOMATCH)
				return; /* no matches for pattern */
			config_start_include(filename, toplevel); /* let original deal with it */
			return;
		}
		/* process files found, if any */
		for(i=(int)g.gl_pathc-1; i>=0; i--) {
			config_start_include(g.gl_pathv[i], toplevel);
		}
		globfree(&g);
		return;
	}
#endif /* HAVE_GLOB */

	config_start_include(filename, toplevel);
}

static void config_end_include(void)
{
	struct inc_state* s = config_include_stack;
	--inc_depth;
	if(!s) return;
	free(cfg_parser->filename);
	cfg_parser->filename = s->filename;
	cfg_parser->line = s->line;
	yy_delete_buffer(YY_CURRENT_BUFFER);
	yy_switch_to_buffer(s->buffer);
	config_include_stack = s->next;
	inc_toplevel = s->inc_toplevel;
	free(s);
}

#ifndef yy_set_bol /* compat definition, for flex 2.4.6 */
#define yy_set_bol(at_bol) \
        { \
	        if ( ! yy_current_buffer ) \
	                yy_current_buffer = yy_create_buffer( yyin, YY_BUF_SIZE ); \
	        yy_current_buffer->yy_ch_buf[0] = ((at_bol)?'\n':' '); \
        }
#endif

%}
%option noinput
%option nounput
%{
#ifndef YY_NO_UNPUT
#define YY_NO_UNPUT 1
#endif
#ifndef YY_NO_INPUT
#define YY_NO_INPUT 1
#endif
%}

SPACE   [ \t]
LETTER  [a-zA-Z]
UNQUOTEDLETTER [^\'\"\n\r \t\\]|\\.
UNQUOTEDLETTER_NOCOLON [^\:\'\"\n\r \t\\]|\\.
NEWLINE [\r\n]
COMMENT \#
COLON 	\:
DQANY     [^\"\n\r\\]|\\.
SQANY     [^\'\n\r\\]|\\.

%x	quotedstring singlequotedstr include include_quoted val include_toplevel include_toplevel_quoted

%%
<INITIAL,val>{SPACE}*	{ 
	LEXOUT(("SP ")); /* ignore */ }
<INITIAL,val>{SPACE}*{COMMENT}.*	{ 
	/* note that flex makes the longest match and '.' is any but not nl */
	LEXOUT(("comment(%s) ", yytext)); /* ignore */ }
server{COLON}			{ YDVAR(0, VAR_SERVER) }
qname-minimisation{COLON}	{ YDVAR(1, VAR_QNAME_MINIMISATION) }
qname-minimisation-strict{COLON} { YDVAR(1, VAR_QNAME_MINIMISATION_STRICT) }
num-threads{COLON}		{ YDVAR(1, VAR_NUM_THREADS) }
verbosity{COLON}		{ YDVAR(1, VAR_VERBOSITY) }
port{COLON}			{ YDVAR(1, VAR_PORT) }
outgoing-range{COLON}		{ YDVAR(1, VAR_OUTGOING_RANGE) }
outgoing-port-permit{COLON}	{ YDVAR(1, VAR_OUTGOING_PORT_PERMIT) }
outgoing-port-avoid{COLON}	{ YDVAR(1, VAR_OUTGOING_PORT_AVOID) }
outgoing-num-tcp{COLON}		{ YDVAR(1, VAR_OUTGOING_NUM_TCP) }
incoming-num-tcp{COLON}		{ YDVAR(1, VAR_INCOMING_NUM_TCP) }
do-ip4{COLON}			{ YDVAR(1, VAR_DO_IP4) }
do-ip6{COLON}			{ YDVAR(1, VAR_DO_IP6) }
prefer-ip4{COLON}		{ YDVAR(1, VAR_PREFER_IP4) }
prefer-ip6{COLON}		{ YDVAR(1, VAR_PREFER_IP6) }
do-udp{COLON}			{ YDVAR(1, VAR_DO_UDP) }
do-tcp{COLON}			{ YDVAR(1, VAR_DO_TCP) }
tcp-upstream{COLON}		{ YDVAR(1, VAR_TCP_UPSTREAM) }
tcp-mss{COLON}			{ YDVAR(1, VAR_TCP_MSS) }
outgoing-tcp-mss{COLON}		{ YDVAR(1, VAR_OUTGOING_TCP_MSS) }
tcp-idle-timeout{COLON}		{ YDVAR(1, VAR_TCP_IDLE_TIMEOUT) }
edns-tcp-keepalive{COLON}	{ YDVAR(1, VAR_EDNS_TCP_KEEPALIVE) }
edns-tcp-keepalive-timeout{COLON} { YDVAR(1, VAR_EDNS_TCP_KEEPALIVE_TIMEOUT) }
ssl-upstream{COLON}		{ YDVAR(1, VAR_SSL_UPSTREAM) }
tls-upstream{COLON}		{ YDVAR(1, VAR_SSL_UPSTREAM) }
ssl-service-key{COLON}		{ YDVAR(1, VAR_SSL_SERVICE_KEY) }
tls-service-key{COLON}		{ YDVAR(1, VAR_SSL_SERVICE_KEY) }
ssl-service-pem{COLON}		{ YDVAR(1, VAR_SSL_SERVICE_PEM) }
tls-service-pem{COLON}		{ YDVAR(1, VAR_SSL_SERVICE_PEM) }
ssl-port{COLON}			{ YDVAR(1, VAR_SSL_PORT) }
tls-port{COLON}			{ YDVAR(1, VAR_SSL_PORT) }
ssl-cert-bundle{COLON}		{ YDVAR(1, VAR_TLS_CERT_BUNDLE) }
tls-cert-bundle{COLON}		{ YDVAR(1, VAR_TLS_CERT_BUNDLE) }
tls-win-cert{COLON}		{ YDVAR(1, VAR_TLS_WIN_CERT) }
additional-ssl-port{COLON}	{ YDVAR(1, VAR_TLS_ADDITIONAL_PORT) }
additional-tls-port{COLON}	{ YDVAR(1, VAR_TLS_ADDITIONAL_PORT) }
tls-additional-ports{COLON}	{ YDVAR(1, VAR_TLS_ADDITIONAL_PORT) }
tls-additional-port{COLON}	{ YDVAR(1, VAR_TLS_ADDITIONAL_PORT) }
tls-session-ticket-keys{COLON}	{ YDVAR(1, VAR_TLS_SESSION_TICKET_KEYS) }
tls-ciphers{COLON}		{ YDVAR(1, VAR_TLS_CIPHERS) }
tls-ciphersuites{COLON}		{ YDVAR(1, VAR_TLS_CIPHERSUITES) }
tls-use-sni{COLON}		{ YDVAR(1, VAR_TLS_USE_SNI) }
https-port{COLON}		{ YDVAR(1, VAR_HTTPS_PORT) }
http-endpoint{COLON}		{ YDVAR(1, VAR_HTTP_ENDPOINT) }
http-max-streams{COLON}		{ YDVAR(1, VAR_HTTP_MAX_STREAMS) }
http-query-buffer-size{COLON}	{ YDVAR(1, VAR_HTTP_QUERY_BUFFER_SIZE) }
http-response-buffer-size{COLON} { YDVAR(1, VAR_HTTP_RESPONSE_BUFFER_SIZE) }
http-nodelay{COLON}		{ YDVAR(1, VAR_HTTP_NODELAY) }
use-systemd{COLON}		{ YDVAR(1, VAR_USE_SYSTEMD) }
do-daemonize{COLON}		{ YDVAR(1, VAR_DO_DAEMONIZE) }
interface{COLON}		{ YDVAR(1, VAR_INTERFACE) }
ip-address{COLON}		{ YDVAR(1, VAR_INTERFACE) }
outgoing-interface{COLON}	{ YDVAR(1, VAR_OUTGOING_INTERFACE) }
interface-automatic{COLON}	{ YDVAR(1, VAR_INTERFACE_AUTOMATIC) }
so-rcvbuf{COLON}		{ YDVAR(1, VAR_SO_RCVBUF) }
so-sndbuf{COLON}		{ YDVAR(1, VAR_SO_SNDBUF) }
so-reuseport{COLON}		{ YDVAR(1, VAR_SO_REUSEPORT) }
ip-transparent{COLON}		{ YDVAR(1, VAR_IP_TRANSPARENT) }
ip-freebind{COLON}		{ YDVAR(1, VAR_IP_FREEBIND) }
ip-dscp{COLON}		{ YDVAR(1, VAR_IP_DSCP) }
chroot{COLON}			{ YDVAR(1, VAR_CHROOT) }
username{COLON}			{ YDVAR(1, VAR_USERNAME) }
directory{COLON}		{ YDVAR(1, VAR_DIRECTORY) }
logfile{COLON}			{ YDVAR(1, VAR_LOGFILE) }
pidfile{COLON}			{ YDVAR(1, VAR_PIDFILE) }
root-hints{COLON}		{ YDVAR(1, VAR_ROOT_HINTS) }
stream-wait-size{COLON}		{ YDVAR(1, VAR_STREAM_WAIT_SIZE) }
edns-buffer-size{COLON}		{ YDVAR(1, VAR_EDNS_BUFFER_SIZE) }
msg-buffer-size{COLON}		{ YDVAR(1, VAR_MSG_BUFFER_SIZE) }
msg-cache-size{COLON}		{ YDVAR(1, VAR_MSG_CACHE_SIZE) }
msg-cache-slabs{COLON}		{ YDVAR(1, VAR_MSG_CACHE_SLABS) }
rrset-cache-size{COLON}		{ YDVAR(1, VAR_RRSET_CACHE_SIZE) }
rrset-cache-slabs{COLON}	{ YDVAR(1, VAR_RRSET_CACHE_SLABS) }
cache-max-ttl{COLON}     	{ YDVAR(1, VAR_CACHE_MAX_TTL) }
cache-max-negative-ttl{COLON}   { YDVAR(1, VAR_CACHE_MAX_NEGATIVE_TTL) }
cache-min-ttl{COLON}     	{ YDVAR(1, VAR_CACHE_MIN_TTL) }
infra-host-ttl{COLON}		{ YDVAR(1, VAR_INFRA_HOST_TTL) }
infra-lame-ttl{COLON}		{ YDVAR(1, VAR_INFRA_LAME_TTL) }
infra-cache-slabs{COLON}	{ YDVAR(1, VAR_INFRA_CACHE_SLABS) }
infra-cache-numhosts{COLON}	{ YDVAR(1, VAR_INFRA_CACHE_NUMHOSTS) }
infra-cache-lame-size{COLON}	{ YDVAR(1, VAR_INFRA_CACHE_LAME_SIZE) }
infra-cache-min-rtt{COLON}	{ YDVAR(1, VAR_INFRA_CACHE_MIN_RTT) }
num-queries-per-thread{COLON}	{ YDVAR(1, VAR_NUM_QUERIES_PER_THREAD) }
jostle-timeout{COLON}		{ YDVAR(1, VAR_JOSTLE_TIMEOUT) }
delay-close{COLON}		{ YDVAR(1, VAR_DELAY_CLOSE) }
target-fetch-policy{COLON}	{ YDVAR(1, VAR_TARGET_FETCH_POLICY) }
harden-short-bufsize{COLON}	{ YDVAR(1, VAR_HARDEN_SHORT_BUFSIZE) }
harden-large-queries{COLON}	{ YDVAR(1, VAR_HARDEN_LARGE_QUERIES) }
harden-glue{COLON}		{ YDVAR(1, VAR_HARDEN_GLUE) }
harden-dnssec-stripped{COLON}	{ YDVAR(1, VAR_HARDEN_DNSSEC_STRIPPED) }
harden-below-nxdomain{COLON}	{ YDVAR(1, VAR_HARDEN_BELOW_NXDOMAIN) }
harden-referral-path{COLON}	{ YDVAR(1, VAR_HARDEN_REFERRAL_PATH) }
harden-algo-downgrade{COLON}	{ YDVAR(1, VAR_HARDEN_ALGO_DOWNGRADE) }
use-caps-for-id{COLON}		{ YDVAR(1, VAR_USE_CAPS_FOR_ID) }
caps-whitelist{COLON}		{ YDVAR(1, VAR_CAPS_WHITELIST) }
caps-exempt{COLON}		{ YDVAR(1, VAR_CAPS_WHITELIST) }
unwanted-reply-threshold{COLON}	{ YDVAR(1, VAR_UNWANTED_REPLY_THRESHOLD) }
private-address{COLON}		{ YDVAR(1, VAR_PRIVATE_ADDRESS) }
private-domain{COLON}		{ YDVAR(1, VAR_PRIVATE_DOMAIN) }
prefetch-key{COLON}		{ YDVAR(1, VAR_PREFETCH_KEY) }
prefetch{COLON}			{ YDVAR(1, VAR_PREFETCH) }
deny-any{COLON}			{ YDVAR(1, VAR_DENY_ANY) }
stub-zone{COLON}		{ YDVAR(0, VAR_STUB_ZONE) }
name{COLON}			{ YDVAR(1, VAR_NAME) }
stub-addr{COLON}		{ YDVAR(1, VAR_STUB_ADDR) }
stub-host{COLON}		{ YDVAR(1, VAR_STUB_HOST) }
stub-prime{COLON}		{ YDVAR(1, VAR_STUB_PRIME) }
stub-first{COLON}		{ YDVAR(1, VAR_STUB_FIRST) }
stub-no-cache{COLON}		{ YDVAR(1, VAR_STUB_NO_CACHE) }
stub-ssl-upstream{COLON}	{ YDVAR(1, VAR_STUB_SSL_UPSTREAM) }
stub-tls-upstream{COLON}	{ YDVAR(1, VAR_STUB_SSL_UPSTREAM) }
forward-zone{COLON}		{ YDVAR(0, VAR_FORWARD_ZONE) }
forward-addr{COLON}		{ YDVAR(1, VAR_FORWARD_ADDR) }
forward-host{COLON}		{ YDVAR(1, VAR_FORWARD_HOST) }
forward-first{COLON}		{ YDVAR(1, VAR_FORWARD_FIRST) }
forward-no-cache{COLON}		{ YDVAR(1, VAR_FORWARD_NO_CACHE) }
forward-ssl-upstream{COLON}	{ YDVAR(1, VAR_FORWARD_SSL_UPSTREAM) }
forward-tls-upstream{COLON}	{ YDVAR(1, VAR_FORWARD_SSL_UPSTREAM) }
auth-zone{COLON}		{ YDVAR(0, VAR_AUTH_ZONE) }
rpz{COLON}			{ YDVAR(0, VAR_RPZ) }
tags{COLON}			{ YDVAR(1, VAR_TAGS) }
rpz-action-override{COLON}	{ YDVAR(1, VAR_RPZ_ACTION_OVERRIDE) }
rpz-cname-override{COLON}	{ YDVAR(1, VAR_RPZ_CNAME_OVERRIDE) }
rpz-log{COLON}			{ YDVAR(1, VAR_RPZ_LOG) }
rpz-log-name{COLON}		{ YDVAR(1, VAR_RPZ_LOG_NAME) }
zonefile{COLON}			{ YDVAR(1, VAR_ZONEFILE) }
master{COLON}			{ YDVAR(1, VAR_MASTER) }
primary{COLON}			{ YDVAR(1, VAR_MASTER) }
url{COLON}			{ YDVAR(1, VAR_URL) }
allow-notify{COLON}		{ YDVAR(1, VAR_ALLOW_NOTIFY) }
for-downstream{COLON}		{ YDVAR(1, VAR_FOR_DOWNSTREAM) }
for-upstream{COLON}		{ YDVAR(1, VAR_FOR_UPSTREAM) }
fallback-enabled{COLON}		{ YDVAR(1, VAR_FALLBACK_ENABLED) }
view{COLON}			{ YDVAR(0, VAR_VIEW) }
view-first{COLON}		{ YDVAR(1, VAR_VIEW_FIRST) }
do-not-query-address{COLON}	{ YDVAR(1, VAR_DO_NOT_QUERY_ADDRESS) }
do-not-query-localhost{COLON}	{ YDVAR(1, VAR_DO_NOT_QUERY_LOCALHOST) }
access-control{COLON}		{ YDVAR(2, VAR_ACCESS_CONTROL) }
send-client-subnet{COLON}	{ YDVAR(1, VAR_SEND_CLIENT_SUBNET) }
client-subnet-zone{COLON}	{ YDVAR(1, VAR_CLIENT_SUBNET_ZONE) }
client-subnet-always-forward{COLON} { YDVAR(1, VAR_CLIENT_SUBNET_ALWAYS_FORWARD) }
client-subnet-opcode{COLON}	{ YDVAR(1, VAR_CLIENT_SUBNET_OPCODE) }
max-client-subnet-ipv4{COLON}	{ YDVAR(1, VAR_MAX_CLIENT_SUBNET_IPV4) }
max-client-subnet-ipv6{COLON}	{ YDVAR(1, VAR_MAX_CLIENT_SUBNET_IPV6) }
min-client-subnet-ipv4{COLON}	{ YDVAR(1, VAR_MIN_CLIENT_SUBNET_IPV4) }
min-client-subnet-ipv6{COLON}	{ YDVAR(1, VAR_MIN_CLIENT_SUBNET_IPV6) }
max-ecs-tree-size-ipv4{COLON}	{ YDVAR(1, VAR_MAX_ECS_TREE_SIZE_IPV4) }
max-ecs-tree-size-ipv6{COLON}	{ YDVAR(1, VAR_MAX_ECS_TREE_SIZE_IPV6) }
hide-identity{COLON}		{ YDVAR(1, VAR_HIDE_IDENTITY) }
hide-version{COLON}		{ YDVAR(1, VAR_HIDE_VERSION) }
hide-trustanchor{COLON}		{ YDVAR(1, VAR_HIDE_TRUSTANCHOR) }
identity{COLON}			{ YDVAR(1, VAR_IDENTITY) }
version{COLON}			{ YDVAR(1, VAR_VERSION) }
module-config{COLON}     	{ YDVAR(1, VAR_MODULE_CONF) }
dlv-anchor{COLON}		{ YDVAR(1, VAR_DLV_ANCHOR) }
dlv-anchor-file{COLON}		{ YDVAR(1, VAR_DLV_ANCHOR_FILE) }
trust-anchor-file{COLON}	{ YDVAR(1, VAR_TRUST_ANCHOR_FILE) }
auto-trust-anchor-file{COLON}	{ YDVAR(1, VAR_AUTO_TRUST_ANCHOR_FILE) }
trusted-keys-file{COLON}	{ YDVAR(1, VAR_TRUSTED_KEYS_FILE) }
trust-anchor{COLON}		{ YDVAR(1, VAR_TRUST_ANCHOR) }
trust-anchor-signaling{COLON}	{ YDVAR(1, VAR_TRUST_ANCHOR_SIGNALING) }
root-key-sentinel{COLON}	{ YDVAR(1, VAR_ROOT_KEY_SENTINEL) }
val-override-date{COLON}	{ YDVAR(1, VAR_VAL_OVERRIDE_DATE) }
val-sig-skew-min{COLON}		{ YDVAR(1, VAR_VAL_SIG_SKEW_MIN) }
val-sig-skew-max{COLON}		{ YDVAR(1, VAR_VAL_SIG_SKEW_MAX) }
val-bogus-ttl{COLON}		{ YDVAR(1, VAR_BOGUS_TTL) }
val-clean-additional{COLON}	{ YDVAR(1, VAR_VAL_CLEAN_ADDITIONAL) }
val-permissive-mode{COLON}	{ YDVAR(1, VAR_VAL_PERMISSIVE_MODE) }
aggressive-nsec{COLON}		{ YDVAR(1, VAR_AGGRESSIVE_NSEC) }
ignore-cd-flag{COLON}		{ YDVAR(1, VAR_IGNORE_CD_FLAG) }
serve-expired{COLON}		{ YDVAR(1, VAR_SERVE_EXPIRED) }
serve-expired-ttl{COLON}	{ YDVAR(1, VAR_SERVE_EXPIRED_TTL) }
serve-expired-ttl-reset{COLON}	{ YDVAR(1, VAR_SERVE_EXPIRED_TTL_RESET) }
serve-expired-reply-ttl{COLON}	{ YDVAR(1, VAR_SERVE_EXPIRED_REPLY_TTL) }
serve-expired-client-timeout{COLON}	{ YDVAR(1, VAR_SERVE_EXPIRED_CLIENT_TIMEOUT) }
fake-dsa{COLON}			{ YDVAR(1, VAR_FAKE_DSA) }
fake-sha1{COLON}		{ YDVAR(1, VAR_FAKE_SHA1) }
val-log-level{COLON}		{ YDVAR(1, VAR_VAL_LOG_LEVEL) }
key-cache-size{COLON}		{ YDVAR(1, VAR_KEY_CACHE_SIZE) }
key-cache-slabs{COLON}		{ YDVAR(1, VAR_KEY_CACHE_SLABS) }
neg-cache-size{COLON}		{ YDVAR(1, VAR_NEG_CACHE_SIZE) }
val-nsec3-keysize-iterations{COLON}	{ 
				  YDVAR(1, VAR_VAL_NSEC3_KEYSIZE_ITERATIONS) }
add-holddown{COLON}		{ YDVAR(1, VAR_ADD_HOLDDOWN) }
del-holddown{COLON}		{ YDVAR(1, VAR_DEL_HOLDDOWN) }
keep-missing{COLON}		{ YDVAR(1, VAR_KEEP_MISSING) }
permit-small-holddown{COLON}	{ YDVAR(1, VAR_PERMIT_SMALL_HOLDDOWN) }
use-syslog{COLON}		{ YDVAR(1, VAR_USE_SYSLOG) }
log-identity{COLON}		{ YDVAR(1, VAR_LOG_IDENTITY) }
log-time-ascii{COLON}		{ YDVAR(1, VAR_LOG_TIME_ASCII) }
log-queries{COLON}		{ YDVAR(1, VAR_LOG_QUERIES) }
log-replies{COLON}		{ YDVAR(1, VAR_LOG_REPLIES) }
log-tag-queryreply{COLON}	{ YDVAR(1, VAR_LOG_TAG_QUERYREPLY) }
log-local-actions{COLON}       { YDVAR(1, VAR_LOG_LOCAL_ACTIONS) }
log-servfail{COLON}		{ YDVAR(1, VAR_LOG_SERVFAIL) }
local-zone{COLON}		{ YDVAR(2, VAR_LOCAL_ZONE) }
local-data{COLON}		{ YDVAR(1, VAR_LOCAL_DATA) }
local-data-ptr{COLON}		{ YDVAR(1, VAR_LOCAL_DATA_PTR) }
unblock-lan-zones{COLON}	{ YDVAR(1, VAR_UNBLOCK_LAN_ZONES) }
insecure-lan-zones{COLON}	{ YDVAR(1, VAR_INSECURE_LAN_ZONES) }
statistics-interval{COLON}	{ YDVAR(1, VAR_STATISTICS_INTERVAL) }
statistics-cumulative{COLON}	{ YDVAR(1, VAR_STATISTICS_CUMULATIVE) }
extended-statistics{COLON}	{ YDVAR(1, VAR_EXTENDED_STATISTICS) }
shm-enable{COLON}		{ YDVAR(1, VAR_SHM_ENABLE) }
shm-key{COLON}			{ YDVAR(1, VAR_SHM_KEY) }
remote-control{COLON}		{ YDVAR(0, VAR_REMOTE_CONTROL) }
control-enable{COLON}		{ YDVAR(1, VAR_CONTROL_ENABLE) }
control-interface{COLON}	{ YDVAR(1, VAR_CONTROL_INTERFACE) }
control-port{COLON}		{ YDVAR(1, VAR_CONTROL_PORT) }
control-use-cert{COLON}		{ YDVAR(1, VAR_CONTROL_USE_CERT) }
server-key-file{COLON}		{ YDVAR(1, VAR_SERVER_KEY_FILE) }
server-cert-file{COLON}		{ YDVAR(1, VAR_SERVER_CERT_FILE) }
control-key-file{COLON}		{ YDVAR(1, VAR_CONTROL_KEY_FILE) }
control-cert-file{COLON}	{ YDVAR(1, VAR_CONTROL_CERT_FILE) }
python-script{COLON}		{ YDVAR(1, VAR_PYTHON_SCRIPT) }
python{COLON}			{ YDVAR(0, VAR_PYTHON) }
dynlib-file{COLON}		{ YDVAR(1, VAR_DYNLIB_FILE) }
dynlib{COLON}			{ YDVAR(0, VAR_DYNLIB) }
domain-insecure{COLON}		{ YDVAR(1, VAR_DOMAIN_INSECURE) }
minimal-responses{COLON}	{ YDVAR(1, VAR_MINIMAL_RESPONSES) }
rrset-roundrobin{COLON}		{ YDVAR(1, VAR_RRSET_ROUNDROBIN) }
unknown-server-time-limit{COLON} { YDVAR(1, VAR_UNKNOWN_SERVER_TIME_LIMIT) }
max-udp-size{COLON}		{ YDVAR(1, VAR_MAX_UDP_SIZE) }
dns64-prefix{COLON}		{ YDVAR(1, VAR_DNS64_PREFIX) }
dns64-synthall{COLON}		{ YDVAR(1, VAR_DNS64_SYNTHALL) }
dns64-ignore-aaaa{COLON}	{ YDVAR(1, VAR_DNS64_IGNORE_AAAA) }
define-tag{COLON}		{ YDVAR(1, VAR_DEFINE_TAG) }
local-zone-tag{COLON}		{ YDVAR(2, VAR_LOCAL_ZONE_TAG) }
access-control-tag{COLON}	{ YDVAR(2, VAR_ACCESS_CONTROL_TAG) }
access-control-tag-action{COLON} { YDVAR(3, VAR_ACCESS_CONTROL_TAG_ACTION) }
access-control-tag-data{COLON}	{ YDVAR(3, VAR_ACCESS_CONTROL_TAG_DATA) }
access-control-view{COLON}	{ YDVAR(2, VAR_ACCESS_CONTROL_VIEW) }
local-zone-override{COLON}	{ YDVAR(3, VAR_LOCAL_ZONE_OVERRIDE) }
dnstap{COLON}			{ YDVAR(0, VAR_DNSTAP) }
dnstap-enable{COLON}		{ YDVAR(1, VAR_DNSTAP_ENABLE) }
dnstap-bidirectional{COLON}	{ YDVAR(1, VAR_DNSTAP_BIDIRECTIONAL) }
dnstap-socket-path{COLON}	{ YDVAR(1, VAR_DNSTAP_SOCKET_PATH) }
dnstap-ip{COLON}		{ YDVAR(1, VAR_DNSTAP_IP) }
dnstap-tls{COLON}		{ YDVAR(1, VAR_DNSTAP_TLS) }
dnstap-tls-server-name{COLON}	{ YDVAR(1, VAR_DNSTAP_TLS_SERVER_NAME) }
dnstap-tls-cert-bundle{COLON}	{ YDVAR(1, VAR_DNSTAP_TLS_CERT_BUNDLE) }
dnstap-tls-client-key-file{COLON}	{
		YDVAR(1, VAR_DNSTAP_TLS_CLIENT_KEY_FILE) }
dnstap-tls-client-cert-file{COLON}	{
		YDVAR(1, VAR_DNSTAP_TLS_CLIENT_CERT_FILE) }
dnstap-send-identity{COLON}	{ YDVAR(1, VAR_DNSTAP_SEND_IDENTITY) }
dnstap-send-version{COLON}	{ YDVAR(1, VAR_DNSTAP_SEND_VERSION) }
dnstap-identity{COLON}		{ YDVAR(1, VAR_DNSTAP_IDENTITY) }
dnstap-version{COLON}		{ YDVAR(1, VAR_DNSTAP_VERSION) }
dnstap-log-resolver-query-messages{COLON}	{
		YDVAR(1, VAR_DNSTAP_LOG_RESOLVER_QUERY_MESSAGES) }
dnstap-log-resolver-response-messages{COLON}	{
		YDVAR(1, VAR_DNSTAP_LOG_RESOLVER_RESPONSE_MESSAGES) }
dnstap-log-client-query-messages{COLON}		{
		YDVAR(1, VAR_DNSTAP_LOG_CLIENT_QUERY_MESSAGES) }
dnstap-log-client-response-messages{COLON}	{
		YDVAR(1, VAR_DNSTAP_LOG_CLIENT_RESPONSE_MESSAGES) }
dnstap-log-forwarder-query-messages{COLON}	{
		YDVAR(1, VAR_DNSTAP_LOG_FORWARDER_QUERY_MESSAGES) }
dnstap-log-forwarder-response-messages{COLON}	{
		YDVAR(1, VAR_DNSTAP_LOG_FORWARDER_RESPONSE_MESSAGES) }
disable-dnssec-lame-check{COLON} { YDVAR(1, VAR_DISABLE_DNSSEC_LAME_CHECK) }
ip-ratelimit{COLON}		{ YDVAR(1, VAR_IP_RATELIMIT) }
ratelimit{COLON}		{ YDVAR(1, VAR_RATELIMIT) }
ip-ratelimit-slabs{COLON}		{ YDVAR(1, VAR_IP_RATELIMIT_SLABS) }
ratelimit-slabs{COLON}		{ YDVAR(1, VAR_RATELIMIT_SLABS) }
ip-ratelimit-size{COLON}		{ YDVAR(1, VAR_IP_RATELIMIT_SIZE) }
ratelimit-size{COLON}		{ YDVAR(1, VAR_RATELIMIT_SIZE) }
ratelimit-for-domain{COLON}	{ YDVAR(2, VAR_RATELIMIT_FOR_DOMAIN) }
ratelimit-below-domain{COLON}	{ YDVAR(2, VAR_RATELIMIT_BELOW_DOMAIN) }
ip-ratelimit-factor{COLON}		{ YDVAR(1, VAR_IP_RATELIMIT_FACTOR) }
ratelimit-factor{COLON}		{ YDVAR(1, VAR_RATELIMIT_FACTOR) }
low-rtt{COLON}			{ YDVAR(1, VAR_LOW_RTT) }
fast-server-num{COLON}		{ YDVAR(1, VAR_FAST_SERVER_NUM) }
low-rtt-pct{COLON}		{ YDVAR(1, VAR_FAST_SERVER_PERMIL) }
low-rtt-permil{COLON}		{ YDVAR(1, VAR_FAST_SERVER_PERMIL) }
fast-server-permil{COLON}	{ YDVAR(1, VAR_FAST_SERVER_PERMIL) }
response-ip-tag{COLON}		{ YDVAR(2, VAR_RESPONSE_IP_TAG) }
response-ip{COLON}		{ YDVAR(2, VAR_RESPONSE_IP) }
response-ip-data{COLON}		{ YDVAR(2, VAR_RESPONSE_IP_DATA) }
dnscrypt{COLON}			{ YDVAR(0, VAR_DNSCRYPT) }
dnscrypt-enable{COLON}		{ YDVAR(1, VAR_DNSCRYPT_ENABLE) }
dnscrypt-port{COLON}		{ YDVAR(1, VAR_DNSCRYPT_PORT) }
dnscrypt-provider{COLON}	{ YDVAR(1, VAR_DNSCRYPT_PROVIDER) }
dnscrypt-secret-key{COLON}	{ YDVAR(1, VAR_DNSCRYPT_SECRET_KEY) }
dnscrypt-provider-cert{COLON}	{ YDVAR(1, VAR_DNSCRYPT_PROVIDER_CERT) }
dnscrypt-provider-cert-rotated{COLON}	{ YDVAR(1, VAR_DNSCRYPT_PROVIDER_CERT_ROTATED) }
dnscrypt-shared-secret-cache-size{COLON}	{
		YDVAR(1, VAR_DNSCRYPT_SHARED_SECRET_CACHE_SIZE) }
dnscrypt-shared-secret-cache-slabs{COLON}	{
		YDVAR(1, VAR_DNSCRYPT_SHARED_SECRET_CACHE_SLABS) }
dnscrypt-nonce-cache-size{COLON}	{ YDVAR(1, VAR_DNSCRYPT_NONCE_CACHE_SIZE) }
dnscrypt-nonce-cache-slabs{COLON}	{ YDVAR(1, VAR_DNSCRYPT_NONCE_CACHE_SLABS) }
ipsecmod-enabled{COLON}		{ YDVAR(1, VAR_IPSECMOD_ENABLED) }
ipsecmod-ignore-bogus{COLON}	{ YDVAR(1, VAR_IPSECMOD_IGNORE_BOGUS) }
ipsecmod-hook{COLON}		{ YDVAR(1, VAR_IPSECMOD_HOOK) }
ipsecmod-max-ttl{COLON}		{ YDVAR(1, VAR_IPSECMOD_MAX_TTL) }
ipsecmod-whitelist{COLON}	{ YDVAR(1, VAR_IPSECMOD_WHITELIST) }
ipsecmod-allow{COLON}		{ YDVAR(1, VAR_IPSECMOD_WHITELIST) }
ipsecmod-strict{COLON}		{ YDVAR(1, VAR_IPSECMOD_STRICT) }
cachedb{COLON}			{ YDVAR(0, VAR_CACHEDB) }
backend{COLON}			{ YDVAR(1, VAR_CACHEDB_BACKEND) }
secret-seed{COLON}		{ YDVAR(1, VAR_CACHEDB_SECRETSEED) }
redis-server-host{COLON}	{ YDVAR(1, VAR_CACHEDB_REDISHOST) }
redis-server-port{COLON}	{ YDVAR(1, VAR_CACHEDB_REDISPORT) }
redis-timeout{COLON}		{ YDVAR(1, VAR_CACHEDB_REDISTIMEOUT) }
redis-expire-records{COLON}	{ YDVAR(1, VAR_CACHEDB_REDISEXPIRERECORDS) }
ipset{COLON}			{ YDVAR(0, VAR_IPSET) }
name-v4{COLON}			{ YDVAR(1, VAR_IPSET_NAME_V4) }
name-v6{COLON}			{ YDVAR(1, VAR_IPSET_NAME_V6) }
udp-upstream-without-downstream{COLON} { YDVAR(1, VAR_UDP_UPSTREAM_WITHOUT_DOWNSTREAM) }
tcp-connection-limit{COLON}	{ YDVAR(2, VAR_TCP_CONNECTION_LIMIT) }
<<<<<<< HEAD
answer-cookie{COLON}		{ YDVAR(1, VAR_ANSWER_COOKIE ) }
cookie-secret{COLON}		{ YDVAR(1, VAR_COOKIE_SECRET) }
=======
edns-client-tag{COLON}		{ YDVAR(2, VAR_EDNS_CLIENT_TAG) }
edns-client-tag-opcode{COLON}	{ YDVAR(1, VAR_EDNS_CLIENT_TAG_OPCODE) }
>>>>>>> fca884a7
<INITIAL,val>{NEWLINE}		{ LEXOUT(("NL\n")); cfg_parser->line++; }

	/* Quoted strings. Strip leading and ending quotes */
<val>\"			{ BEGIN(quotedstring); LEXOUT(("QS ")); }
<quotedstring><<EOF>>   {
        yyerror("EOF inside quoted string");
	if(--num_args == 0) { BEGIN(INITIAL); }
	else		    { BEGIN(val); }
}
<quotedstring>{DQANY}*  { LEXOUT(("STR(%s) ", yytext)); yymore(); }
<quotedstring>{NEWLINE} { yyerror("newline inside quoted string, no end \""); 
			  cfg_parser->line++; BEGIN(INITIAL); }
<quotedstring>\" {
        LEXOUT(("QE "));
	if(--num_args == 0) { BEGIN(INITIAL); }
	else		    { BEGIN(val); }
        yytext[yyleng - 1] = '\0';
	yylval.str = strdup(yytext);
	if(!yylval.str)
		yyerror("out of memory");
        return STRING_ARG;
}

	/* Single Quoted strings. Strip leading and ending quotes */
<val>\'			{ BEGIN(singlequotedstr); LEXOUT(("SQS ")); }
<singlequotedstr><<EOF>>   {
        yyerror("EOF inside quoted string");
	if(--num_args == 0) { BEGIN(INITIAL); }
	else		    { BEGIN(val); }
}
<singlequotedstr>{SQANY}*  { LEXOUT(("STR(%s) ", yytext)); yymore(); }
<singlequotedstr>{NEWLINE} { yyerror("newline inside quoted string, no end '"); 
			     cfg_parser->line++; BEGIN(INITIAL); }
<singlequotedstr>\' {
        LEXOUT(("SQE "));
	if(--num_args == 0) { BEGIN(INITIAL); }
	else		    { BEGIN(val); }
        yytext[yyleng - 1] = '\0';
	yylval.str = strdup(yytext);
	if(!yylval.str)
		yyerror("out of memory");
        return STRING_ARG;
}

	/* include: directive */
<INITIAL,val>include{COLON}	{ 
	LEXOUT(("v(%s) ", yytext)); inc_prev = YYSTATE; BEGIN(include); }
<include><<EOF>>	{
        yyerror("EOF inside include directive");
        BEGIN(inc_prev);
}
<include>{SPACE}*	{ LEXOUT(("ISP ")); /* ignore */ }
<include>{NEWLINE}	{ LEXOUT(("NL\n")); cfg_parser->line++;}
<include>\"		{ LEXOUT(("IQS ")); BEGIN(include_quoted); }
<include>{UNQUOTEDLETTER}*	{
	LEXOUT(("Iunquotedstr(%s) ", yytext));
	config_start_include_glob(yytext, 0);
	BEGIN(inc_prev);
}
<include_quoted><<EOF>>	{
        yyerror("EOF inside quoted string");
        BEGIN(inc_prev);
}
<include_quoted>{DQANY}*	{ LEXOUT(("ISTR(%s) ", yytext)); yymore(); }
<include_quoted>{NEWLINE}	{ yyerror("newline before \" in include name"); 
				  cfg_parser->line++; BEGIN(inc_prev); }
<include_quoted>\"	{
	LEXOUT(("IQE "));
	yytext[yyleng - 1] = '\0';
	config_start_include_glob(yytext, 0);
	BEGIN(inc_prev);
}
<INITIAL,val><<EOF>>	{
	LEXOUT(("LEXEOF "));
	yy_set_bol(1); /* Set beginning of line, so "^" rules match.  */
	if (!config_include_stack) {
		yyterminate();
	} else {
		int prev_toplevel = inc_toplevel;
		fclose(yyin);
		config_end_include();
		if(prev_toplevel) return (VAR_FORCE_TOPLEVEL);
	}
}

	/* include-toplevel: directive */
<INITIAL,val>include-toplevel{COLON} {
	LEXOUT(("v(%s) ", yytext)); inc_prev = YYSTATE; BEGIN(include_toplevel);
}
<include_toplevel><<EOF>> {
	yyerror("EOF inside include_toplevel directive");
	BEGIN(inc_prev);
}
<include_toplevel>{SPACE}* { LEXOUT(("ITSP ")); /* ignore */ }
<include_toplevel>{NEWLINE} { LEXOUT(("NL\n")); cfg_parser->line++; }
<include_toplevel>\" { LEXOUT(("ITQS ")); BEGIN(include_toplevel_quoted); }
<include_toplevel>{UNQUOTEDLETTER}* {
	LEXOUT(("ITunquotedstr(%s) ", yytext));
	config_start_include_glob(yytext, 1);
	BEGIN(inc_prev);
	return (VAR_FORCE_TOPLEVEL);
}
<include_toplevel_quoted><<EOF>> {
	yyerror("EOF inside quoted string");
	BEGIN(inc_prev);
}
<include_toplevel_quoted>{DQANY}* { LEXOUT(("ITSTR(%s) ", yytext)); yymore(); }
<include_toplevel_quoted>{NEWLINE} {
	yyerror("newline before \" in include name");
	cfg_parser->line++; BEGIN(inc_prev);
}
<include_toplevel_quoted>\" {
	LEXOUT(("ITQE "));
	yytext[yyleng - 1] = '\0';
	config_start_include_glob(yytext, 1);
	BEGIN(inc_prev);
	return (VAR_FORCE_TOPLEVEL);
}

<val>{UNQUOTEDLETTER}*	{ LEXOUT(("unquotedstr(%s) ", yytext)); 
			if(--num_args == 0) { BEGIN(INITIAL); }
			yylval.str = strdup(yytext); return STRING_ARG; }

{UNQUOTEDLETTER_NOCOLON}*	{
	ub_c_error_msg("unknown keyword '%s'", yytext);
	}

<*>.	{
	ub_c_error_msg("stray '%s'", yytext);
	}

%%<|MERGE_RESOLUTION|>--- conflicted
+++ resolved
@@ -526,13 +526,10 @@
 name-v6{COLON}			{ YDVAR(1, VAR_IPSET_NAME_V6) }
 udp-upstream-without-downstream{COLON} { YDVAR(1, VAR_UDP_UPSTREAM_WITHOUT_DOWNSTREAM) }
 tcp-connection-limit{COLON}	{ YDVAR(2, VAR_TCP_CONNECTION_LIMIT) }
-<<<<<<< HEAD
 answer-cookie{COLON}		{ YDVAR(1, VAR_ANSWER_COOKIE ) }
 cookie-secret{COLON}		{ YDVAR(1, VAR_COOKIE_SECRET) }
-=======
 edns-client-tag{COLON}		{ YDVAR(2, VAR_EDNS_CLIENT_TAG) }
 edns-client-tag-opcode{COLON}	{ YDVAR(1, VAR_EDNS_CLIENT_TAG_OPCODE) }
->>>>>>> fca884a7
 <INITIAL,val>{NEWLINE}		{ LEXOUT(("NL\n")); cfg_parser->line++; }
 
 	/* Quoted strings. Strip leading and ending quotes */
