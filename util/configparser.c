--- conflicted
+++ resolved
@@ -1,14 +1,14 @@
-/* A Bison parser, made by GNU Bison 3.7.6.  */
-
-/* Bison implementation for Yacc-like parsers in C
-
-   Copyright (C) 1984, 1989-1990, 2000-2015, 2018-2021 Free Software Foundation,
-   Inc.
-
-   This program is free software: you can redistribute it and/or modify
+/* A Bison parser, made by GNU Bison 2.3.  */
+
+/* Skeleton implementation for Bison's Yacc-like parsers in C
+
+   Copyright (C) 1984, 1989, 1990, 2000, 2001, 2002, 2003, 2004, 2005, 2006
+   Free Software Foundation, Inc.
+
+   This program is free software; you can redistribute it and/or modify
    it under the terms of the GNU General Public License as published by
-   the Free Software Foundation, either version 3 of the License, or
-   (at your option) any later version.
+   the Free Software Foundation; either version 2, or (at your option)
+   any later version.
 
    This program is distributed in the hope that it will be useful,
    but WITHOUT ANY WARRANTY; without even the implied warranty of
@@ -16,7 +16,9 @@
    GNU General Public License for more details.
 
    You should have received a copy of the GNU General Public License
-   along with this program.  If not, see <https://www.gnu.org/licenses/>.  */
+   along with this program; if not, write to the Free Software
+   Foundation, Inc., 51 Franklin Street, Fifth Floor,
+   Boston, MA 02110-1301, USA.  */
 
 /* As a special exception, you may create a larger work that contains
    part or all of the Bison parser skeleton and distribute that work
@@ -34,10 +36,6 @@
 /* C LALR(1) parser skeleton written by Richard Stallman, by
    simplifying the original so-called "semantic" parser.  */
 
-/* DO NOT RELY ON FEATURES THAT ARE NOT DOCUMENTED in the manual,
-   especially those whose name start with YY_ or yy_.  They are
-   private implementation details that can be changed or removed.  */
-
 /* All symbols defined below should begin with yy or YY, to avoid
    infringing on user name space.  This should be done even for local
    variables, as they might otherwise be expanded by user macros.
@@ -45,11 +43,11 @@
    define necessary library symbols; they are noted "INFRINGES ON
    USER NAME SPACE" below.  */
 
-/* Identify Bison output, and Bison version.  */
-#define YYBISON 30706
-
-/* Bison version string.  */
-#define YYBISON_VERSION "3.7.6"
+/* Identify Bison output.  */
+#define YYBISON 1
+
+/* Bison version.  */
+#define YYBISON_VERSION "2.3"
 
 /* Skeleton name.  */
 #define YYSKELETON_NAME "yacc.c"
@@ -57,16 +55,673 @@
 /* Pure parsers.  */
 #define YYPURE 0
 
-/* Push parsers.  */
-#define YYPUSH 0
-
-/* Pull parsers.  */
-#define YYPULL 1
-
-
-
-
-/* First part of user prologue.  */
+/* Using locations.  */
+#define YYLSP_NEEDED 0
+
+
+
+/* Tokens.  */
+#ifndef YYTOKENTYPE
+# define YYTOKENTYPE
+   /* Put the tokens into the symbol table, so that GDB and other debuggers
+      know about them.  */
+   enum yytokentype {
+     SPACE = 258,
+     LETTER = 259,
+     NEWLINE = 260,
+     COMMENT = 261,
+     COLON = 262,
+     ANY = 263,
+     ZONESTR = 264,
+     STRING_ARG = 265,
+     VAR_FORCE_TOPLEVEL = 266,
+     VAR_SERVER = 267,
+     VAR_VERBOSITY = 268,
+     VAR_NUM_THREADS = 269,
+     VAR_PORT = 270,
+     VAR_OUTGOING_RANGE = 271,
+     VAR_INTERFACE = 272,
+     VAR_PREFER_IP4 = 273,
+     VAR_DO_IP4 = 274,
+     VAR_DO_IP6 = 275,
+     VAR_PREFER_IP6 = 276,
+     VAR_DO_UDP = 277,
+     VAR_DO_TCP = 278,
+     VAR_TCP_MSS = 279,
+     VAR_OUTGOING_TCP_MSS = 280,
+     VAR_TCP_IDLE_TIMEOUT = 281,
+     VAR_EDNS_TCP_KEEPALIVE = 282,
+     VAR_EDNS_TCP_KEEPALIVE_TIMEOUT = 283,
+     VAR_CHROOT = 284,
+     VAR_USERNAME = 285,
+     VAR_DIRECTORY = 286,
+     VAR_LOGFILE = 287,
+     VAR_PIDFILE = 288,
+     VAR_MSG_CACHE_SIZE = 289,
+     VAR_MSG_CACHE_SLABS = 290,
+     VAR_NUM_QUERIES_PER_THREAD = 291,
+     VAR_RRSET_CACHE_SIZE = 292,
+     VAR_RRSET_CACHE_SLABS = 293,
+     VAR_OUTGOING_NUM_TCP = 294,
+     VAR_INFRA_HOST_TTL = 295,
+     VAR_INFRA_LAME_TTL = 296,
+     VAR_INFRA_CACHE_SLABS = 297,
+     VAR_INFRA_CACHE_NUMHOSTS = 298,
+     VAR_INFRA_CACHE_LAME_SIZE = 299,
+     VAR_NAME = 300,
+     VAR_STUB_ZONE = 301,
+     VAR_STUB_HOST = 302,
+     VAR_STUB_ADDR = 303,
+     VAR_TARGET_FETCH_POLICY = 304,
+     VAR_HARDEN_SHORT_BUFSIZE = 305,
+     VAR_HARDEN_LARGE_QUERIES = 306,
+     VAR_FORWARD_ZONE = 307,
+     VAR_FORWARD_HOST = 308,
+     VAR_FORWARD_ADDR = 309,
+     VAR_DO_NOT_QUERY_ADDRESS = 310,
+     VAR_HIDE_IDENTITY = 311,
+     VAR_HIDE_VERSION = 312,
+     VAR_IDENTITY = 313,
+     VAR_VERSION = 314,
+     VAR_HARDEN_GLUE = 315,
+     VAR_MODULE_CONF = 316,
+     VAR_TRUST_ANCHOR_FILE = 317,
+     VAR_TRUST_ANCHOR = 318,
+     VAR_VAL_OVERRIDE_DATE = 319,
+     VAR_BOGUS_TTL = 320,
+     VAR_VAL_CLEAN_ADDITIONAL = 321,
+     VAR_VAL_PERMISSIVE_MODE = 322,
+     VAR_INCOMING_NUM_TCP = 323,
+     VAR_MSG_BUFFER_SIZE = 324,
+     VAR_KEY_CACHE_SIZE = 325,
+     VAR_KEY_CACHE_SLABS = 326,
+     VAR_TRUSTED_KEYS_FILE = 327,
+     VAR_VAL_NSEC3_KEYSIZE_ITERATIONS = 328,
+     VAR_USE_SYSLOG = 329,
+     VAR_OUTGOING_INTERFACE = 330,
+     VAR_ROOT_HINTS = 331,
+     VAR_DO_NOT_QUERY_LOCALHOST = 332,
+     VAR_CACHE_MAX_TTL = 333,
+     VAR_HARDEN_DNSSEC_STRIPPED = 334,
+     VAR_ACCESS_CONTROL = 335,
+     VAR_LOCAL_ZONE = 336,
+     VAR_LOCAL_DATA = 337,
+     VAR_INTERFACE_AUTOMATIC = 338,
+     VAR_STATISTICS_INTERVAL = 339,
+     VAR_DO_DAEMONIZE = 340,
+     VAR_USE_CAPS_FOR_ID = 341,
+     VAR_STATISTICS_CUMULATIVE = 342,
+     VAR_OUTGOING_PORT_PERMIT = 343,
+     VAR_OUTGOING_PORT_AVOID = 344,
+     VAR_DLV_ANCHOR_FILE = 345,
+     VAR_DLV_ANCHOR = 346,
+     VAR_NEG_CACHE_SIZE = 347,
+     VAR_HARDEN_REFERRAL_PATH = 348,
+     VAR_PRIVATE_ADDRESS = 349,
+     VAR_PRIVATE_DOMAIN = 350,
+     VAR_REMOTE_CONTROL = 351,
+     VAR_CONTROL_ENABLE = 352,
+     VAR_CONTROL_INTERFACE = 353,
+     VAR_CONTROL_PORT = 354,
+     VAR_SERVER_KEY_FILE = 355,
+     VAR_SERVER_CERT_FILE = 356,
+     VAR_CONTROL_KEY_FILE = 357,
+     VAR_CONTROL_CERT_FILE = 358,
+     VAR_CONTROL_USE_CERT = 359,
+     VAR_TCP_REUSE_TIMEOUT = 360,
+     VAR_MAX_REUSE_TCP_QUERIES = 361,
+     VAR_EXTENDED_STATISTICS = 362,
+     VAR_LOCAL_DATA_PTR = 363,
+     VAR_JOSTLE_TIMEOUT = 364,
+     VAR_STUB_PRIME = 365,
+     VAR_UNWANTED_REPLY_THRESHOLD = 366,
+     VAR_LOG_TIME_ASCII = 367,
+     VAR_DOMAIN_INSECURE = 368,
+     VAR_PYTHON = 369,
+     VAR_PYTHON_SCRIPT = 370,
+     VAR_VAL_SIG_SKEW_MIN = 371,
+     VAR_VAL_SIG_SKEW_MAX = 372,
+     VAR_VAL_MAX_RESTART = 373,
+     VAR_CACHE_MIN_TTL = 374,
+     VAR_VAL_LOG_LEVEL = 375,
+     VAR_AUTO_TRUST_ANCHOR_FILE = 376,
+     VAR_KEEP_MISSING = 377,
+     VAR_ADD_HOLDDOWN = 378,
+     VAR_DEL_HOLDDOWN = 379,
+     VAR_SO_RCVBUF = 380,
+     VAR_EDNS_BUFFER_SIZE = 381,
+     VAR_PREFETCH = 382,
+     VAR_PREFETCH_KEY = 383,
+     VAR_SO_SNDBUF = 384,
+     VAR_SO_REUSEPORT = 385,
+     VAR_HARDEN_BELOW_NXDOMAIN = 386,
+     VAR_IGNORE_CD_FLAG = 387,
+     VAR_LOG_QUERIES = 388,
+     VAR_LOG_REPLIES = 389,
+     VAR_LOG_LOCAL_ACTIONS = 390,
+     VAR_TCP_UPSTREAM = 391,
+     VAR_SSL_UPSTREAM = 392,
+     VAR_TCP_AUTH_QUERY_TIMEOUT = 393,
+     VAR_SSL_SERVICE_KEY = 394,
+     VAR_SSL_SERVICE_PEM = 395,
+     VAR_SSL_PORT = 396,
+     VAR_FORWARD_FIRST = 397,
+     VAR_STUB_SSL_UPSTREAM = 398,
+     VAR_FORWARD_SSL_UPSTREAM = 399,
+     VAR_TLS_CERT_BUNDLE = 400,
+     VAR_STUB_TCP_UPSTREAM = 401,
+     VAR_FORWARD_TCP_UPSTREAM = 402,
+     VAR_HTTPS_PORT = 403,
+     VAR_HTTP_ENDPOINT = 404,
+     VAR_HTTP_MAX_STREAMS = 405,
+     VAR_HTTP_QUERY_BUFFER_SIZE = 406,
+     VAR_HTTP_RESPONSE_BUFFER_SIZE = 407,
+     VAR_HTTP_NODELAY = 408,
+     VAR_HTTP_NOTLS_DOWNSTREAM = 409,
+     VAR_STUB_FIRST = 410,
+     VAR_MINIMAL_RESPONSES = 411,
+     VAR_RRSET_ROUNDROBIN = 412,
+     VAR_MAX_UDP_SIZE = 413,
+     VAR_DELAY_CLOSE = 414,
+     VAR_UDP_CONNECT = 415,
+     VAR_UNBLOCK_LAN_ZONES = 416,
+     VAR_INSECURE_LAN_ZONES = 417,
+     VAR_INFRA_CACHE_MIN_RTT = 418,
+     VAR_INFRA_KEEP_PROBING = 419,
+     VAR_DNS64_PREFIX = 420,
+     VAR_DNS64_SYNTHALL = 421,
+     VAR_DNS64_IGNORE_AAAA = 422,
+     VAR_DNSTAP = 423,
+     VAR_DNSTAP_ENABLE = 424,
+     VAR_DNSTAP_SOCKET_PATH = 425,
+     VAR_DNSTAP_IP = 426,
+     VAR_DNSTAP_TLS = 427,
+     VAR_DNSTAP_TLS_SERVER_NAME = 428,
+     VAR_DNSTAP_TLS_CERT_BUNDLE = 429,
+     VAR_DNSTAP_TLS_CLIENT_KEY_FILE = 430,
+     VAR_DNSTAP_TLS_CLIENT_CERT_FILE = 431,
+     VAR_DNSTAP_SEND_IDENTITY = 432,
+     VAR_DNSTAP_SEND_VERSION = 433,
+     VAR_DNSTAP_BIDIRECTIONAL = 434,
+     VAR_DNSTAP_IDENTITY = 435,
+     VAR_DNSTAP_VERSION = 436,
+     VAR_DNSTAP_LOG_RESOLVER_QUERY_MESSAGES = 437,
+     VAR_DNSTAP_LOG_RESOLVER_RESPONSE_MESSAGES = 438,
+     VAR_DNSTAP_LOG_CLIENT_QUERY_MESSAGES = 439,
+     VAR_DNSTAP_LOG_CLIENT_RESPONSE_MESSAGES = 440,
+     VAR_DNSTAP_LOG_FORWARDER_QUERY_MESSAGES = 441,
+     VAR_DNSTAP_LOG_FORWARDER_RESPONSE_MESSAGES = 442,
+     VAR_RESPONSE_IP_TAG = 443,
+     VAR_RESPONSE_IP = 444,
+     VAR_RESPONSE_IP_DATA = 445,
+     VAR_HARDEN_ALGO_DOWNGRADE = 446,
+     VAR_IP_TRANSPARENT = 447,
+     VAR_IP_DSCP = 448,
+     VAR_DISABLE_DNSSEC_LAME_CHECK = 449,
+     VAR_IP_RATELIMIT = 450,
+     VAR_IP_RATELIMIT_SLABS = 451,
+     VAR_IP_RATELIMIT_SIZE = 452,
+     VAR_RATELIMIT = 453,
+     VAR_RATELIMIT_SLABS = 454,
+     VAR_RATELIMIT_SIZE = 455,
+     VAR_OUTBOUND_MSG_RETRY = 456,
+     VAR_RATELIMIT_FOR_DOMAIN = 457,
+     VAR_RATELIMIT_BELOW_DOMAIN = 458,
+     VAR_IP_RATELIMIT_FACTOR = 459,
+     VAR_RATELIMIT_FACTOR = 460,
+     VAR_IP_RATELIMIT_BACKOFF = 461,
+     VAR_RATELIMIT_BACKOFF = 462,
+     VAR_SEND_CLIENT_SUBNET = 463,
+     VAR_CLIENT_SUBNET_ZONE = 464,
+     VAR_CLIENT_SUBNET_ALWAYS_FORWARD = 465,
+     VAR_CLIENT_SUBNET_OPCODE = 466,
+     VAR_MAX_CLIENT_SUBNET_IPV4 = 467,
+     VAR_MAX_CLIENT_SUBNET_IPV6 = 468,
+     VAR_MIN_CLIENT_SUBNET_IPV4 = 469,
+     VAR_MIN_CLIENT_SUBNET_IPV6 = 470,
+     VAR_MAX_ECS_TREE_SIZE_IPV4 = 471,
+     VAR_MAX_ECS_TREE_SIZE_IPV6 = 472,
+     VAR_CAPS_WHITELIST = 473,
+     VAR_CACHE_MAX_NEGATIVE_TTL = 474,
+     VAR_PERMIT_SMALL_HOLDDOWN = 475,
+     VAR_QNAME_MINIMISATION = 476,
+     VAR_QNAME_MINIMISATION_STRICT = 477,
+     VAR_IP_FREEBIND = 478,
+     VAR_DEFINE_TAG = 479,
+     VAR_LOCAL_ZONE_TAG = 480,
+     VAR_ACCESS_CONTROL_TAG = 481,
+     VAR_LOCAL_ZONE_OVERRIDE = 482,
+     VAR_ACCESS_CONTROL_TAG_ACTION = 483,
+     VAR_ACCESS_CONTROL_TAG_DATA = 484,
+     VAR_VIEW = 485,
+     VAR_ACCESS_CONTROL_VIEW = 486,
+     VAR_VIEW_FIRST = 487,
+     VAR_SERVE_EXPIRED = 488,
+     VAR_SERVE_EXPIRED_TTL = 489,
+     VAR_SERVE_EXPIRED_TTL_RESET = 490,
+     VAR_SERVE_EXPIRED_REPLY_TTL = 491,
+     VAR_SERVE_EXPIRED_CLIENT_TIMEOUT = 492,
+     VAR_SERVE_EXPIRED_EDE = 493,
+     VAR_SERVE_ORIGINAL_TTL = 494,
+     VAR_FAKE_DSA = 495,
+     VAR_FAKE_SHA1 = 496,
+     VAR_LOG_IDENTITY = 497,
+     VAR_HIDE_TRUSTANCHOR = 498,
+     VAR_HIDE_HTTP_USER_AGENT = 499,
+     VAR_HTTP_USER_AGENT = 500,
+     VAR_TRUST_ANCHOR_SIGNALING = 501,
+     VAR_AGGRESSIVE_NSEC = 502,
+     VAR_USE_SYSTEMD = 503,
+     VAR_SHM_ENABLE = 504,
+     VAR_SHM_KEY = 505,
+     VAR_ROOT_KEY_SENTINEL = 506,
+     VAR_DNSCRYPT = 507,
+     VAR_DNSCRYPT_ENABLE = 508,
+     VAR_DNSCRYPT_PORT = 509,
+     VAR_DNSCRYPT_PROVIDER = 510,
+     VAR_DNSCRYPT_SECRET_KEY = 511,
+     VAR_DNSCRYPT_PROVIDER_CERT = 512,
+     VAR_DNSCRYPT_PROVIDER_CERT_ROTATED = 513,
+     VAR_DNSCRYPT_SHARED_SECRET_CACHE_SIZE = 514,
+     VAR_DNSCRYPT_SHARED_SECRET_CACHE_SLABS = 515,
+     VAR_DNSCRYPT_NONCE_CACHE_SIZE = 516,
+     VAR_DNSCRYPT_NONCE_CACHE_SLABS = 517,
+     VAR_PAD_RESPONSES = 518,
+     VAR_PAD_RESPONSES_BLOCK_SIZE = 519,
+     VAR_PAD_QUERIES = 520,
+     VAR_PAD_QUERIES_BLOCK_SIZE = 521,
+     VAR_IPSECMOD_ENABLED = 522,
+     VAR_IPSECMOD_HOOK = 523,
+     VAR_IPSECMOD_IGNORE_BOGUS = 524,
+     VAR_IPSECMOD_MAX_TTL = 525,
+     VAR_IPSECMOD_WHITELIST = 526,
+     VAR_IPSECMOD_STRICT = 527,
+     VAR_CACHEDB = 528,
+     VAR_CACHEDB_BACKEND = 529,
+     VAR_CACHEDB_SECRETSEED = 530,
+     VAR_CACHEDB_REDISHOST = 531,
+     VAR_CACHEDB_REDISPORT = 532,
+     VAR_CACHEDB_REDISTIMEOUT = 533,
+     VAR_CACHEDB_REDISEXPIRERECORDS = 534,
+     VAR_UDP_UPSTREAM_WITHOUT_DOWNSTREAM = 535,
+     VAR_FOR_UPSTREAM = 536,
+     VAR_AUTH_ZONE = 537,
+     VAR_ZONEFILE = 538,
+     VAR_MASTER = 539,
+     VAR_URL = 540,
+     VAR_FOR_DOWNSTREAM = 541,
+     VAR_FALLBACK_ENABLED = 542,
+     VAR_TLS_ADDITIONAL_PORT = 543,
+     VAR_LOW_RTT = 544,
+     VAR_LOW_RTT_PERMIL = 545,
+     VAR_FAST_SERVER_PERMIL = 546,
+     VAR_FAST_SERVER_NUM = 547,
+     VAR_ALLOW_NOTIFY = 548,
+     VAR_TLS_WIN_CERT = 549,
+     VAR_TCP_CONNECTION_LIMIT = 550,
+     VAR_FORWARD_NO_CACHE = 551,
+     VAR_STUB_NO_CACHE = 552,
+     VAR_LOG_SERVFAIL = 553,
+     VAR_DENY_ANY = 554,
+     VAR_UNKNOWN_SERVER_TIME_LIMIT = 555,
+     VAR_LOG_TAG_QUERYREPLY = 556,
+     VAR_STREAM_WAIT_SIZE = 557,
+     VAR_TLS_CIPHERS = 558,
+     VAR_TLS_CIPHERSUITES = 559,
+     VAR_TLS_USE_SNI = 560,
+     VAR_IPSET = 561,
+     VAR_IPSET_NAME_V4 = 562,
+     VAR_IPSET_NAME_V6 = 563,
+     VAR_TLS_SESSION_TICKET_KEYS = 564,
+     VAR_RPZ = 565,
+     VAR_TAGS = 566,
+     VAR_RPZ_ACTION_OVERRIDE = 567,
+     VAR_RPZ_CNAME_OVERRIDE = 568,
+     VAR_RPZ_LOG = 569,
+     VAR_RPZ_LOG_NAME = 570,
+     VAR_DYNLIB = 571,
+     VAR_DYNLIB_FILE = 572,
+     VAR_EDNS_CLIENT_STRING = 573,
+     VAR_EDNS_CLIENT_STRING_OPCODE = 574,
+     VAR_NSID = 575,
+     VAR_ZONEMD_PERMISSIVE_MODE = 576,
+     VAR_ZONEMD_CHECK = 577,
+     VAR_ZONEMD_REJECT_ABSENCE = 578,
+     VAR_RPZ_SIGNAL_NXDOMAIN_RA = 579,
+     VAR_INTERFACE_AUTOMATIC_PORTS = 580,
+     VAR_DO_EDE = 581
+   };
+#endif
+/* Tokens.  */
+#define SPACE 258
+#define LETTER 259
+#define NEWLINE 260
+#define COMMENT 261
+#define COLON 262
+#define ANY 263
+#define ZONESTR 264
+#define STRING_ARG 265
+#define VAR_FORCE_TOPLEVEL 266
+#define VAR_SERVER 267
+#define VAR_VERBOSITY 268
+#define VAR_NUM_THREADS 269
+#define VAR_PORT 270
+#define VAR_OUTGOING_RANGE 271
+#define VAR_INTERFACE 272
+#define VAR_PREFER_IP4 273
+#define VAR_DO_IP4 274
+#define VAR_DO_IP6 275
+#define VAR_PREFER_IP6 276
+#define VAR_DO_UDP 277
+#define VAR_DO_TCP 278
+#define VAR_TCP_MSS 279
+#define VAR_OUTGOING_TCP_MSS 280
+#define VAR_TCP_IDLE_TIMEOUT 281
+#define VAR_EDNS_TCP_KEEPALIVE 282
+#define VAR_EDNS_TCP_KEEPALIVE_TIMEOUT 283
+#define VAR_CHROOT 284
+#define VAR_USERNAME 285
+#define VAR_DIRECTORY 286
+#define VAR_LOGFILE 287
+#define VAR_PIDFILE 288
+#define VAR_MSG_CACHE_SIZE 289
+#define VAR_MSG_CACHE_SLABS 290
+#define VAR_NUM_QUERIES_PER_THREAD 291
+#define VAR_RRSET_CACHE_SIZE 292
+#define VAR_RRSET_CACHE_SLABS 293
+#define VAR_OUTGOING_NUM_TCP 294
+#define VAR_INFRA_HOST_TTL 295
+#define VAR_INFRA_LAME_TTL 296
+#define VAR_INFRA_CACHE_SLABS 297
+#define VAR_INFRA_CACHE_NUMHOSTS 298
+#define VAR_INFRA_CACHE_LAME_SIZE 299
+#define VAR_NAME 300
+#define VAR_STUB_ZONE 301
+#define VAR_STUB_HOST 302
+#define VAR_STUB_ADDR 303
+#define VAR_TARGET_FETCH_POLICY 304
+#define VAR_HARDEN_SHORT_BUFSIZE 305
+#define VAR_HARDEN_LARGE_QUERIES 306
+#define VAR_FORWARD_ZONE 307
+#define VAR_FORWARD_HOST 308
+#define VAR_FORWARD_ADDR 309
+#define VAR_DO_NOT_QUERY_ADDRESS 310
+#define VAR_HIDE_IDENTITY 311
+#define VAR_HIDE_VERSION 312
+#define VAR_IDENTITY 313
+#define VAR_VERSION 314
+#define VAR_HARDEN_GLUE 315
+#define VAR_MODULE_CONF 316
+#define VAR_TRUST_ANCHOR_FILE 317
+#define VAR_TRUST_ANCHOR 318
+#define VAR_VAL_OVERRIDE_DATE 319
+#define VAR_BOGUS_TTL 320
+#define VAR_VAL_CLEAN_ADDITIONAL 321
+#define VAR_VAL_PERMISSIVE_MODE 322
+#define VAR_INCOMING_NUM_TCP 323
+#define VAR_MSG_BUFFER_SIZE 324
+#define VAR_KEY_CACHE_SIZE 325
+#define VAR_KEY_CACHE_SLABS 326
+#define VAR_TRUSTED_KEYS_FILE 327
+#define VAR_VAL_NSEC3_KEYSIZE_ITERATIONS 328
+#define VAR_USE_SYSLOG 329
+#define VAR_OUTGOING_INTERFACE 330
+#define VAR_ROOT_HINTS 331
+#define VAR_DO_NOT_QUERY_LOCALHOST 332
+#define VAR_CACHE_MAX_TTL 333
+#define VAR_HARDEN_DNSSEC_STRIPPED 334
+#define VAR_ACCESS_CONTROL 335
+#define VAR_LOCAL_ZONE 336
+#define VAR_LOCAL_DATA 337
+#define VAR_INTERFACE_AUTOMATIC 338
+#define VAR_STATISTICS_INTERVAL 339
+#define VAR_DO_DAEMONIZE 340
+#define VAR_USE_CAPS_FOR_ID 341
+#define VAR_STATISTICS_CUMULATIVE 342
+#define VAR_OUTGOING_PORT_PERMIT 343
+#define VAR_OUTGOING_PORT_AVOID 344
+#define VAR_DLV_ANCHOR_FILE 345
+#define VAR_DLV_ANCHOR 346
+#define VAR_NEG_CACHE_SIZE 347
+#define VAR_HARDEN_REFERRAL_PATH 348
+#define VAR_PRIVATE_ADDRESS 349
+#define VAR_PRIVATE_DOMAIN 350
+#define VAR_REMOTE_CONTROL 351
+#define VAR_CONTROL_ENABLE 352
+#define VAR_CONTROL_INTERFACE 353
+#define VAR_CONTROL_PORT 354
+#define VAR_SERVER_KEY_FILE 355
+#define VAR_SERVER_CERT_FILE 356
+#define VAR_CONTROL_KEY_FILE 357
+#define VAR_CONTROL_CERT_FILE 358
+#define VAR_CONTROL_USE_CERT 359
+#define VAR_TCP_REUSE_TIMEOUT 360
+#define VAR_MAX_REUSE_TCP_QUERIES 361
+#define VAR_EXTENDED_STATISTICS 362
+#define VAR_LOCAL_DATA_PTR 363
+#define VAR_JOSTLE_TIMEOUT 364
+#define VAR_STUB_PRIME 365
+#define VAR_UNWANTED_REPLY_THRESHOLD 366
+#define VAR_LOG_TIME_ASCII 367
+#define VAR_DOMAIN_INSECURE 368
+#define VAR_PYTHON 369
+#define VAR_PYTHON_SCRIPT 370
+#define VAR_VAL_SIG_SKEW_MIN 371
+#define VAR_VAL_SIG_SKEW_MAX 372
+#define VAR_VAL_MAX_RESTART 373
+#define VAR_CACHE_MIN_TTL 374
+#define VAR_VAL_LOG_LEVEL 375
+#define VAR_AUTO_TRUST_ANCHOR_FILE 376
+#define VAR_KEEP_MISSING 377
+#define VAR_ADD_HOLDDOWN 378
+#define VAR_DEL_HOLDDOWN 379
+#define VAR_SO_RCVBUF 380
+#define VAR_EDNS_BUFFER_SIZE 381
+#define VAR_PREFETCH 382
+#define VAR_PREFETCH_KEY 383
+#define VAR_SO_SNDBUF 384
+#define VAR_SO_REUSEPORT 385
+#define VAR_HARDEN_BELOW_NXDOMAIN 386
+#define VAR_IGNORE_CD_FLAG 387
+#define VAR_LOG_QUERIES 388
+#define VAR_LOG_REPLIES 389
+#define VAR_LOG_LOCAL_ACTIONS 390
+#define VAR_TCP_UPSTREAM 391
+#define VAR_SSL_UPSTREAM 392
+#define VAR_TCP_AUTH_QUERY_TIMEOUT 393
+#define VAR_SSL_SERVICE_KEY 394
+#define VAR_SSL_SERVICE_PEM 395
+#define VAR_SSL_PORT 396
+#define VAR_FORWARD_FIRST 397
+#define VAR_STUB_SSL_UPSTREAM 398
+#define VAR_FORWARD_SSL_UPSTREAM 399
+#define VAR_TLS_CERT_BUNDLE 400
+#define VAR_STUB_TCP_UPSTREAM 401
+#define VAR_FORWARD_TCP_UPSTREAM 402
+#define VAR_HTTPS_PORT 403
+#define VAR_HTTP_ENDPOINT 404
+#define VAR_HTTP_MAX_STREAMS 405
+#define VAR_HTTP_QUERY_BUFFER_SIZE 406
+#define VAR_HTTP_RESPONSE_BUFFER_SIZE 407
+#define VAR_HTTP_NODELAY 408
+#define VAR_HTTP_NOTLS_DOWNSTREAM 409
+#define VAR_STUB_FIRST 410
+#define VAR_MINIMAL_RESPONSES 411
+#define VAR_RRSET_ROUNDROBIN 412
+#define VAR_MAX_UDP_SIZE 413
+#define VAR_DELAY_CLOSE 414
+#define VAR_UDP_CONNECT 415
+#define VAR_UNBLOCK_LAN_ZONES 416
+#define VAR_INSECURE_LAN_ZONES 417
+#define VAR_INFRA_CACHE_MIN_RTT 418
+#define VAR_INFRA_KEEP_PROBING 419
+#define VAR_DNS64_PREFIX 420
+#define VAR_DNS64_SYNTHALL 421
+#define VAR_DNS64_IGNORE_AAAA 422
+#define VAR_DNSTAP 423
+#define VAR_DNSTAP_ENABLE 424
+#define VAR_DNSTAP_SOCKET_PATH 425
+#define VAR_DNSTAP_IP 426
+#define VAR_DNSTAP_TLS 427
+#define VAR_DNSTAP_TLS_SERVER_NAME 428
+#define VAR_DNSTAP_TLS_CERT_BUNDLE 429
+#define VAR_DNSTAP_TLS_CLIENT_KEY_FILE 430
+#define VAR_DNSTAP_TLS_CLIENT_CERT_FILE 431
+#define VAR_DNSTAP_SEND_IDENTITY 432
+#define VAR_DNSTAP_SEND_VERSION 433
+#define VAR_DNSTAP_BIDIRECTIONAL 434
+#define VAR_DNSTAP_IDENTITY 435
+#define VAR_DNSTAP_VERSION 436
+#define VAR_DNSTAP_LOG_RESOLVER_QUERY_MESSAGES 437
+#define VAR_DNSTAP_LOG_RESOLVER_RESPONSE_MESSAGES 438
+#define VAR_DNSTAP_LOG_CLIENT_QUERY_MESSAGES 439
+#define VAR_DNSTAP_LOG_CLIENT_RESPONSE_MESSAGES 440
+#define VAR_DNSTAP_LOG_FORWARDER_QUERY_MESSAGES 441
+#define VAR_DNSTAP_LOG_FORWARDER_RESPONSE_MESSAGES 442
+#define VAR_RESPONSE_IP_TAG 443
+#define VAR_RESPONSE_IP 444
+#define VAR_RESPONSE_IP_DATA 445
+#define VAR_HARDEN_ALGO_DOWNGRADE 446
+#define VAR_IP_TRANSPARENT 447
+#define VAR_IP_DSCP 448
+#define VAR_DISABLE_DNSSEC_LAME_CHECK 449
+#define VAR_IP_RATELIMIT 450
+#define VAR_IP_RATELIMIT_SLABS 451
+#define VAR_IP_RATELIMIT_SIZE 452
+#define VAR_RATELIMIT 453
+#define VAR_RATELIMIT_SLABS 454
+#define VAR_RATELIMIT_SIZE 455
+#define VAR_OUTBOUND_MSG_RETRY 456
+#define VAR_RATELIMIT_FOR_DOMAIN 457
+#define VAR_RATELIMIT_BELOW_DOMAIN 458
+#define VAR_IP_RATELIMIT_FACTOR 459
+#define VAR_RATELIMIT_FACTOR 460
+#define VAR_IP_RATELIMIT_BACKOFF 461
+#define VAR_RATELIMIT_BACKOFF 462
+#define VAR_SEND_CLIENT_SUBNET 463
+#define VAR_CLIENT_SUBNET_ZONE 464
+#define VAR_CLIENT_SUBNET_ALWAYS_FORWARD 465
+#define VAR_CLIENT_SUBNET_OPCODE 466
+#define VAR_MAX_CLIENT_SUBNET_IPV4 467
+#define VAR_MAX_CLIENT_SUBNET_IPV6 468
+#define VAR_MIN_CLIENT_SUBNET_IPV4 469
+#define VAR_MIN_CLIENT_SUBNET_IPV6 470
+#define VAR_MAX_ECS_TREE_SIZE_IPV4 471
+#define VAR_MAX_ECS_TREE_SIZE_IPV6 472
+#define VAR_CAPS_WHITELIST 473
+#define VAR_CACHE_MAX_NEGATIVE_TTL 474
+#define VAR_PERMIT_SMALL_HOLDDOWN 475
+#define VAR_QNAME_MINIMISATION 476
+#define VAR_QNAME_MINIMISATION_STRICT 477
+#define VAR_IP_FREEBIND 478
+#define VAR_DEFINE_TAG 479
+#define VAR_LOCAL_ZONE_TAG 480
+#define VAR_ACCESS_CONTROL_TAG 481
+#define VAR_LOCAL_ZONE_OVERRIDE 482
+#define VAR_ACCESS_CONTROL_TAG_ACTION 483
+#define VAR_ACCESS_CONTROL_TAG_DATA 484
+#define VAR_VIEW 485
+#define VAR_ACCESS_CONTROL_VIEW 486
+#define VAR_VIEW_FIRST 487
+#define VAR_SERVE_EXPIRED 488
+#define VAR_SERVE_EXPIRED_TTL 489
+#define VAR_SERVE_EXPIRED_TTL_RESET 490
+#define VAR_SERVE_EXPIRED_REPLY_TTL 491
+#define VAR_SERVE_EXPIRED_CLIENT_TIMEOUT 492
+#define VAR_SERVE_EXPIRED_EDE 493
+#define VAR_SERVE_ORIGINAL_TTL 494
+#define VAR_FAKE_DSA 495
+#define VAR_FAKE_SHA1 496
+#define VAR_LOG_IDENTITY 497
+#define VAR_HIDE_TRUSTANCHOR 498
+#define VAR_HIDE_HTTP_USER_AGENT 499
+#define VAR_HTTP_USER_AGENT 500
+#define VAR_TRUST_ANCHOR_SIGNALING 501
+#define VAR_AGGRESSIVE_NSEC 502
+#define VAR_USE_SYSTEMD 503
+#define VAR_SHM_ENABLE 504
+#define VAR_SHM_KEY 505
+#define VAR_ROOT_KEY_SENTINEL 506
+#define VAR_DNSCRYPT 507
+#define VAR_DNSCRYPT_ENABLE 508
+#define VAR_DNSCRYPT_PORT 509
+#define VAR_DNSCRYPT_PROVIDER 510
+#define VAR_DNSCRYPT_SECRET_KEY 511
+#define VAR_DNSCRYPT_PROVIDER_CERT 512
+#define VAR_DNSCRYPT_PROVIDER_CERT_ROTATED 513
+#define VAR_DNSCRYPT_SHARED_SECRET_CACHE_SIZE 514
+#define VAR_DNSCRYPT_SHARED_SECRET_CACHE_SLABS 515
+#define VAR_DNSCRYPT_NONCE_CACHE_SIZE 516
+#define VAR_DNSCRYPT_NONCE_CACHE_SLABS 517
+#define VAR_PAD_RESPONSES 518
+#define VAR_PAD_RESPONSES_BLOCK_SIZE 519
+#define VAR_PAD_QUERIES 520
+#define VAR_PAD_QUERIES_BLOCK_SIZE 521
+#define VAR_IPSECMOD_ENABLED 522
+#define VAR_IPSECMOD_HOOK 523
+#define VAR_IPSECMOD_IGNORE_BOGUS 524
+#define VAR_IPSECMOD_MAX_TTL 525
+#define VAR_IPSECMOD_WHITELIST 526
+#define VAR_IPSECMOD_STRICT 527
+#define VAR_CACHEDB 528
+#define VAR_CACHEDB_BACKEND 529
+#define VAR_CACHEDB_SECRETSEED 530
+#define VAR_CACHEDB_REDISHOST 531
+#define VAR_CACHEDB_REDISPORT 532
+#define VAR_CACHEDB_REDISTIMEOUT 533
+#define VAR_CACHEDB_REDISEXPIRERECORDS 534
+#define VAR_UDP_UPSTREAM_WITHOUT_DOWNSTREAM 535
+#define VAR_FOR_UPSTREAM 536
+#define VAR_AUTH_ZONE 537
+#define VAR_ZONEFILE 538
+#define VAR_MASTER 539
+#define VAR_URL 540
+#define VAR_FOR_DOWNSTREAM 541
+#define VAR_FALLBACK_ENABLED 542
+#define VAR_TLS_ADDITIONAL_PORT 543
+#define VAR_LOW_RTT 544
+#define VAR_LOW_RTT_PERMIL 545
+#define VAR_FAST_SERVER_PERMIL 546
+#define VAR_FAST_SERVER_NUM 547
+#define VAR_ALLOW_NOTIFY 548
+#define VAR_TLS_WIN_CERT 549
+#define VAR_TCP_CONNECTION_LIMIT 550
+#define VAR_FORWARD_NO_CACHE 551
+#define VAR_STUB_NO_CACHE 552
+#define VAR_LOG_SERVFAIL 553
+#define VAR_DENY_ANY 554
+#define VAR_UNKNOWN_SERVER_TIME_LIMIT 555
+#define VAR_LOG_TAG_QUERYREPLY 556
+#define VAR_STREAM_WAIT_SIZE 557
+#define VAR_TLS_CIPHERS 558
+#define VAR_TLS_CIPHERSUITES 559
+#define VAR_TLS_USE_SNI 560
+#define VAR_IPSET 561
+#define VAR_IPSET_NAME_V4 562
+#define VAR_IPSET_NAME_V6 563
+#define VAR_TLS_SESSION_TICKET_KEYS 564
+#define VAR_RPZ 565
+#define VAR_TAGS 566
+#define VAR_RPZ_ACTION_OVERRIDE 567
+#define VAR_RPZ_CNAME_OVERRIDE 568
+#define VAR_RPZ_LOG 569
+#define VAR_RPZ_LOG_NAME 570
+#define VAR_DYNLIB 571
+#define VAR_DYNLIB_FILE 572
+#define VAR_EDNS_CLIENT_STRING 573
+#define VAR_EDNS_CLIENT_STRING_OPCODE 574
+#define VAR_NSID 575
+#define VAR_ZONEMD_PERMISSIVE_MODE 576
+#define VAR_ZONEMD_CHECK 577
+#define VAR_ZONEMD_REJECT_ABSENCE 578
+#define VAR_RPZ_SIGNAL_NXDOMAIN_RA 579
+#define VAR_INTERFACE_AUTOMATIC_PORTS 580
+#define VAR_DO_EDE 581
+
+
+
+
+/* Copy the first part of user declarations.  */
 #line 38 "./util/configparser.y"
 
 #include "config.h"
@@ -96,804 +751,76 @@
 #endif
 
 
-#line 100 "util/configparser.c"
-
-# ifndef YY_CAST
-#  ifdef __cplusplus
-#   define YY_CAST(Type, Val) static_cast<Type> (Val)
-#   define YY_REINTERPRET_CAST(Type, Val) reinterpret_cast<Type> (Val)
-#  else
-#   define YY_CAST(Type, Val) ((Type) (Val))
-#   define YY_REINTERPRET_CAST(Type, Val) ((Type) (Val))
-#  endif
-# endif
-# ifndef YY_NULLPTR
-#  if defined __cplusplus
-#   if 201103L <= __cplusplus
-#    define YY_NULLPTR nullptr
-#   else
-#    define YY_NULLPTR 0
-#   endif
-#  else
-#   define YY_NULLPTR ((void*)0)
-#  endif
-# endif
-
-#include "configparser.h"
-/* Symbol kind.  */
-enum yysymbol_kind_t
+
+/* Enabling traces.  */
+#ifndef YYDEBUG
+# define YYDEBUG 0
+#endif
+
+/* Enabling verbose error messages.  */
+#ifdef YYERROR_VERBOSE
+# undef YYERROR_VERBOSE
+# define YYERROR_VERBOSE 1
+#else
+# define YYERROR_VERBOSE 0
+#endif
+
+/* Enabling the token table.  */
+#ifndef YYTOKEN_TABLE
+# define YYTOKEN_TABLE 0
+#endif
+
+#if ! defined YYSTYPE && ! defined YYSTYPE_IS_DECLARED
+typedef union YYSTYPE
+#line 66 "./util/configparser.y"
 {
-  YYSYMBOL_YYEMPTY = -2,
-  YYSYMBOL_YYEOF = 0,                      /* "end of file"  */
-  YYSYMBOL_YYerror = 1,                    /* error  */
-  YYSYMBOL_YYUNDEF = 2,                    /* "invalid token"  */
-  YYSYMBOL_SPACE = 3,                      /* SPACE  */
-  YYSYMBOL_LETTER = 4,                     /* LETTER  */
-  YYSYMBOL_NEWLINE = 5,                    /* NEWLINE  */
-  YYSYMBOL_COMMENT = 6,                    /* COMMENT  */
-  YYSYMBOL_COLON = 7,                      /* COLON  */
-  YYSYMBOL_ANY = 8,                        /* ANY  */
-  YYSYMBOL_ZONESTR = 9,                    /* ZONESTR  */
-  YYSYMBOL_STRING_ARG = 10,                /* STRING_ARG  */
-  YYSYMBOL_VAR_FORCE_TOPLEVEL = 11,        /* VAR_FORCE_TOPLEVEL  */
-  YYSYMBOL_VAR_SERVER = 12,                /* VAR_SERVER  */
-  YYSYMBOL_VAR_VERBOSITY = 13,             /* VAR_VERBOSITY  */
-  YYSYMBOL_VAR_NUM_THREADS = 14,           /* VAR_NUM_THREADS  */
-  YYSYMBOL_VAR_PORT = 15,                  /* VAR_PORT  */
-  YYSYMBOL_VAR_OUTGOING_RANGE = 16,        /* VAR_OUTGOING_RANGE  */
-  YYSYMBOL_VAR_INTERFACE = 17,             /* VAR_INTERFACE  */
-  YYSYMBOL_VAR_PREFER_IP4 = 18,            /* VAR_PREFER_IP4  */
-  YYSYMBOL_VAR_DO_IP4 = 19,                /* VAR_DO_IP4  */
-  YYSYMBOL_VAR_DO_IP6 = 20,                /* VAR_DO_IP6  */
-  YYSYMBOL_VAR_PREFER_IP6 = 21,            /* VAR_PREFER_IP6  */
-  YYSYMBOL_VAR_DO_UDP = 22,                /* VAR_DO_UDP  */
-  YYSYMBOL_VAR_DO_TCP = 23,                /* VAR_DO_TCP  */
-  YYSYMBOL_VAR_TCP_MSS = 24,               /* VAR_TCP_MSS  */
-  YYSYMBOL_VAR_OUTGOING_TCP_MSS = 25,      /* VAR_OUTGOING_TCP_MSS  */
-  YYSYMBOL_VAR_TCP_IDLE_TIMEOUT = 26,      /* VAR_TCP_IDLE_TIMEOUT  */
-  YYSYMBOL_VAR_EDNS_TCP_KEEPALIVE = 27,    /* VAR_EDNS_TCP_KEEPALIVE  */
-  YYSYMBOL_VAR_EDNS_TCP_KEEPALIVE_TIMEOUT = 28, /* VAR_EDNS_TCP_KEEPALIVE_TIMEOUT  */
-  YYSYMBOL_VAR_CHROOT = 29,                /* VAR_CHROOT  */
-  YYSYMBOL_VAR_USERNAME = 30,              /* VAR_USERNAME  */
-  YYSYMBOL_VAR_DIRECTORY = 31,             /* VAR_DIRECTORY  */
-  YYSYMBOL_VAR_LOGFILE = 32,               /* VAR_LOGFILE  */
-  YYSYMBOL_VAR_PIDFILE = 33,               /* VAR_PIDFILE  */
-  YYSYMBOL_VAR_MSG_CACHE_SIZE = 34,        /* VAR_MSG_CACHE_SIZE  */
-  YYSYMBOL_VAR_MSG_CACHE_SLABS = 35,       /* VAR_MSG_CACHE_SLABS  */
-  YYSYMBOL_VAR_NUM_QUERIES_PER_THREAD = 36, /* VAR_NUM_QUERIES_PER_THREAD  */
-  YYSYMBOL_VAR_RRSET_CACHE_SIZE = 37,      /* VAR_RRSET_CACHE_SIZE  */
-  YYSYMBOL_VAR_RRSET_CACHE_SLABS = 38,     /* VAR_RRSET_CACHE_SLABS  */
-  YYSYMBOL_VAR_OUTGOING_NUM_TCP = 39,      /* VAR_OUTGOING_NUM_TCP  */
-  YYSYMBOL_VAR_INFRA_HOST_TTL = 40,        /* VAR_INFRA_HOST_TTL  */
-  YYSYMBOL_VAR_INFRA_LAME_TTL = 41,        /* VAR_INFRA_LAME_TTL  */
-  YYSYMBOL_VAR_INFRA_CACHE_SLABS = 42,     /* VAR_INFRA_CACHE_SLABS  */
-  YYSYMBOL_VAR_INFRA_CACHE_NUMHOSTS = 43,  /* VAR_INFRA_CACHE_NUMHOSTS  */
-  YYSYMBOL_VAR_INFRA_CACHE_LAME_SIZE = 44, /* VAR_INFRA_CACHE_LAME_SIZE  */
-  YYSYMBOL_VAR_NAME = 45,                  /* VAR_NAME  */
-  YYSYMBOL_VAR_STUB_ZONE = 46,             /* VAR_STUB_ZONE  */
-  YYSYMBOL_VAR_STUB_HOST = 47,             /* VAR_STUB_HOST  */
-  YYSYMBOL_VAR_STUB_ADDR = 48,             /* VAR_STUB_ADDR  */
-  YYSYMBOL_VAR_TARGET_FETCH_POLICY = 49,   /* VAR_TARGET_FETCH_POLICY  */
-  YYSYMBOL_VAR_HARDEN_SHORT_BUFSIZE = 50,  /* VAR_HARDEN_SHORT_BUFSIZE  */
-  YYSYMBOL_VAR_HARDEN_LARGE_QUERIES = 51,  /* VAR_HARDEN_LARGE_QUERIES  */
-  YYSYMBOL_VAR_FORWARD_ZONE = 52,          /* VAR_FORWARD_ZONE  */
-  YYSYMBOL_VAR_FORWARD_HOST = 53,          /* VAR_FORWARD_HOST  */
-  YYSYMBOL_VAR_FORWARD_ADDR = 54,          /* VAR_FORWARD_ADDR  */
-  YYSYMBOL_VAR_DO_NOT_QUERY_ADDRESS = 55,  /* VAR_DO_NOT_QUERY_ADDRESS  */
-  YYSYMBOL_VAR_HIDE_IDENTITY = 56,         /* VAR_HIDE_IDENTITY  */
-  YYSYMBOL_VAR_HIDE_VERSION = 57,          /* VAR_HIDE_VERSION  */
-  YYSYMBOL_VAR_IDENTITY = 58,              /* VAR_IDENTITY  */
-  YYSYMBOL_VAR_VERSION = 59,               /* VAR_VERSION  */
-  YYSYMBOL_VAR_HARDEN_GLUE = 60,           /* VAR_HARDEN_GLUE  */
-  YYSYMBOL_VAR_MODULE_CONF = 61,           /* VAR_MODULE_CONF  */
-  YYSYMBOL_VAR_TRUST_ANCHOR_FILE = 62,     /* VAR_TRUST_ANCHOR_FILE  */
-  YYSYMBOL_VAR_TRUST_ANCHOR = 63,          /* VAR_TRUST_ANCHOR  */
-  YYSYMBOL_VAR_VAL_OVERRIDE_DATE = 64,     /* VAR_VAL_OVERRIDE_DATE  */
-  YYSYMBOL_VAR_BOGUS_TTL = 65,             /* VAR_BOGUS_TTL  */
-  YYSYMBOL_VAR_VAL_CLEAN_ADDITIONAL = 66,  /* VAR_VAL_CLEAN_ADDITIONAL  */
-  YYSYMBOL_VAR_VAL_PERMISSIVE_MODE = 67,   /* VAR_VAL_PERMISSIVE_MODE  */
-  YYSYMBOL_VAR_INCOMING_NUM_TCP = 68,      /* VAR_INCOMING_NUM_TCP  */
-  YYSYMBOL_VAR_MSG_BUFFER_SIZE = 69,       /* VAR_MSG_BUFFER_SIZE  */
-  YYSYMBOL_VAR_KEY_CACHE_SIZE = 70,        /* VAR_KEY_CACHE_SIZE  */
-  YYSYMBOL_VAR_KEY_CACHE_SLABS = 71,       /* VAR_KEY_CACHE_SLABS  */
-  YYSYMBOL_VAR_TRUSTED_KEYS_FILE = 72,     /* VAR_TRUSTED_KEYS_FILE  */
-  YYSYMBOL_VAR_VAL_NSEC3_KEYSIZE_ITERATIONS = 73, /* VAR_VAL_NSEC3_KEYSIZE_ITERATIONS  */
-  YYSYMBOL_VAR_USE_SYSLOG = 74,            /* VAR_USE_SYSLOG  */
-  YYSYMBOL_VAR_OUTGOING_INTERFACE = 75,    /* VAR_OUTGOING_INTERFACE  */
-  YYSYMBOL_VAR_ROOT_HINTS = 76,            /* VAR_ROOT_HINTS  */
-  YYSYMBOL_VAR_DO_NOT_QUERY_LOCALHOST = 77, /* VAR_DO_NOT_QUERY_LOCALHOST  */
-  YYSYMBOL_VAR_CACHE_MAX_TTL = 78,         /* VAR_CACHE_MAX_TTL  */
-  YYSYMBOL_VAR_HARDEN_DNSSEC_STRIPPED = 79, /* VAR_HARDEN_DNSSEC_STRIPPED  */
-  YYSYMBOL_VAR_ACCESS_CONTROL = 80,        /* VAR_ACCESS_CONTROL  */
-  YYSYMBOL_VAR_LOCAL_ZONE = 81,            /* VAR_LOCAL_ZONE  */
-  YYSYMBOL_VAR_LOCAL_DATA = 82,            /* VAR_LOCAL_DATA  */
-  YYSYMBOL_VAR_INTERFACE_AUTOMATIC = 83,   /* VAR_INTERFACE_AUTOMATIC  */
-  YYSYMBOL_VAR_STATISTICS_INTERVAL = 84,   /* VAR_STATISTICS_INTERVAL  */
-  YYSYMBOL_VAR_DO_DAEMONIZE = 85,          /* VAR_DO_DAEMONIZE  */
-  YYSYMBOL_VAR_USE_CAPS_FOR_ID = 86,       /* VAR_USE_CAPS_FOR_ID  */
-  YYSYMBOL_VAR_STATISTICS_CUMULATIVE = 87, /* VAR_STATISTICS_CUMULATIVE  */
-  YYSYMBOL_VAR_OUTGOING_PORT_PERMIT = 88,  /* VAR_OUTGOING_PORT_PERMIT  */
-  YYSYMBOL_VAR_OUTGOING_PORT_AVOID = 89,   /* VAR_OUTGOING_PORT_AVOID  */
-  YYSYMBOL_VAR_DLV_ANCHOR_FILE = 90,       /* VAR_DLV_ANCHOR_FILE  */
-  YYSYMBOL_VAR_DLV_ANCHOR = 91,            /* VAR_DLV_ANCHOR  */
-  YYSYMBOL_VAR_NEG_CACHE_SIZE = 92,        /* VAR_NEG_CACHE_SIZE  */
-  YYSYMBOL_VAR_HARDEN_REFERRAL_PATH = 93,  /* VAR_HARDEN_REFERRAL_PATH  */
-  YYSYMBOL_VAR_PRIVATE_ADDRESS = 94,       /* VAR_PRIVATE_ADDRESS  */
-  YYSYMBOL_VAR_PRIVATE_DOMAIN = 95,        /* VAR_PRIVATE_DOMAIN  */
-  YYSYMBOL_VAR_REMOTE_CONTROL = 96,        /* VAR_REMOTE_CONTROL  */
-  YYSYMBOL_VAR_CONTROL_ENABLE = 97,        /* VAR_CONTROL_ENABLE  */
-  YYSYMBOL_VAR_CONTROL_INTERFACE = 98,     /* VAR_CONTROL_INTERFACE  */
-  YYSYMBOL_VAR_CONTROL_PORT = 99,          /* VAR_CONTROL_PORT  */
-  YYSYMBOL_VAR_SERVER_KEY_FILE = 100,      /* VAR_SERVER_KEY_FILE  */
-  YYSYMBOL_VAR_SERVER_CERT_FILE = 101,     /* VAR_SERVER_CERT_FILE  */
-  YYSYMBOL_VAR_CONTROL_KEY_FILE = 102,     /* VAR_CONTROL_KEY_FILE  */
-  YYSYMBOL_VAR_CONTROL_CERT_FILE = 103,    /* VAR_CONTROL_CERT_FILE  */
-  YYSYMBOL_VAR_CONTROL_USE_CERT = 104,     /* VAR_CONTROL_USE_CERT  */
-  YYSYMBOL_VAR_TCP_REUSE_TIMEOUT = 105,    /* VAR_TCP_REUSE_TIMEOUT  */
-  YYSYMBOL_VAR_MAX_REUSE_TCP_QUERIES = 106, /* VAR_MAX_REUSE_TCP_QUERIES  */
-  YYSYMBOL_VAR_EXTENDED_STATISTICS = 107,  /* VAR_EXTENDED_STATISTICS  */
-  YYSYMBOL_VAR_LOCAL_DATA_PTR = 108,       /* VAR_LOCAL_DATA_PTR  */
-  YYSYMBOL_VAR_JOSTLE_TIMEOUT = 109,       /* VAR_JOSTLE_TIMEOUT  */
-  YYSYMBOL_VAR_STUB_PRIME = 110,           /* VAR_STUB_PRIME  */
-  YYSYMBOL_VAR_UNWANTED_REPLY_THRESHOLD = 111, /* VAR_UNWANTED_REPLY_THRESHOLD  */
-  YYSYMBOL_VAR_LOG_TIME_ASCII = 112,       /* VAR_LOG_TIME_ASCII  */
-  YYSYMBOL_VAR_DOMAIN_INSECURE = 113,      /* VAR_DOMAIN_INSECURE  */
-  YYSYMBOL_VAR_PYTHON = 114,               /* VAR_PYTHON  */
-  YYSYMBOL_VAR_PYTHON_SCRIPT = 115,        /* VAR_PYTHON_SCRIPT  */
-  YYSYMBOL_VAR_VAL_SIG_SKEW_MIN = 116,     /* VAR_VAL_SIG_SKEW_MIN  */
-  YYSYMBOL_VAR_VAL_SIG_SKEW_MAX = 117,     /* VAR_VAL_SIG_SKEW_MAX  */
-  YYSYMBOL_VAR_VAL_MAX_RESTART = 118,      /* VAR_VAL_MAX_RESTART  */
-  YYSYMBOL_VAR_CACHE_MIN_TTL = 119,        /* VAR_CACHE_MIN_TTL  */
-  YYSYMBOL_VAR_VAL_LOG_LEVEL = 120,        /* VAR_VAL_LOG_LEVEL  */
-  YYSYMBOL_VAR_AUTO_TRUST_ANCHOR_FILE = 121, /* VAR_AUTO_TRUST_ANCHOR_FILE  */
-  YYSYMBOL_VAR_KEEP_MISSING = 122,         /* VAR_KEEP_MISSING  */
-  YYSYMBOL_VAR_ADD_HOLDDOWN = 123,         /* VAR_ADD_HOLDDOWN  */
-  YYSYMBOL_VAR_DEL_HOLDDOWN = 124,         /* VAR_DEL_HOLDDOWN  */
-  YYSYMBOL_VAR_SO_RCVBUF = 125,            /* VAR_SO_RCVBUF  */
-  YYSYMBOL_VAR_EDNS_BUFFER_SIZE = 126,     /* VAR_EDNS_BUFFER_SIZE  */
-  YYSYMBOL_VAR_PREFETCH = 127,             /* VAR_PREFETCH  */
-  YYSYMBOL_VAR_PREFETCH_KEY = 128,         /* VAR_PREFETCH_KEY  */
-  YYSYMBOL_VAR_SO_SNDBUF = 129,            /* VAR_SO_SNDBUF  */
-  YYSYMBOL_VAR_SO_REUSEPORT = 130,         /* VAR_SO_REUSEPORT  */
-  YYSYMBOL_VAR_HARDEN_BELOW_NXDOMAIN = 131, /* VAR_HARDEN_BELOW_NXDOMAIN  */
-  YYSYMBOL_VAR_IGNORE_CD_FLAG = 132,       /* VAR_IGNORE_CD_FLAG  */
-  YYSYMBOL_VAR_LOG_QUERIES = 133,          /* VAR_LOG_QUERIES  */
-  YYSYMBOL_VAR_LOG_REPLIES = 134,          /* VAR_LOG_REPLIES  */
-  YYSYMBOL_VAR_LOG_LOCAL_ACTIONS = 135,    /* VAR_LOG_LOCAL_ACTIONS  */
-  YYSYMBOL_VAR_TCP_UPSTREAM = 136,         /* VAR_TCP_UPSTREAM  */
-  YYSYMBOL_VAR_SSL_UPSTREAM = 137,         /* VAR_SSL_UPSTREAM  */
-  YYSYMBOL_VAR_TCP_AUTH_QUERY_TIMEOUT = 138, /* VAR_TCP_AUTH_QUERY_TIMEOUT  */
-  YYSYMBOL_VAR_SSL_SERVICE_KEY = 139,      /* VAR_SSL_SERVICE_KEY  */
-  YYSYMBOL_VAR_SSL_SERVICE_PEM = 140,      /* VAR_SSL_SERVICE_PEM  */
-  YYSYMBOL_VAR_SSL_PORT = 141,             /* VAR_SSL_PORT  */
-  YYSYMBOL_VAR_FORWARD_FIRST = 142,        /* VAR_FORWARD_FIRST  */
-  YYSYMBOL_VAR_STUB_SSL_UPSTREAM = 143,    /* VAR_STUB_SSL_UPSTREAM  */
-  YYSYMBOL_VAR_FORWARD_SSL_UPSTREAM = 144, /* VAR_FORWARD_SSL_UPSTREAM  */
-  YYSYMBOL_VAR_TLS_CERT_BUNDLE = 145,      /* VAR_TLS_CERT_BUNDLE  */
-  YYSYMBOL_VAR_STUB_TCP_UPSTREAM = 146,    /* VAR_STUB_TCP_UPSTREAM  */
-  YYSYMBOL_VAR_FORWARD_TCP_UPSTREAM = 147, /* VAR_FORWARD_TCP_UPSTREAM  */
-  YYSYMBOL_VAR_HTTPS_PORT = 148,           /* VAR_HTTPS_PORT  */
-  YYSYMBOL_VAR_HTTP_ENDPOINT = 149,        /* VAR_HTTP_ENDPOINT  */
-  YYSYMBOL_VAR_HTTP_MAX_STREAMS = 150,     /* VAR_HTTP_MAX_STREAMS  */
-  YYSYMBOL_VAR_HTTP_QUERY_BUFFER_SIZE = 151, /* VAR_HTTP_QUERY_BUFFER_SIZE  */
-  YYSYMBOL_VAR_HTTP_RESPONSE_BUFFER_SIZE = 152, /* VAR_HTTP_RESPONSE_BUFFER_SIZE  */
-  YYSYMBOL_VAR_HTTP_NODELAY = 153,         /* VAR_HTTP_NODELAY  */
-  YYSYMBOL_VAR_HTTP_NOTLS_DOWNSTREAM = 154, /* VAR_HTTP_NOTLS_DOWNSTREAM  */
-  YYSYMBOL_VAR_STUB_FIRST = 155,           /* VAR_STUB_FIRST  */
-  YYSYMBOL_VAR_MINIMAL_RESPONSES = 156,    /* VAR_MINIMAL_RESPONSES  */
-  YYSYMBOL_VAR_RRSET_ROUNDROBIN = 157,     /* VAR_RRSET_ROUNDROBIN  */
-  YYSYMBOL_VAR_MAX_UDP_SIZE = 158,         /* VAR_MAX_UDP_SIZE  */
-  YYSYMBOL_VAR_DELAY_CLOSE = 159,          /* VAR_DELAY_CLOSE  */
-  YYSYMBOL_VAR_UDP_CONNECT = 160,          /* VAR_UDP_CONNECT  */
-  YYSYMBOL_VAR_UNBLOCK_LAN_ZONES = 161,    /* VAR_UNBLOCK_LAN_ZONES  */
-  YYSYMBOL_VAR_INSECURE_LAN_ZONES = 162,   /* VAR_INSECURE_LAN_ZONES  */
-  YYSYMBOL_VAR_INFRA_CACHE_MIN_RTT = 163,  /* VAR_INFRA_CACHE_MIN_RTT  */
-  YYSYMBOL_VAR_INFRA_KEEP_PROBING = 164,   /* VAR_INFRA_KEEP_PROBING  */
-  YYSYMBOL_VAR_DNS64_PREFIX = 165,         /* VAR_DNS64_PREFIX  */
-  YYSYMBOL_VAR_DNS64_SYNTHALL = 166,       /* VAR_DNS64_SYNTHALL  */
-  YYSYMBOL_VAR_DNS64_IGNORE_AAAA = 167,    /* VAR_DNS64_IGNORE_AAAA  */
-  YYSYMBOL_VAR_DNSTAP = 168,               /* VAR_DNSTAP  */
-  YYSYMBOL_VAR_DNSTAP_ENABLE = 169,        /* VAR_DNSTAP_ENABLE  */
-  YYSYMBOL_VAR_DNSTAP_SOCKET_PATH = 170,   /* VAR_DNSTAP_SOCKET_PATH  */
-  YYSYMBOL_VAR_DNSTAP_IP = 171,            /* VAR_DNSTAP_IP  */
-  YYSYMBOL_VAR_DNSTAP_TLS = 172,           /* VAR_DNSTAP_TLS  */
-  YYSYMBOL_VAR_DNSTAP_TLS_SERVER_NAME = 173, /* VAR_DNSTAP_TLS_SERVER_NAME  */
-  YYSYMBOL_VAR_DNSTAP_TLS_CERT_BUNDLE = 174, /* VAR_DNSTAP_TLS_CERT_BUNDLE  */
-  YYSYMBOL_VAR_DNSTAP_TLS_CLIENT_KEY_FILE = 175, /* VAR_DNSTAP_TLS_CLIENT_KEY_FILE  */
-  YYSYMBOL_VAR_DNSTAP_TLS_CLIENT_CERT_FILE = 176, /* VAR_DNSTAP_TLS_CLIENT_CERT_FILE  */
-  YYSYMBOL_VAR_DNSTAP_SEND_IDENTITY = 177, /* VAR_DNSTAP_SEND_IDENTITY  */
-  YYSYMBOL_VAR_DNSTAP_SEND_VERSION = 178,  /* VAR_DNSTAP_SEND_VERSION  */
-  YYSYMBOL_VAR_DNSTAP_BIDIRECTIONAL = 179, /* VAR_DNSTAP_BIDIRECTIONAL  */
-  YYSYMBOL_VAR_DNSTAP_IDENTITY = 180,      /* VAR_DNSTAP_IDENTITY  */
-  YYSYMBOL_VAR_DNSTAP_VERSION = 181,       /* VAR_DNSTAP_VERSION  */
-  YYSYMBOL_VAR_DNSTAP_LOG_RESOLVER_QUERY_MESSAGES = 182, /* VAR_DNSTAP_LOG_RESOLVER_QUERY_MESSAGES  */
-  YYSYMBOL_VAR_DNSTAP_LOG_RESOLVER_RESPONSE_MESSAGES = 183, /* VAR_DNSTAP_LOG_RESOLVER_RESPONSE_MESSAGES  */
-  YYSYMBOL_VAR_DNSTAP_LOG_CLIENT_QUERY_MESSAGES = 184, /* VAR_DNSTAP_LOG_CLIENT_QUERY_MESSAGES  */
-  YYSYMBOL_VAR_DNSTAP_LOG_CLIENT_RESPONSE_MESSAGES = 185, /* VAR_DNSTAP_LOG_CLIENT_RESPONSE_MESSAGES  */
-  YYSYMBOL_VAR_DNSTAP_LOG_FORWARDER_QUERY_MESSAGES = 186, /* VAR_DNSTAP_LOG_FORWARDER_QUERY_MESSAGES  */
-  YYSYMBOL_VAR_DNSTAP_LOG_FORWARDER_RESPONSE_MESSAGES = 187, /* VAR_DNSTAP_LOG_FORWARDER_RESPONSE_MESSAGES  */
-  YYSYMBOL_VAR_RESPONSE_IP_TAG = 188,      /* VAR_RESPONSE_IP_TAG  */
-  YYSYMBOL_VAR_RESPONSE_IP = 189,          /* VAR_RESPONSE_IP  */
-  YYSYMBOL_VAR_RESPONSE_IP_DATA = 190,     /* VAR_RESPONSE_IP_DATA  */
-  YYSYMBOL_VAR_HARDEN_ALGO_DOWNGRADE = 191, /* VAR_HARDEN_ALGO_DOWNGRADE  */
-  YYSYMBOL_VAR_IP_TRANSPARENT = 192,       /* VAR_IP_TRANSPARENT  */
-  YYSYMBOL_VAR_IP_DSCP = 193,              /* VAR_IP_DSCP  */
-  YYSYMBOL_VAR_DISABLE_DNSSEC_LAME_CHECK = 194, /* VAR_DISABLE_DNSSEC_LAME_CHECK  */
-  YYSYMBOL_VAR_IP_RATELIMIT = 195,         /* VAR_IP_RATELIMIT  */
-  YYSYMBOL_VAR_IP_RATELIMIT_SLABS = 196,   /* VAR_IP_RATELIMIT_SLABS  */
-  YYSYMBOL_VAR_IP_RATELIMIT_SIZE = 197,    /* VAR_IP_RATELIMIT_SIZE  */
-  YYSYMBOL_VAR_RATELIMIT = 198,            /* VAR_RATELIMIT  */
-  YYSYMBOL_VAR_RATELIMIT_SLABS = 199,      /* VAR_RATELIMIT_SLABS  */
-  YYSYMBOL_VAR_RATELIMIT_SIZE = 200,       /* VAR_RATELIMIT_SIZE  */
-  YYSYMBOL_VAR_OUTBOUND_MSG_RETRY = 201,   /* VAR_OUTBOUND_MSG_RETRY  */
-  YYSYMBOL_VAR_RATELIMIT_FOR_DOMAIN = 202, /* VAR_RATELIMIT_FOR_DOMAIN  */
-  YYSYMBOL_VAR_RATELIMIT_BELOW_DOMAIN = 203, /* VAR_RATELIMIT_BELOW_DOMAIN  */
-  YYSYMBOL_VAR_IP_RATELIMIT_FACTOR = 204,  /* VAR_IP_RATELIMIT_FACTOR  */
-  YYSYMBOL_VAR_RATELIMIT_FACTOR = 205,     /* VAR_RATELIMIT_FACTOR  */
-  YYSYMBOL_VAR_IP_RATELIMIT_BACKOFF = 206, /* VAR_IP_RATELIMIT_BACKOFF  */
-  YYSYMBOL_VAR_RATELIMIT_BACKOFF = 207,    /* VAR_RATELIMIT_BACKOFF  */
-  YYSYMBOL_VAR_SEND_CLIENT_SUBNET = 208,   /* VAR_SEND_CLIENT_SUBNET  */
-  YYSYMBOL_VAR_CLIENT_SUBNET_ZONE = 209,   /* VAR_CLIENT_SUBNET_ZONE  */
-  YYSYMBOL_VAR_CLIENT_SUBNET_ALWAYS_FORWARD = 210, /* VAR_CLIENT_SUBNET_ALWAYS_FORWARD  */
-  YYSYMBOL_VAR_CLIENT_SUBNET_OPCODE = 211, /* VAR_CLIENT_SUBNET_OPCODE  */
-  YYSYMBOL_VAR_MAX_CLIENT_SUBNET_IPV4 = 212, /* VAR_MAX_CLIENT_SUBNET_IPV4  */
-  YYSYMBOL_VAR_MAX_CLIENT_SUBNET_IPV6 = 213, /* VAR_MAX_CLIENT_SUBNET_IPV6  */
-  YYSYMBOL_VAR_MIN_CLIENT_SUBNET_IPV4 = 214, /* VAR_MIN_CLIENT_SUBNET_IPV4  */
-  YYSYMBOL_VAR_MIN_CLIENT_SUBNET_IPV6 = 215, /* VAR_MIN_CLIENT_SUBNET_IPV6  */
-  YYSYMBOL_VAR_MAX_ECS_TREE_SIZE_IPV4 = 216, /* VAR_MAX_ECS_TREE_SIZE_IPV4  */
-  YYSYMBOL_VAR_MAX_ECS_TREE_SIZE_IPV6 = 217, /* VAR_MAX_ECS_TREE_SIZE_IPV6  */
-  YYSYMBOL_VAR_CAPS_WHITELIST = 218,       /* VAR_CAPS_WHITELIST  */
-  YYSYMBOL_VAR_CACHE_MAX_NEGATIVE_TTL = 219, /* VAR_CACHE_MAX_NEGATIVE_TTL  */
-  YYSYMBOL_VAR_PERMIT_SMALL_HOLDDOWN = 220, /* VAR_PERMIT_SMALL_HOLDDOWN  */
-  YYSYMBOL_VAR_QNAME_MINIMISATION = 221,   /* VAR_QNAME_MINIMISATION  */
-  YYSYMBOL_VAR_QNAME_MINIMISATION_STRICT = 222, /* VAR_QNAME_MINIMISATION_STRICT  */
-  YYSYMBOL_VAR_IP_FREEBIND = 223,          /* VAR_IP_FREEBIND  */
-  YYSYMBOL_VAR_DEFINE_TAG = 224,           /* VAR_DEFINE_TAG  */
-  YYSYMBOL_VAR_LOCAL_ZONE_TAG = 225,       /* VAR_LOCAL_ZONE_TAG  */
-  YYSYMBOL_VAR_ACCESS_CONTROL_TAG = 226,   /* VAR_ACCESS_CONTROL_TAG  */
-  YYSYMBOL_VAR_LOCAL_ZONE_OVERRIDE = 227,  /* VAR_LOCAL_ZONE_OVERRIDE  */
-  YYSYMBOL_VAR_ACCESS_CONTROL_TAG_ACTION = 228, /* VAR_ACCESS_CONTROL_TAG_ACTION  */
-  YYSYMBOL_VAR_ACCESS_CONTROL_TAG_DATA = 229, /* VAR_ACCESS_CONTROL_TAG_DATA  */
-  YYSYMBOL_VAR_VIEW = 230,                 /* VAR_VIEW  */
-  YYSYMBOL_VAR_ACCESS_CONTROL_VIEW = 231,  /* VAR_ACCESS_CONTROL_VIEW  */
-  YYSYMBOL_VAR_VIEW_FIRST = 232,           /* VAR_VIEW_FIRST  */
-  YYSYMBOL_VAR_SERVE_EXPIRED = 233,        /* VAR_SERVE_EXPIRED  */
-  YYSYMBOL_VAR_SERVE_EXPIRED_TTL = 234,    /* VAR_SERVE_EXPIRED_TTL  */
-  YYSYMBOL_VAR_SERVE_EXPIRED_TTL_RESET = 235, /* VAR_SERVE_EXPIRED_TTL_RESET  */
-  YYSYMBOL_VAR_SERVE_EXPIRED_REPLY_TTL = 236, /* VAR_SERVE_EXPIRED_REPLY_TTL  */
-  YYSYMBOL_VAR_SERVE_EXPIRED_CLIENT_TIMEOUT = 237, /* VAR_SERVE_EXPIRED_CLIENT_TIMEOUT  */
-  YYSYMBOL_VAR_SERVE_EXPIRED_EDE = 238,    /* VAR_SERVE_EXPIRED_EDE  */
-  YYSYMBOL_VAR_SERVE_ORIGINAL_TTL = 239,   /* VAR_SERVE_ORIGINAL_TTL  */
-  YYSYMBOL_VAR_FAKE_DSA = 240,             /* VAR_FAKE_DSA  */
-  YYSYMBOL_VAR_FAKE_SHA1 = 241,            /* VAR_FAKE_SHA1  */
-  YYSYMBOL_VAR_LOG_IDENTITY = 242,         /* VAR_LOG_IDENTITY  */
-  YYSYMBOL_VAR_HIDE_TRUSTANCHOR = 243,     /* VAR_HIDE_TRUSTANCHOR  */
-  YYSYMBOL_VAR_HIDE_HTTP_USER_AGENT = 244, /* VAR_HIDE_HTTP_USER_AGENT  */
-  YYSYMBOL_VAR_HTTP_USER_AGENT = 245,      /* VAR_HTTP_USER_AGENT  */
-  YYSYMBOL_VAR_TRUST_ANCHOR_SIGNALING = 246, /* VAR_TRUST_ANCHOR_SIGNALING  */
-  YYSYMBOL_VAR_AGGRESSIVE_NSEC = 247,      /* VAR_AGGRESSIVE_NSEC  */
-  YYSYMBOL_VAR_USE_SYSTEMD = 248,          /* VAR_USE_SYSTEMD  */
-  YYSYMBOL_VAR_SHM_ENABLE = 249,           /* VAR_SHM_ENABLE  */
-  YYSYMBOL_VAR_SHM_KEY = 250,              /* VAR_SHM_KEY  */
-  YYSYMBOL_VAR_ROOT_KEY_SENTINEL = 251,    /* VAR_ROOT_KEY_SENTINEL  */
-  YYSYMBOL_VAR_DNSCRYPT = 252,             /* VAR_DNSCRYPT  */
-  YYSYMBOL_VAR_DNSCRYPT_ENABLE = 253,      /* VAR_DNSCRYPT_ENABLE  */
-  YYSYMBOL_VAR_DNSCRYPT_PORT = 254,        /* VAR_DNSCRYPT_PORT  */
-  YYSYMBOL_VAR_DNSCRYPT_PROVIDER = 255,    /* VAR_DNSCRYPT_PROVIDER  */
-  YYSYMBOL_VAR_DNSCRYPT_SECRET_KEY = 256,  /* VAR_DNSCRYPT_SECRET_KEY  */
-  YYSYMBOL_VAR_DNSCRYPT_PROVIDER_CERT = 257, /* VAR_DNSCRYPT_PROVIDER_CERT  */
-  YYSYMBOL_VAR_DNSCRYPT_PROVIDER_CERT_ROTATED = 258, /* VAR_DNSCRYPT_PROVIDER_CERT_ROTATED  */
-  YYSYMBOL_VAR_DNSCRYPT_SHARED_SECRET_CACHE_SIZE = 259, /* VAR_DNSCRYPT_SHARED_SECRET_CACHE_SIZE  */
-  YYSYMBOL_VAR_DNSCRYPT_SHARED_SECRET_CACHE_SLABS = 260, /* VAR_DNSCRYPT_SHARED_SECRET_CACHE_SLABS  */
-  YYSYMBOL_VAR_DNSCRYPT_NONCE_CACHE_SIZE = 261, /* VAR_DNSCRYPT_NONCE_CACHE_SIZE  */
-  YYSYMBOL_VAR_DNSCRYPT_NONCE_CACHE_SLABS = 262, /* VAR_DNSCRYPT_NONCE_CACHE_SLABS  */
-  YYSYMBOL_VAR_PAD_RESPONSES = 263,        /* VAR_PAD_RESPONSES  */
-  YYSYMBOL_VAR_PAD_RESPONSES_BLOCK_SIZE = 264, /* VAR_PAD_RESPONSES_BLOCK_SIZE  */
-  YYSYMBOL_VAR_PAD_QUERIES = 265,          /* VAR_PAD_QUERIES  */
-  YYSYMBOL_VAR_PAD_QUERIES_BLOCK_SIZE = 266, /* VAR_PAD_QUERIES_BLOCK_SIZE  */
-  YYSYMBOL_VAR_IPSECMOD_ENABLED = 267,     /* VAR_IPSECMOD_ENABLED  */
-  YYSYMBOL_VAR_IPSECMOD_HOOK = 268,        /* VAR_IPSECMOD_HOOK  */
-  YYSYMBOL_VAR_IPSECMOD_IGNORE_BOGUS = 269, /* VAR_IPSECMOD_IGNORE_BOGUS  */
-  YYSYMBOL_VAR_IPSECMOD_MAX_TTL = 270,     /* VAR_IPSECMOD_MAX_TTL  */
-  YYSYMBOL_VAR_IPSECMOD_WHITELIST = 271,   /* VAR_IPSECMOD_WHITELIST  */
-  YYSYMBOL_VAR_IPSECMOD_STRICT = 272,      /* VAR_IPSECMOD_STRICT  */
-  YYSYMBOL_VAR_CACHEDB = 273,              /* VAR_CACHEDB  */
-  YYSYMBOL_VAR_CACHEDB_BACKEND = 274,      /* VAR_CACHEDB_BACKEND  */
-  YYSYMBOL_VAR_CACHEDB_SECRETSEED = 275,   /* VAR_CACHEDB_SECRETSEED  */
-  YYSYMBOL_VAR_CACHEDB_REDISHOST = 276,    /* VAR_CACHEDB_REDISHOST  */
-  YYSYMBOL_VAR_CACHEDB_REDISPORT = 277,    /* VAR_CACHEDB_REDISPORT  */
-  YYSYMBOL_VAR_CACHEDB_REDISTIMEOUT = 278, /* VAR_CACHEDB_REDISTIMEOUT  */
-  YYSYMBOL_VAR_CACHEDB_REDISEXPIRERECORDS = 279, /* VAR_CACHEDB_REDISEXPIRERECORDS  */
-  YYSYMBOL_VAR_UDP_UPSTREAM_WITHOUT_DOWNSTREAM = 280, /* VAR_UDP_UPSTREAM_WITHOUT_DOWNSTREAM  */
-  YYSYMBOL_VAR_FOR_UPSTREAM = 281,         /* VAR_FOR_UPSTREAM  */
-  YYSYMBOL_VAR_AUTH_ZONE = 282,            /* VAR_AUTH_ZONE  */
-  YYSYMBOL_VAR_ZONEFILE = 283,             /* VAR_ZONEFILE  */
-  YYSYMBOL_VAR_MASTER = 284,               /* VAR_MASTER  */
-  YYSYMBOL_VAR_URL = 285,                  /* VAR_URL  */
-  YYSYMBOL_VAR_FOR_DOWNSTREAM = 286,       /* VAR_FOR_DOWNSTREAM  */
-  YYSYMBOL_VAR_FALLBACK_ENABLED = 287,     /* VAR_FALLBACK_ENABLED  */
-  YYSYMBOL_VAR_TLS_ADDITIONAL_PORT = 288,  /* VAR_TLS_ADDITIONAL_PORT  */
-  YYSYMBOL_VAR_LOW_RTT = 289,              /* VAR_LOW_RTT  */
-  YYSYMBOL_VAR_LOW_RTT_PERMIL = 290,       /* VAR_LOW_RTT_PERMIL  */
-  YYSYMBOL_VAR_FAST_SERVER_PERMIL = 291,   /* VAR_FAST_SERVER_PERMIL  */
-  YYSYMBOL_VAR_FAST_SERVER_NUM = 292,      /* VAR_FAST_SERVER_NUM  */
-  YYSYMBOL_VAR_ALLOW_NOTIFY = 293,         /* VAR_ALLOW_NOTIFY  */
-  YYSYMBOL_VAR_TLS_WIN_CERT = 294,         /* VAR_TLS_WIN_CERT  */
-  YYSYMBOL_VAR_TCP_CONNECTION_LIMIT = 295, /* VAR_TCP_CONNECTION_LIMIT  */
-  YYSYMBOL_VAR_FORWARD_NO_CACHE = 296,     /* VAR_FORWARD_NO_CACHE  */
-  YYSYMBOL_VAR_STUB_NO_CACHE = 297,        /* VAR_STUB_NO_CACHE  */
-  YYSYMBOL_VAR_LOG_SERVFAIL = 298,         /* VAR_LOG_SERVFAIL  */
-  YYSYMBOL_VAR_DENY_ANY = 299,             /* VAR_DENY_ANY  */
-  YYSYMBOL_VAR_UNKNOWN_SERVER_TIME_LIMIT = 300, /* VAR_UNKNOWN_SERVER_TIME_LIMIT  */
-  YYSYMBOL_VAR_LOG_TAG_QUERYREPLY = 301,   /* VAR_LOG_TAG_QUERYREPLY  */
-  YYSYMBOL_VAR_STREAM_WAIT_SIZE = 302,     /* VAR_STREAM_WAIT_SIZE  */
-  YYSYMBOL_VAR_TLS_CIPHERS = 303,          /* VAR_TLS_CIPHERS  */
-  YYSYMBOL_VAR_TLS_CIPHERSUITES = 304,     /* VAR_TLS_CIPHERSUITES  */
-  YYSYMBOL_VAR_TLS_USE_SNI = 305,          /* VAR_TLS_USE_SNI  */
-  YYSYMBOL_VAR_IPSET = 306,                /* VAR_IPSET  */
-  YYSYMBOL_VAR_IPSET_NAME_V4 = 307,        /* VAR_IPSET_NAME_V4  */
-  YYSYMBOL_VAR_IPSET_NAME_V6 = 308,        /* VAR_IPSET_NAME_V6  */
-  YYSYMBOL_VAR_TLS_SESSION_TICKET_KEYS = 309, /* VAR_TLS_SESSION_TICKET_KEYS  */
-  YYSYMBOL_VAR_RPZ = 310,                  /* VAR_RPZ  */
-  YYSYMBOL_VAR_TAGS = 311,                 /* VAR_TAGS  */
-  YYSYMBOL_VAR_RPZ_ACTION_OVERRIDE = 312,  /* VAR_RPZ_ACTION_OVERRIDE  */
-  YYSYMBOL_VAR_RPZ_CNAME_OVERRIDE = 313,   /* VAR_RPZ_CNAME_OVERRIDE  */
-  YYSYMBOL_VAR_RPZ_LOG = 314,              /* VAR_RPZ_LOG  */
-  YYSYMBOL_VAR_RPZ_LOG_NAME = 315,         /* VAR_RPZ_LOG_NAME  */
-  YYSYMBOL_VAR_DYNLIB = 316,               /* VAR_DYNLIB  */
-  YYSYMBOL_VAR_DYNLIB_FILE = 317,          /* VAR_DYNLIB_FILE  */
-  YYSYMBOL_VAR_EDNS_CLIENT_STRING = 318,   /* VAR_EDNS_CLIENT_STRING  */
-  YYSYMBOL_VAR_EDNS_CLIENT_STRING_OPCODE = 319, /* VAR_EDNS_CLIENT_STRING_OPCODE  */
-  YYSYMBOL_VAR_NSID = 320,                 /* VAR_NSID  */
-  YYSYMBOL_VAR_ZONEMD_PERMISSIVE_MODE = 321, /* VAR_ZONEMD_PERMISSIVE_MODE  */
-  YYSYMBOL_VAR_ZONEMD_CHECK = 322,         /* VAR_ZONEMD_CHECK  */
-  YYSYMBOL_VAR_ZONEMD_REJECT_ABSENCE = 323, /* VAR_ZONEMD_REJECT_ABSENCE  */
-  YYSYMBOL_VAR_RPZ_SIGNAL_NXDOMAIN_RA = 324, /* VAR_RPZ_SIGNAL_NXDOMAIN_RA  */
-  YYSYMBOL_VAR_INTERFACE_AUTOMATIC_PORTS = 325, /* VAR_INTERFACE_AUTOMATIC_PORTS  */
-  YYSYMBOL_VAR_DO_EDE = 326,               /* VAR_DO_EDE  */
-  YYSYMBOL_YYACCEPT = 327,                 /* $accept  */
-  YYSYMBOL_toplevelvars = 328,             /* toplevelvars  */
-  YYSYMBOL_toplevelvar = 329,              /* toplevelvar  */
-  YYSYMBOL_force_toplevel = 330,           /* force_toplevel  */
-  YYSYMBOL_serverstart = 331,              /* serverstart  */
-  YYSYMBOL_contents_server = 332,          /* contents_server  */
-  YYSYMBOL_content_server = 333,           /* content_server  */
-  YYSYMBOL_stubstart = 334,                /* stubstart  */
-  YYSYMBOL_contents_stub = 335,            /* contents_stub  */
-  YYSYMBOL_content_stub = 336,             /* content_stub  */
-  YYSYMBOL_forwardstart = 337,             /* forwardstart  */
-  YYSYMBOL_contents_forward = 338,         /* contents_forward  */
-  YYSYMBOL_content_forward = 339,          /* content_forward  */
-  YYSYMBOL_viewstart = 340,                /* viewstart  */
-  YYSYMBOL_contents_view = 341,            /* contents_view  */
-  YYSYMBOL_content_view = 342,             /* content_view  */
-  YYSYMBOL_authstart = 343,                /* authstart  */
-  YYSYMBOL_contents_auth = 344,            /* contents_auth  */
-  YYSYMBOL_content_auth = 345,             /* content_auth  */
-  YYSYMBOL_rpz_tag = 346,                  /* rpz_tag  */
-  YYSYMBOL_rpz_action_override = 347,      /* rpz_action_override  */
-  YYSYMBOL_rpz_cname_override = 348,       /* rpz_cname_override  */
-  YYSYMBOL_rpz_log = 349,                  /* rpz_log  */
-  YYSYMBOL_rpz_log_name = 350,             /* rpz_log_name  */
-  YYSYMBOL_rpz_signal_nxdomain_ra = 351,   /* rpz_signal_nxdomain_ra  */
-  YYSYMBOL_rpzstart = 352,                 /* rpzstart  */
-  YYSYMBOL_contents_rpz = 353,             /* contents_rpz  */
-  YYSYMBOL_content_rpz = 354,              /* content_rpz  */
-  YYSYMBOL_server_num_threads = 355,       /* server_num_threads  */
-  YYSYMBOL_server_verbosity = 356,         /* server_verbosity  */
-  YYSYMBOL_server_statistics_interval = 357, /* server_statistics_interval  */
-  YYSYMBOL_server_statistics_cumulative = 358, /* server_statistics_cumulative  */
-  YYSYMBOL_server_extended_statistics = 359, /* server_extended_statistics  */
-  YYSYMBOL_server_shm_enable = 360,        /* server_shm_enable  */
-  YYSYMBOL_server_shm_key = 361,           /* server_shm_key  */
-  YYSYMBOL_server_port = 362,              /* server_port  */
-  YYSYMBOL_server_send_client_subnet = 363, /* server_send_client_subnet  */
-  YYSYMBOL_server_client_subnet_zone = 364, /* server_client_subnet_zone  */
-  YYSYMBOL_server_client_subnet_always_forward = 365, /* server_client_subnet_always_forward  */
-  YYSYMBOL_server_client_subnet_opcode = 366, /* server_client_subnet_opcode  */
-  YYSYMBOL_server_max_client_subnet_ipv4 = 367, /* server_max_client_subnet_ipv4  */
-  YYSYMBOL_server_max_client_subnet_ipv6 = 368, /* server_max_client_subnet_ipv6  */
-  YYSYMBOL_server_min_client_subnet_ipv4 = 369, /* server_min_client_subnet_ipv4  */
-  YYSYMBOL_server_min_client_subnet_ipv6 = 370, /* server_min_client_subnet_ipv6  */
-  YYSYMBOL_server_max_ecs_tree_size_ipv4 = 371, /* server_max_ecs_tree_size_ipv4  */
-  YYSYMBOL_server_max_ecs_tree_size_ipv6 = 372, /* server_max_ecs_tree_size_ipv6  */
-  YYSYMBOL_server_interface = 373,         /* server_interface  */
-  YYSYMBOL_server_outgoing_interface = 374, /* server_outgoing_interface  */
-  YYSYMBOL_server_outgoing_range = 375,    /* server_outgoing_range  */
-  YYSYMBOL_server_outgoing_port_permit = 376, /* server_outgoing_port_permit  */
-  YYSYMBOL_server_outgoing_port_avoid = 377, /* server_outgoing_port_avoid  */
-  YYSYMBOL_server_outgoing_num_tcp = 378,  /* server_outgoing_num_tcp  */
-  YYSYMBOL_server_incoming_num_tcp = 379,  /* server_incoming_num_tcp  */
-  YYSYMBOL_server_interface_automatic = 380, /* server_interface_automatic  */
-  YYSYMBOL_server_interface_automatic_ports = 381, /* server_interface_automatic_ports  */
-  YYSYMBOL_server_do_ip4 = 382,            /* server_do_ip4  */
-  YYSYMBOL_server_do_ip6 = 383,            /* server_do_ip6  */
-  YYSYMBOL_server_do_udp = 384,            /* server_do_udp  */
-  YYSYMBOL_server_do_tcp = 385,            /* server_do_tcp  */
-  YYSYMBOL_server_prefer_ip4 = 386,        /* server_prefer_ip4  */
-  YYSYMBOL_server_prefer_ip6 = 387,        /* server_prefer_ip6  */
-  YYSYMBOL_server_tcp_mss = 388,           /* server_tcp_mss  */
-  YYSYMBOL_server_outgoing_tcp_mss = 389,  /* server_outgoing_tcp_mss  */
-  YYSYMBOL_server_tcp_idle_timeout = 390,  /* server_tcp_idle_timeout  */
-  YYSYMBOL_server_max_reuse_tcp_queries = 391, /* server_max_reuse_tcp_queries  */
-  YYSYMBOL_server_tcp_reuse_timeout = 392, /* server_tcp_reuse_timeout  */
-  YYSYMBOL_server_tcp_auth_query_timeout = 393, /* server_tcp_auth_query_timeout  */
-  YYSYMBOL_server_tcp_keepalive = 394,     /* server_tcp_keepalive  */
-  YYSYMBOL_server_tcp_keepalive_timeout = 395, /* server_tcp_keepalive_timeout  */
-  YYSYMBOL_server_tcp_upstream = 396,      /* server_tcp_upstream  */
-  YYSYMBOL_server_udp_upstream_without_downstream = 397, /* server_udp_upstream_without_downstream  */
-  YYSYMBOL_server_ssl_upstream = 398,      /* server_ssl_upstream  */
-  YYSYMBOL_server_ssl_service_key = 399,   /* server_ssl_service_key  */
-  YYSYMBOL_server_ssl_service_pem = 400,   /* server_ssl_service_pem  */
-  YYSYMBOL_server_ssl_port = 401,          /* server_ssl_port  */
-  YYSYMBOL_server_tls_cert_bundle = 402,   /* server_tls_cert_bundle  */
-  YYSYMBOL_server_tls_win_cert = 403,      /* server_tls_win_cert  */
-  YYSYMBOL_server_tls_additional_port = 404, /* server_tls_additional_port  */
-  YYSYMBOL_server_tls_ciphers = 405,       /* server_tls_ciphers  */
-  YYSYMBOL_server_tls_ciphersuites = 406,  /* server_tls_ciphersuites  */
-  YYSYMBOL_server_tls_session_ticket_keys = 407, /* server_tls_session_ticket_keys  */
-  YYSYMBOL_server_tls_use_sni = 408,       /* server_tls_use_sni  */
-  YYSYMBOL_server_https_port = 409,        /* server_https_port  */
-  YYSYMBOL_server_http_endpoint = 410,     /* server_http_endpoint  */
-  YYSYMBOL_server_http_max_streams = 411,  /* server_http_max_streams  */
-  YYSYMBOL_server_http_query_buffer_size = 412, /* server_http_query_buffer_size  */
-  YYSYMBOL_server_http_response_buffer_size = 413, /* server_http_response_buffer_size  */
-  YYSYMBOL_server_http_nodelay = 414,      /* server_http_nodelay  */
-  YYSYMBOL_server_http_notls_downstream = 415, /* server_http_notls_downstream  */
-  YYSYMBOL_server_use_systemd = 416,       /* server_use_systemd  */
-  YYSYMBOL_server_do_daemonize = 417,      /* server_do_daemonize  */
-  YYSYMBOL_server_use_syslog = 418,        /* server_use_syslog  */
-  YYSYMBOL_server_log_time_ascii = 419,    /* server_log_time_ascii  */
-  YYSYMBOL_server_log_queries = 420,       /* server_log_queries  */
-  YYSYMBOL_server_log_replies = 421,       /* server_log_replies  */
-  YYSYMBOL_server_log_tag_queryreply = 422, /* server_log_tag_queryreply  */
-  YYSYMBOL_server_log_servfail = 423,      /* server_log_servfail  */
-  YYSYMBOL_server_log_local_actions = 424, /* server_log_local_actions  */
-  YYSYMBOL_server_chroot = 425,            /* server_chroot  */
-  YYSYMBOL_server_username = 426,          /* server_username  */
-  YYSYMBOL_server_directory = 427,         /* server_directory  */
-  YYSYMBOL_server_logfile = 428,           /* server_logfile  */
-  YYSYMBOL_server_pidfile = 429,           /* server_pidfile  */
-  YYSYMBOL_server_root_hints = 430,        /* server_root_hints  */
-  YYSYMBOL_server_dlv_anchor_file = 431,   /* server_dlv_anchor_file  */
-  YYSYMBOL_server_dlv_anchor = 432,        /* server_dlv_anchor  */
-  YYSYMBOL_server_auto_trust_anchor_file = 433, /* server_auto_trust_anchor_file  */
-  YYSYMBOL_server_trust_anchor_file = 434, /* server_trust_anchor_file  */
-  YYSYMBOL_server_trusted_keys_file = 435, /* server_trusted_keys_file  */
-  YYSYMBOL_server_trust_anchor = 436,      /* server_trust_anchor  */
-  YYSYMBOL_server_trust_anchor_signaling = 437, /* server_trust_anchor_signaling  */
-  YYSYMBOL_server_root_key_sentinel = 438, /* server_root_key_sentinel  */
-  YYSYMBOL_server_domain_insecure = 439,   /* server_domain_insecure  */
-  YYSYMBOL_server_hide_identity = 440,     /* server_hide_identity  */
-  YYSYMBOL_server_hide_version = 441,      /* server_hide_version  */
-  YYSYMBOL_server_hide_trustanchor = 442,  /* server_hide_trustanchor  */
-  YYSYMBOL_server_hide_http_user_agent = 443, /* server_hide_http_user_agent  */
-  YYSYMBOL_server_identity = 444,          /* server_identity  */
-  YYSYMBOL_server_version = 445,           /* server_version  */
-  YYSYMBOL_server_http_user_agent = 446,   /* server_http_user_agent  */
-  YYSYMBOL_server_nsid = 447,              /* server_nsid  */
-  YYSYMBOL_server_so_rcvbuf = 448,         /* server_so_rcvbuf  */
-  YYSYMBOL_server_so_sndbuf = 449,         /* server_so_sndbuf  */
-  YYSYMBOL_server_so_reuseport = 450,      /* server_so_reuseport  */
-  YYSYMBOL_server_ip_transparent = 451,    /* server_ip_transparent  */
-  YYSYMBOL_server_ip_freebind = 452,       /* server_ip_freebind  */
-  YYSYMBOL_server_ip_dscp = 453,           /* server_ip_dscp  */
-  YYSYMBOL_server_stream_wait_size = 454,  /* server_stream_wait_size  */
-  YYSYMBOL_server_edns_buffer_size = 455,  /* server_edns_buffer_size  */
-  YYSYMBOL_server_msg_buffer_size = 456,   /* server_msg_buffer_size  */
-  YYSYMBOL_server_msg_cache_size = 457,    /* server_msg_cache_size  */
-  YYSYMBOL_server_msg_cache_slabs = 458,   /* server_msg_cache_slabs  */
-  YYSYMBOL_server_num_queries_per_thread = 459, /* server_num_queries_per_thread  */
-  YYSYMBOL_server_jostle_timeout = 460,    /* server_jostle_timeout  */
-  YYSYMBOL_server_delay_close = 461,       /* server_delay_close  */
-  YYSYMBOL_server_udp_connect = 462,       /* server_udp_connect  */
-  YYSYMBOL_server_unblock_lan_zones = 463, /* server_unblock_lan_zones  */
-  YYSYMBOL_server_insecure_lan_zones = 464, /* server_insecure_lan_zones  */
-  YYSYMBOL_server_rrset_cache_size = 465,  /* server_rrset_cache_size  */
-  YYSYMBOL_server_rrset_cache_slabs = 466, /* server_rrset_cache_slabs  */
-  YYSYMBOL_server_infra_host_ttl = 467,    /* server_infra_host_ttl  */
-  YYSYMBOL_server_infra_lame_ttl = 468,    /* server_infra_lame_ttl  */
-  YYSYMBOL_server_infra_cache_numhosts = 469, /* server_infra_cache_numhosts  */
-  YYSYMBOL_server_infra_cache_lame_size = 470, /* server_infra_cache_lame_size  */
-  YYSYMBOL_server_infra_cache_slabs = 471, /* server_infra_cache_slabs  */
-  YYSYMBOL_server_infra_cache_min_rtt = 472, /* server_infra_cache_min_rtt  */
-  YYSYMBOL_server_infra_keep_probing = 473, /* server_infra_keep_probing  */
-  YYSYMBOL_server_target_fetch_policy = 474, /* server_target_fetch_policy  */
-  YYSYMBOL_server_harden_short_bufsize = 475, /* server_harden_short_bufsize  */
-  YYSYMBOL_server_harden_large_queries = 476, /* server_harden_large_queries  */
-  YYSYMBOL_server_harden_glue = 477,       /* server_harden_glue  */
-  YYSYMBOL_server_harden_dnssec_stripped = 478, /* server_harden_dnssec_stripped  */
-  YYSYMBOL_server_harden_below_nxdomain = 479, /* server_harden_below_nxdomain  */
-  YYSYMBOL_server_harden_referral_path = 480, /* server_harden_referral_path  */
-  YYSYMBOL_server_harden_algo_downgrade = 481, /* server_harden_algo_downgrade  */
-  YYSYMBOL_server_use_caps_for_id = 482,   /* server_use_caps_for_id  */
-  YYSYMBOL_server_caps_whitelist = 483,    /* server_caps_whitelist  */
-  YYSYMBOL_server_private_address = 484,   /* server_private_address  */
-  YYSYMBOL_server_private_domain = 485,    /* server_private_domain  */
-  YYSYMBOL_server_prefetch = 486,          /* server_prefetch  */
-  YYSYMBOL_server_prefetch_key = 487,      /* server_prefetch_key  */
-  YYSYMBOL_server_deny_any = 488,          /* server_deny_any  */
-  YYSYMBOL_server_unwanted_reply_threshold = 489, /* server_unwanted_reply_threshold  */
-  YYSYMBOL_server_do_not_query_address = 490, /* server_do_not_query_address  */
-  YYSYMBOL_server_do_not_query_localhost = 491, /* server_do_not_query_localhost  */
-  YYSYMBOL_server_access_control = 492,    /* server_access_control  */
-  YYSYMBOL_server_module_conf = 493,       /* server_module_conf  */
-  YYSYMBOL_server_val_override_date = 494, /* server_val_override_date  */
-  YYSYMBOL_server_val_sig_skew_min = 495,  /* server_val_sig_skew_min  */
-  YYSYMBOL_server_val_sig_skew_max = 496,  /* server_val_sig_skew_max  */
-  YYSYMBOL_server_val_max_restart = 497,   /* server_val_max_restart  */
-  YYSYMBOL_server_cache_max_ttl = 498,     /* server_cache_max_ttl  */
-  YYSYMBOL_server_cache_max_negative_ttl = 499, /* server_cache_max_negative_ttl  */
-  YYSYMBOL_server_cache_min_ttl = 500,     /* server_cache_min_ttl  */
-  YYSYMBOL_server_bogus_ttl = 501,         /* server_bogus_ttl  */
-  YYSYMBOL_server_val_clean_additional = 502, /* server_val_clean_additional  */
-  YYSYMBOL_server_val_permissive_mode = 503, /* server_val_permissive_mode  */
-  YYSYMBOL_server_aggressive_nsec = 504,   /* server_aggressive_nsec  */
-  YYSYMBOL_server_ignore_cd_flag = 505,    /* server_ignore_cd_flag  */
-  YYSYMBOL_server_serve_expired = 506,     /* server_serve_expired  */
-  YYSYMBOL_server_serve_expired_ttl = 507, /* server_serve_expired_ttl  */
-  YYSYMBOL_server_serve_expired_ttl_reset = 508, /* server_serve_expired_ttl_reset  */
-  YYSYMBOL_server_serve_expired_reply_ttl = 509, /* server_serve_expired_reply_ttl  */
-  YYSYMBOL_server_serve_expired_client_timeout = 510, /* server_serve_expired_client_timeout  */
-  YYSYMBOL_server_serve_expired_ede = 511, /* server_serve_expired_ede  */
-  YYSYMBOL_server_serve_original_ttl = 512, /* server_serve_original_ttl  */
-  YYSYMBOL_server_fake_dsa = 513,          /* server_fake_dsa  */
-  YYSYMBOL_server_fake_sha1 = 514,         /* server_fake_sha1  */
-  YYSYMBOL_server_val_log_level = 515,     /* server_val_log_level  */
-  YYSYMBOL_server_val_nsec3_keysize_iterations = 516, /* server_val_nsec3_keysize_iterations  */
-  YYSYMBOL_server_zonemd_permissive_mode = 517, /* server_zonemd_permissive_mode  */
-  YYSYMBOL_server_add_holddown = 518,      /* server_add_holddown  */
-  YYSYMBOL_server_del_holddown = 519,      /* server_del_holddown  */
-  YYSYMBOL_server_keep_missing = 520,      /* server_keep_missing  */
-  YYSYMBOL_server_permit_small_holddown = 521, /* server_permit_small_holddown  */
-  YYSYMBOL_server_key_cache_size = 522,    /* server_key_cache_size  */
-  YYSYMBOL_server_key_cache_slabs = 523,   /* server_key_cache_slabs  */
-  YYSYMBOL_server_neg_cache_size = 524,    /* server_neg_cache_size  */
-  YYSYMBOL_server_local_zone = 525,        /* server_local_zone  */
-  YYSYMBOL_server_local_data = 526,        /* server_local_data  */
-  YYSYMBOL_server_local_data_ptr = 527,    /* server_local_data_ptr  */
-  YYSYMBOL_server_minimal_responses = 528, /* server_minimal_responses  */
-  YYSYMBOL_server_rrset_roundrobin = 529,  /* server_rrset_roundrobin  */
-  YYSYMBOL_server_unknown_server_time_limit = 530, /* server_unknown_server_time_limit  */
-  YYSYMBOL_server_max_udp_size = 531,      /* server_max_udp_size  */
-  YYSYMBOL_server_dns64_prefix = 532,      /* server_dns64_prefix  */
-  YYSYMBOL_server_dns64_synthall = 533,    /* server_dns64_synthall  */
-  YYSYMBOL_server_dns64_ignore_aaaa = 534, /* server_dns64_ignore_aaaa  */
-  YYSYMBOL_server_define_tag = 535,        /* server_define_tag  */
-  YYSYMBOL_server_local_zone_tag = 536,    /* server_local_zone_tag  */
-  YYSYMBOL_server_access_control_tag = 537, /* server_access_control_tag  */
-  YYSYMBOL_server_access_control_tag_action = 538, /* server_access_control_tag_action  */
-  YYSYMBOL_server_access_control_tag_data = 539, /* server_access_control_tag_data  */
-  YYSYMBOL_server_local_zone_override = 540, /* server_local_zone_override  */
-  YYSYMBOL_server_access_control_view = 541, /* server_access_control_view  */
-  YYSYMBOL_server_response_ip_tag = 542,   /* server_response_ip_tag  */
-  YYSYMBOL_server_ip_ratelimit = 543,      /* server_ip_ratelimit  */
-  YYSYMBOL_server_ratelimit = 544,         /* server_ratelimit  */
-  YYSYMBOL_server_ip_ratelimit_size = 545, /* server_ip_ratelimit_size  */
-  YYSYMBOL_server_ratelimit_size = 546,    /* server_ratelimit_size  */
-  YYSYMBOL_server_ip_ratelimit_slabs = 547, /* server_ip_ratelimit_slabs  */
-  YYSYMBOL_server_ratelimit_slabs = 548,   /* server_ratelimit_slabs  */
-  YYSYMBOL_server_ratelimit_for_domain = 549, /* server_ratelimit_for_domain  */
-  YYSYMBOL_server_ratelimit_below_domain = 550, /* server_ratelimit_below_domain  */
-  YYSYMBOL_server_ip_ratelimit_factor = 551, /* server_ip_ratelimit_factor  */
-  YYSYMBOL_server_ratelimit_factor = 552,  /* server_ratelimit_factor  */
-  YYSYMBOL_server_ip_ratelimit_backoff = 553, /* server_ip_ratelimit_backoff  */
-  YYSYMBOL_server_ratelimit_backoff = 554, /* server_ratelimit_backoff  */
-  YYSYMBOL_server_outbound_msg_retry = 555, /* server_outbound_msg_retry  */
-  YYSYMBOL_server_low_rtt = 556,           /* server_low_rtt  */
-  YYSYMBOL_server_fast_server_num = 557,   /* server_fast_server_num  */
-  YYSYMBOL_server_fast_server_permil = 558, /* server_fast_server_permil  */
-  YYSYMBOL_server_qname_minimisation = 559, /* server_qname_minimisation  */
-  YYSYMBOL_server_qname_minimisation_strict = 560, /* server_qname_minimisation_strict  */
-  YYSYMBOL_server_pad_responses = 561,     /* server_pad_responses  */
-  YYSYMBOL_server_pad_responses_block_size = 562, /* server_pad_responses_block_size  */
-  YYSYMBOL_server_pad_queries = 563,       /* server_pad_queries  */
-  YYSYMBOL_server_pad_queries_block_size = 564, /* server_pad_queries_block_size  */
-  YYSYMBOL_server_ipsecmod_enabled = 565,  /* server_ipsecmod_enabled  */
-  YYSYMBOL_server_ipsecmod_ignore_bogus = 566, /* server_ipsecmod_ignore_bogus  */
-  YYSYMBOL_server_ipsecmod_hook = 567,     /* server_ipsecmod_hook  */
-  YYSYMBOL_server_ipsecmod_max_ttl = 568,  /* server_ipsecmod_max_ttl  */
-  YYSYMBOL_server_ipsecmod_whitelist = 569, /* server_ipsecmod_whitelist  */
-  YYSYMBOL_server_ipsecmod_strict = 570,   /* server_ipsecmod_strict  */
-  YYSYMBOL_server_edns_client_string = 571, /* server_edns_client_string  */
-  YYSYMBOL_server_edns_client_string_opcode = 572, /* server_edns_client_string_opcode  */
-  YYSYMBOL_server_do_ede = 573,            /* server_do_ede  */
-  YYSYMBOL_stub_name = 574,                /* stub_name  */
-  YYSYMBOL_stub_host = 575,                /* stub_host  */
-  YYSYMBOL_stub_addr = 576,                /* stub_addr  */
-  YYSYMBOL_stub_first = 577,               /* stub_first  */
-  YYSYMBOL_stub_no_cache = 578,            /* stub_no_cache  */
-  YYSYMBOL_stub_ssl_upstream = 579,        /* stub_ssl_upstream  */
-  YYSYMBOL_stub_tcp_upstream = 580,        /* stub_tcp_upstream  */
-  YYSYMBOL_stub_prime = 581,               /* stub_prime  */
-  YYSYMBOL_forward_name = 582,             /* forward_name  */
-  YYSYMBOL_forward_host = 583,             /* forward_host  */
-  YYSYMBOL_forward_addr = 584,             /* forward_addr  */
-  YYSYMBOL_forward_first = 585,            /* forward_first  */
-  YYSYMBOL_forward_no_cache = 586,         /* forward_no_cache  */
-  YYSYMBOL_forward_ssl_upstream = 587,     /* forward_ssl_upstream  */
-  YYSYMBOL_forward_tcp_upstream = 588,     /* forward_tcp_upstream  */
-  YYSYMBOL_auth_name = 589,                /* auth_name  */
-  YYSYMBOL_auth_zonefile = 590,            /* auth_zonefile  */
-  YYSYMBOL_auth_master = 591,              /* auth_master  */
-  YYSYMBOL_auth_url = 592,                 /* auth_url  */
-  YYSYMBOL_auth_allow_notify = 593,        /* auth_allow_notify  */
-  YYSYMBOL_auth_zonemd_check = 594,        /* auth_zonemd_check  */
-  YYSYMBOL_auth_zonemd_reject_absence = 595, /* auth_zonemd_reject_absence  */
-  YYSYMBOL_auth_for_downstream = 596,      /* auth_for_downstream  */
-  YYSYMBOL_auth_for_upstream = 597,        /* auth_for_upstream  */
-  YYSYMBOL_auth_fallback_enabled = 598,    /* auth_fallback_enabled  */
-  YYSYMBOL_view_name = 599,                /* view_name  */
-  YYSYMBOL_view_local_zone = 600,          /* view_local_zone  */
-  YYSYMBOL_view_response_ip = 601,         /* view_response_ip  */
-  YYSYMBOL_view_response_ip_data = 602,    /* view_response_ip_data  */
-  YYSYMBOL_view_local_data = 603,          /* view_local_data  */
-  YYSYMBOL_view_local_data_ptr = 604,      /* view_local_data_ptr  */
-  YYSYMBOL_view_first = 605,               /* view_first  */
-  YYSYMBOL_rcstart = 606,                  /* rcstart  */
-  YYSYMBOL_contents_rc = 607,              /* contents_rc  */
-  YYSYMBOL_content_rc = 608,               /* content_rc  */
-  YYSYMBOL_rc_control_enable = 609,        /* rc_control_enable  */
-  YYSYMBOL_rc_control_port = 610,          /* rc_control_port  */
-  YYSYMBOL_rc_control_interface = 611,     /* rc_control_interface  */
-  YYSYMBOL_rc_control_use_cert = 612,      /* rc_control_use_cert  */
-  YYSYMBOL_rc_server_key_file = 613,       /* rc_server_key_file  */
-  YYSYMBOL_rc_server_cert_file = 614,      /* rc_server_cert_file  */
-  YYSYMBOL_rc_control_key_file = 615,      /* rc_control_key_file  */
-  YYSYMBOL_rc_control_cert_file = 616,     /* rc_control_cert_file  */
-  YYSYMBOL_dtstart = 617,                  /* dtstart  */
-  YYSYMBOL_contents_dt = 618,              /* contents_dt  */
-  YYSYMBOL_content_dt = 619,               /* content_dt  */
-  YYSYMBOL_dt_dnstap_enable = 620,         /* dt_dnstap_enable  */
-  YYSYMBOL_dt_dnstap_bidirectional = 621,  /* dt_dnstap_bidirectional  */
-  YYSYMBOL_dt_dnstap_socket_path = 622,    /* dt_dnstap_socket_path  */
-  YYSYMBOL_dt_dnstap_ip = 623,             /* dt_dnstap_ip  */
-  YYSYMBOL_dt_dnstap_tls = 624,            /* dt_dnstap_tls  */
-  YYSYMBOL_dt_dnstap_tls_server_name = 625, /* dt_dnstap_tls_server_name  */
-  YYSYMBOL_dt_dnstap_tls_cert_bundle = 626, /* dt_dnstap_tls_cert_bundle  */
-  YYSYMBOL_dt_dnstap_tls_client_key_file = 627, /* dt_dnstap_tls_client_key_file  */
-  YYSYMBOL_dt_dnstap_tls_client_cert_file = 628, /* dt_dnstap_tls_client_cert_file  */
-  YYSYMBOL_dt_dnstap_send_identity = 629,  /* dt_dnstap_send_identity  */
-  YYSYMBOL_dt_dnstap_send_version = 630,   /* dt_dnstap_send_version  */
-  YYSYMBOL_dt_dnstap_identity = 631,       /* dt_dnstap_identity  */
-  YYSYMBOL_dt_dnstap_version = 632,        /* dt_dnstap_version  */
-  YYSYMBOL_dt_dnstap_log_resolver_query_messages = 633, /* dt_dnstap_log_resolver_query_messages  */
-  YYSYMBOL_dt_dnstap_log_resolver_response_messages = 634, /* dt_dnstap_log_resolver_response_messages  */
-  YYSYMBOL_dt_dnstap_log_client_query_messages = 635, /* dt_dnstap_log_client_query_messages  */
-  YYSYMBOL_dt_dnstap_log_client_response_messages = 636, /* dt_dnstap_log_client_response_messages  */
-  YYSYMBOL_dt_dnstap_log_forwarder_query_messages = 637, /* dt_dnstap_log_forwarder_query_messages  */
-  YYSYMBOL_dt_dnstap_log_forwarder_response_messages = 638, /* dt_dnstap_log_forwarder_response_messages  */
-  YYSYMBOL_pythonstart = 639,              /* pythonstart  */
-  YYSYMBOL_contents_py = 640,              /* contents_py  */
-  YYSYMBOL_content_py = 641,               /* content_py  */
-  YYSYMBOL_py_script = 642,                /* py_script  */
-  YYSYMBOL_dynlibstart = 643,              /* dynlibstart  */
-  YYSYMBOL_contents_dl = 644,              /* contents_dl  */
-  YYSYMBOL_content_dl = 645,               /* content_dl  */
-  YYSYMBOL_dl_file = 646,                  /* dl_file  */
-  YYSYMBOL_server_disable_dnssec_lame_check = 647, /* server_disable_dnssec_lame_check  */
-  YYSYMBOL_server_log_identity = 648,      /* server_log_identity  */
-  YYSYMBOL_server_response_ip = 649,       /* server_response_ip  */
-  YYSYMBOL_server_response_ip_data = 650,  /* server_response_ip_data  */
-  YYSYMBOL_dnscstart = 651,                /* dnscstart  */
-  YYSYMBOL_contents_dnsc = 652,            /* contents_dnsc  */
-  YYSYMBOL_content_dnsc = 653,             /* content_dnsc  */
-  YYSYMBOL_dnsc_dnscrypt_enable = 654,     /* dnsc_dnscrypt_enable  */
-  YYSYMBOL_dnsc_dnscrypt_port = 655,       /* dnsc_dnscrypt_port  */
-  YYSYMBOL_dnsc_dnscrypt_provider = 656,   /* dnsc_dnscrypt_provider  */
-  YYSYMBOL_dnsc_dnscrypt_provider_cert = 657, /* dnsc_dnscrypt_provider_cert  */
-  YYSYMBOL_dnsc_dnscrypt_provider_cert_rotated = 658, /* dnsc_dnscrypt_provider_cert_rotated  */
-  YYSYMBOL_dnsc_dnscrypt_secret_key = 659, /* dnsc_dnscrypt_secret_key  */
-  YYSYMBOL_dnsc_dnscrypt_shared_secret_cache_size = 660, /* dnsc_dnscrypt_shared_secret_cache_size  */
-  YYSYMBOL_dnsc_dnscrypt_shared_secret_cache_slabs = 661, /* dnsc_dnscrypt_shared_secret_cache_slabs  */
-  YYSYMBOL_dnsc_dnscrypt_nonce_cache_size = 662, /* dnsc_dnscrypt_nonce_cache_size  */
-  YYSYMBOL_dnsc_dnscrypt_nonce_cache_slabs = 663, /* dnsc_dnscrypt_nonce_cache_slabs  */
-  YYSYMBOL_cachedbstart = 664,             /* cachedbstart  */
-  YYSYMBOL_contents_cachedb = 665,         /* contents_cachedb  */
-  YYSYMBOL_content_cachedb = 666,          /* content_cachedb  */
-  YYSYMBOL_cachedb_backend_name = 667,     /* cachedb_backend_name  */
-  YYSYMBOL_cachedb_secret_seed = 668,      /* cachedb_secret_seed  */
-  YYSYMBOL_redis_server_host = 669,        /* redis_server_host  */
-  YYSYMBOL_redis_server_port = 670,        /* redis_server_port  */
-  YYSYMBOL_redis_timeout = 671,            /* redis_timeout  */
-  YYSYMBOL_redis_expire_records = 672,     /* redis_expire_records  */
-  YYSYMBOL_server_tcp_connection_limit = 673, /* server_tcp_connection_limit  */
-  YYSYMBOL_ipsetstart = 674,               /* ipsetstart  */
-  YYSYMBOL_contents_ipset = 675,           /* contents_ipset  */
-  YYSYMBOL_content_ipset = 676,            /* content_ipset  */
-  YYSYMBOL_ipset_name_v4 = 677,            /* ipset_name_v4  */
-  YYSYMBOL_ipset_name_v6 = 678             /* ipset_name_v6  */
-};
-typedef enum yysymbol_kind_t yysymbol_kind_t;
-
-
-
+	char*	str;
+}
+/* Line 193 of yacc.c.  */
+#line 781 "util/configparser.c"
+	YYSTYPE;
+# define yystype YYSTYPE /* obsolescent; will be withdrawn */
+# define YYSTYPE_IS_DECLARED 1
+# define YYSTYPE_IS_TRIVIAL 1
+#endif
+
+
+
+/* Copy the second part of user declarations.  */
+
+
+/* Line 216 of yacc.c.  */
+#line 794 "util/configparser.c"
 
 #ifdef short
 # undef short
 #endif
 
-/* On compilers that do not define __PTRDIFF_MAX__ etc., make sure
-   <limits.h> and (if available) <stdint.h> are included
-   so that the code can choose integer types of a good width.  */
-
-#ifndef __PTRDIFF_MAX__
-# include <limits.h> /* INFRINGES ON USER NAME SPACE */
-# if defined __STDC_VERSION__ && 199901 <= __STDC_VERSION__
-#  include <stdint.h> /* INFRINGES ON USER NAME SPACE */
-#  define YY_STDINT_H
-# endif
+#ifdef YYTYPE_UINT8
+typedef YYTYPE_UINT8 yytype_uint8;
+#else
+typedef unsigned char yytype_uint8;
 #endif
 
-/* Narrow types that promote to a signed type and that can represent a
-   signed or unsigned integer of at least N bits.  In tables they can
-   save space and decrease cache pressure.  Promoting to a signed type
-   helps avoid bugs in integer arithmetic.  */
-
-#ifdef __INT_LEAST8_MAX__
-typedef __INT_LEAST8_TYPE__ yytype_int8;
-#elif defined YY_STDINT_H
-typedef int_least8_t yytype_int8;
+#ifdef YYTYPE_INT8
+typedef YYTYPE_INT8 yytype_int8;
+#elif (defined __STDC__ || defined __C99__FUNC__ \
+     || defined __cplusplus || defined _MSC_VER)
+typedef signed char yytype_int8;
 #else
-typedef signed char yytype_int8;
+typedef short int yytype_int8;
 #endif
 
-#ifdef __INT_LEAST16_MAX__
-typedef __INT_LEAST16_TYPE__ yytype_int16;
-#elif defined YY_STDINT_H
-typedef int_least16_t yytype_int16;
+#ifdef YYTYPE_UINT16
+typedef YYTYPE_UINT16 yytype_uint16;
 #else
-typedef short yytype_int16;
+typedef unsigned short int yytype_uint16;
 #endif
 
-/* Work around bug in HP-UX 11.23, which defines these macros
-   incorrectly for preprocessor constants.  This workaround can likely
-   be removed in 2023, as HPE has promised support for HP-UX 11.23
-   (aka HP-UX 11i v2) only through the end of 2022; see Table 2 of
-   <https://h20195.www2.hpe.com/V2/getpdf.aspx/4AA4-7673ENW.pdf>.  */
-#ifdef __hpux
-# undef UINT_LEAST8_MAX
-# undef UINT_LEAST16_MAX
-# define UINT_LEAST8_MAX 255
-# define UINT_LEAST16_MAX 65535
-#endif
-
-#if defined __UINT_LEAST8_MAX__ && __UINT_LEAST8_MAX__ <= __INT_MAX__
-typedef __UINT_LEAST8_TYPE__ yytype_uint8;
-#elif (!defined __UINT_LEAST8_MAX__ && defined YY_STDINT_H \
-       && UINT_LEAST8_MAX <= INT_MAX)
-typedef uint_least8_t yytype_uint8;
-#elif !defined __UINT_LEAST8_MAX__ && UCHAR_MAX <= INT_MAX
-typedef unsigned char yytype_uint8;
+#ifdef YYTYPE_INT16
+typedef YYTYPE_INT16 yytype_int16;
 #else
-typedef short yytype_uint8;
-#endif
-
-#if defined __UINT_LEAST16_MAX__ && __UINT_LEAST16_MAX__ <= __INT_MAX__
-typedef __UINT_LEAST16_TYPE__ yytype_uint16;
-#elif (!defined __UINT_LEAST16_MAX__ && defined YY_STDINT_H \
-       && UINT_LEAST16_MAX <= INT_MAX)
-typedef uint_least16_t yytype_uint16;
-#elif !defined __UINT_LEAST16_MAX__ && USHRT_MAX <= INT_MAX
-typedef unsigned short yytype_uint16;
-#else
-typedef int yytype_uint16;
-#endif
-
-#ifndef YYPTRDIFF_T
-# if defined __PTRDIFF_TYPE__ && defined __PTRDIFF_MAX__
-#  define YYPTRDIFF_T __PTRDIFF_TYPE__
-#  define YYPTRDIFF_MAXIMUM __PTRDIFF_MAX__
-# elif defined PTRDIFF_MAX
-#  ifndef ptrdiff_t
-#   include <stddef.h> /* INFRINGES ON USER NAME SPACE */
-#  endif
-#  define YYPTRDIFF_T ptrdiff_t
-#  define YYPTRDIFF_MAXIMUM PTRDIFF_MAX
-# else
-#  define YYPTRDIFF_T long
-#  define YYPTRDIFF_MAXIMUM LONG_MAX
-# endif
+typedef short int yytype_int16;
 #endif
 
 #ifndef YYSIZE_T
@@ -901,100 +828,55 @@
 #  define YYSIZE_T __SIZE_TYPE__
 # elif defined size_t
 #  define YYSIZE_T size_t
-# elif defined __STDC_VERSION__ && 199901 <= __STDC_VERSION__
+# elif ! defined YYSIZE_T && (defined __STDC__ || defined __C99__FUNC__ \
+     || defined __cplusplus || defined _MSC_VER)
 #  include <stddef.h> /* INFRINGES ON USER NAME SPACE */
 #  define YYSIZE_T size_t
 # else
-#  define YYSIZE_T unsigned
+#  define YYSIZE_T unsigned int
 # endif
 #endif
 
-#define YYSIZE_MAXIMUM                                  \
-  YY_CAST (YYPTRDIFF_T,                                 \
-           (YYPTRDIFF_MAXIMUM < YY_CAST (YYSIZE_T, -1)  \
-            ? YYPTRDIFF_MAXIMUM                         \
-            : YY_CAST (YYSIZE_T, -1)))
-
-#define YYSIZEOF(X) YY_CAST (YYPTRDIFF_T, sizeof (X))
-
-
-/* Stored state numbers (used for stacks). */
-typedef yytype_int16 yy_state_t;
-
-/* State numbers in computations.  */
-typedef int yy_state_fast_t;
+#define YYSIZE_MAXIMUM ((YYSIZE_T) -1)
 
 #ifndef YY_
 # if defined YYENABLE_NLS && YYENABLE_NLS
 #  if ENABLE_NLS
 #   include <libintl.h> /* INFRINGES ON USER NAME SPACE */
-#   define YY_(Msgid) dgettext ("bison-runtime", Msgid)
+#   define YY_(msgid) dgettext ("bison-runtime", msgid)
 #  endif
 # endif
 # ifndef YY_
-#  define YY_(Msgid) Msgid
+#  define YY_(msgid) msgid
 # endif
 #endif
 
-
-#ifndef YY_ATTRIBUTE_PURE
-# if defined __GNUC__ && 2 < __GNUC__ + (96 <= __GNUC_MINOR__)
-#  define YY_ATTRIBUTE_PURE __attribute__ ((__pure__))
-# else
-#  define YY_ATTRIBUTE_PURE
-# endif
-#endif
-
-#ifndef YY_ATTRIBUTE_UNUSED
-# if defined __GNUC__ && 2 < __GNUC__ + (7 <= __GNUC_MINOR__)
-#  define YY_ATTRIBUTE_UNUSED __attribute__ ((__unused__))
-# else
-#  define YY_ATTRIBUTE_UNUSED
-# endif
-#endif
-
 /* Suppress unused-variable warnings by "using" E.  */
 #if ! defined lint || defined __GNUC__
-# define YY_USE(E) ((void) (E))
+# define YYUSE(e) ((void) (e))
 #else
-# define YY_USE(E) /* empty */
+# define YYUSE(e) /* empty */
 #endif
 
-#if defined __GNUC__ && ! defined __ICC && 407 <= __GNUC__ * 100 + __GNUC_MINOR__
-/* Suppress an incorrect diagnostic about yylval being uninitialized.  */
-# define YY_IGNORE_MAYBE_UNINITIALIZED_BEGIN                            \
-    _Pragma ("GCC diagnostic push")                                     \
-    _Pragma ("GCC diagnostic ignored \"-Wuninitialized\"")              \
-    _Pragma ("GCC diagnostic ignored \"-Wmaybe-uninitialized\"")
-# define YY_IGNORE_MAYBE_UNINITIALIZED_END      \
-    _Pragma ("GCC diagnostic pop")
+/* Identity function, used to suppress warnings about constant conditions.  */
+#ifndef lint
+# define YYID(n) (n)
 #else
-# define YY_INITIAL_VALUE(Value) Value
+#if (defined __STDC__ || defined __C99__FUNC__ \
+     || defined __cplusplus || defined _MSC_VER)
+static int
+YYID (int i)
+#else
+static int
+YYID (i)
+    int i;
 #endif
-#ifndef YY_IGNORE_MAYBE_UNINITIALIZED_BEGIN
-# define YY_IGNORE_MAYBE_UNINITIALIZED_BEGIN
-# define YY_IGNORE_MAYBE_UNINITIALIZED_END
+{
+  return i;
+}
 #endif
-#ifndef YY_INITIAL_VALUE
-# define YY_INITIAL_VALUE(Value) /* Nothing. */
-#endif
-
-#if defined __cplusplus && defined __GNUC__ && ! defined __ICC && 6 <= __GNUC__
-# define YY_IGNORE_USELESS_CAST_BEGIN                          \
-    _Pragma ("GCC diagnostic push")                            \
-    _Pragma ("GCC diagnostic ignored \"-Wuseless-cast\"")
-# define YY_IGNORE_USELESS_CAST_END            \
-    _Pragma ("GCC diagnostic pop")
-#endif
-#ifndef YY_IGNORE_USELESS_CAST_BEGIN
-# define YY_IGNORE_USELESS_CAST_BEGIN
-# define YY_IGNORE_USELESS_CAST_END
-#endif
-
-
-#define YY_ASSERT(E) ((void) (0 && (E)))
-
-#if !defined yyoverflow
+
+#if ! defined yyoverflow || YYERROR_VERBOSE
 
 /* The parser invokes alloca or malloc; define the necessary symbols.  */
 
@@ -1011,11 +893,11 @@
 #    define alloca _alloca
 #   else
 #    define YYSTACK_ALLOC alloca
-#    if ! defined _ALLOCA_H && ! defined EXIT_SUCCESS
+#    if ! defined _ALLOCA_H && ! defined _STDLIB_H && (defined __STDC__ || defined __C99__FUNC__ \
+     || defined __cplusplus || defined _MSC_VER)
 #     include <stdlib.h> /* INFRINGES ON USER NAME SPACE */
-      /* Use EXIT_SUCCESS as a witness for stdlib.h.  */
-#     ifndef EXIT_SUCCESS
-#      define EXIT_SUCCESS 0
+#     ifndef _STDLIB_H
+#      define _STDLIB_H 1
 #     endif
 #    endif
 #   endif
@@ -1023,8 +905,8 @@
 # endif
 
 # ifdef YYSTACK_ALLOC
-   /* Pacify GCC's 'empty if-body' warning.  */
-#  define YYSTACK_FREE(Ptr) do { /* empty */; } while (0)
+   /* Pacify GCC's `empty if-body' warning.  */
+#  define YYSTACK_FREE(Ptr) do { /* empty */; } while (YYID (0))
 #  ifndef YYSTACK_ALLOC_MAXIMUM
     /* The OS might guarantee only one guard page at the bottom of the stack,
        and a page size can be as small as 4096 bytes.  So we cannot safely
@@ -1038,88 +920,87 @@
 #  ifndef YYSTACK_ALLOC_MAXIMUM
 #   define YYSTACK_ALLOC_MAXIMUM YYSIZE_MAXIMUM
 #  endif
-#  if (defined __cplusplus && ! defined EXIT_SUCCESS \
+#  if (defined __cplusplus && ! defined _STDLIB_H \
        && ! ((defined YYMALLOC || defined malloc) \
-             && (defined YYFREE || defined free)))
+	     && (defined YYFREE || defined free)))
 #   include <stdlib.h> /* INFRINGES ON USER NAME SPACE */
-#   ifndef EXIT_SUCCESS
-#    define EXIT_SUCCESS 0
+#   ifndef _STDLIB_H
+#    define _STDLIB_H 1
 #   endif
 #  endif
 #  ifndef YYMALLOC
 #   define YYMALLOC malloc
-#   if ! defined malloc && ! defined EXIT_SUCCESS
+#   if ! defined malloc && ! defined _STDLIB_H && (defined __STDC__ || defined __C99__FUNC__ \
+     || defined __cplusplus || defined _MSC_VER)
 void *malloc (YYSIZE_T); /* INFRINGES ON USER NAME SPACE */
 #   endif
 #  endif
 #  ifndef YYFREE
 #   define YYFREE free
-#   if ! defined free && ! defined EXIT_SUCCESS
+#   if ! defined free && ! defined _STDLIB_H && (defined __STDC__ || defined __C99__FUNC__ \
+     || defined __cplusplus || defined _MSC_VER)
 void free (void *); /* INFRINGES ON USER NAME SPACE */
 #   endif
 #  endif
 # endif
-#endif /* !defined yyoverflow */
+#endif /* ! defined yyoverflow || YYERROR_VERBOSE */
+
 
 #if (! defined yyoverflow \
      && (! defined __cplusplus \
-         || (defined YYSTYPE_IS_TRIVIAL && YYSTYPE_IS_TRIVIAL)))
+	 || (defined YYSTYPE_IS_TRIVIAL && YYSTYPE_IS_TRIVIAL)))
 
 /* A type that is properly aligned for any stack member.  */
 union yyalloc
 {
-  yy_state_t yyss_alloc;
-  YYSTYPE yyvs_alloc;
-};
+  yytype_int16 yyss;
+  YYSTYPE yyvs;
+  };
 
 /* The size of the maximum gap between one aligned stack and the next.  */
-# define YYSTACK_GAP_MAXIMUM (YYSIZEOF (union yyalloc) - 1)
+# define YYSTACK_GAP_MAXIMUM (sizeof (union yyalloc) - 1)
 
 /* The size of an array large to enough to hold all stacks, each with
    N elements.  */
 # define YYSTACK_BYTES(N) \
-     ((N) * (YYSIZEOF (yy_state_t) + YYSIZEOF (YYSTYPE)) \
+     ((N) * (sizeof (yytype_int16) + sizeof (YYSTYPE)) \
       + YYSTACK_GAP_MAXIMUM)
 
-# define YYCOPY_NEEDED 1
+/* Copy COUNT objects from FROM to TO.  The source and destination do
+   not overlap.  */
+# ifndef YYCOPY
+#  if defined __GNUC__ && 1 < __GNUC__
+#   define YYCOPY(To, From, Count) \
+      __builtin_memcpy (To, From, (Count) * sizeof (*(From)))
+#  else
+#   define YYCOPY(To, From, Count)		\
+      do					\
+	{					\
+	  YYSIZE_T yyi;				\
+	  for (yyi = 0; yyi < (Count); yyi++)	\
+	    (To)[yyi] = (From)[yyi];		\
+	}					\
+      while (YYID (0))
+#  endif
+# endif
 
 /* Relocate STACK from its old location to the new one.  The
    local variables YYSIZE and YYSTACKSIZE give the old and new number of
    elements in the stack, and YYPTR gives the new location of the
    stack.  Advance YYPTR to a properly aligned location for the next
    stack.  */
-# define YYSTACK_RELOCATE(Stack_alloc, Stack)                           \
-    do                                                                  \
-      {                                                                 \
-        YYPTRDIFF_T yynewbytes;                                         \
-        YYCOPY (&yyptr->Stack_alloc, Stack, yysize);                    \
-        Stack = &yyptr->Stack_alloc;                                    \
-        yynewbytes = yystacksize * YYSIZEOF (*Stack) + YYSTACK_GAP_MAXIMUM; \
-        yyptr += yynewbytes / YYSIZEOF (*yyptr);                        \
-      }                                                                 \
-    while (0)
+# define YYSTACK_RELOCATE(Stack)					\
+    do									\
+      {									\
+	YYSIZE_T yynewbytes;						\
+	YYCOPY (&yyptr->Stack, Stack, yysize);				\
+	Stack = &yyptr->Stack;						\
+	yynewbytes = yystacksize * sizeof (*Stack) + YYSTACK_GAP_MAXIMUM; \
+	yyptr += yynewbytes / sizeof (*yyptr);				\
+      }									\
+    while (YYID (0))
 
 #endif
-
-#if defined YYCOPY_NEEDED && YYCOPY_NEEDED
-/* Copy COUNT objects from SRC to DST.  The source and destination do
-   not overlap.  */
-# ifndef YYCOPY
-#  if defined __GNUC__ && 1 < __GNUC__
-#   define YYCOPY(Dst, Src, Count) \
-      __builtin_memcpy (Dst, Src, YY_CAST (YYSIZE_T, (Count)) * sizeof (*(Src)))
-#  else
-#   define YYCOPY(Dst, Src, Count)              \
-      do                                        \
-        {                                       \
-          YYPTRDIFF_T yyi;                      \
-          for (yyi = 0; yyi < (Count); yyi++)   \
-            (Dst)[yyi] = (Src)[yyi];            \
-        }                                       \
-      while (0)
-#  endif
-# endif
-#endif /* !YYCOPY_NEEDED */
 
 /* YYFINAL -- State number of the termination state.  */
 #define YYFINAL  2
@@ -1132,27 +1013,18 @@
 #define YYNNTS  352
 /* YYNRULES -- Number of rules.  */
 #define YYNRULES  681
-/* YYNSTATES -- Number of states.  */
+/* YYNRULES -- Number of states.  */
 #define YYNSTATES  1012
 
-/* YYMAXUTOK -- Last valid token kind.  */
-<<<<<<< HEAD
+/* YYTRANSLATE(YYLEX) -- Bison symbol number corresponding to YYLEX.  */
+#define YYUNDEFTOK  2
 #define YYMAXUTOK   581
-=======
-#define YYMAXUTOK   579
->>>>>>> b0dbfa37
-
-
-/* YYTRANSLATE(TOKEN-NUM) -- Symbol number corresponding to TOKEN-NUM
-   as returned by yylex, with out-of-bounds checking.  */
-#define YYTRANSLATE(YYX)                                \
-  (0 <= (YYX) && (YYX) <= YYMAXUTOK                     \
-   ? YY_CAST (yysymbol_kind_t, yytranslate[YYX])        \
-   : YYSYMBOL_YYUNDEF)
-
-/* YYTRANSLATE[TOKEN-NUM] -- Symbol number corresponding to TOKEN-NUM
-   as returned by yylex.  */
-static const yytype_int16 yytranslate[] =
+
+#define YYTRANSLATE(YYX)						\
+  ((unsigned int) (YYX) <= YYMAXUTOK ? yytranslate[YYX] : YYUNDEFTOK)
+
+/* YYTRANSLATE[YYLEX] -- Bison symbol number corresponding to YYLEX.  */
+static const yytype_uint16 yytranslate[] =
 {
        0,     2,     2,     2,     2,     2,     2,     2,     2,     2,
        2,     2,     2,     2,     2,     2,     2,     2,     2,     2,
@@ -1216,10 +1088,260 @@
 };
 
 #if YYDEBUG
-  /* YYRLINE[YYN] -- Source line where rule number YYN was defined.  */
-static const yytype_int16 yyrline[] =
+/* YYPRHS[YYN] -- Index of the first RHS symbol of rule number YYN in
+   YYRHS.  */
+static const yytype_uint16 yyprhs[] =
 {
-<<<<<<< HEAD
+       0,     0,     3,     4,     7,    10,    13,    16,    19,    22,
+      25,    28,    31,    34,    37,    40,    43,    46,    48,    50,
+      52,    55,    56,    58,    60,    62,    64,    66,    68,    70,
+      72,    74,    76,    78,    80,    82,    84,    86,    88,    90,
+      92,    94,    96,    98,   100,   102,   104,   106,   108,   110,
+     112,   114,   116,   118,   120,   122,   124,   126,   128,   130,
+     132,   134,   136,   138,   140,   142,   144,   146,   148,   150,
+     152,   154,   156,   158,   160,   162,   164,   166,   168,   170,
+     172,   174,   176,   178,   180,   182,   184,   186,   188,   190,
+     192,   194,   196,   198,   200,   202,   204,   206,   208,   210,
+     212,   214,   216,   218,   220,   222,   224,   226,   228,   230,
+     232,   234,   236,   238,   240,   242,   244,   246,   248,   250,
+     252,   254,   256,   258,   260,   262,   264,   266,   268,   270,
+     272,   274,   276,   278,   280,   282,   284,   286,   288,   290,
+     292,   294,   296,   298,   300,   302,   304,   306,   308,   310,
+     312,   314,   316,   318,   320,   322,   324,   326,   328,   330,
+     332,   334,   336,   338,   340,   342,   344,   346,   348,   350,
+     352,   354,   356,   358,   360,   362,   364,   366,   368,   370,
+     372,   374,   376,   378,   380,   382,   384,   386,   388,   390,
+     392,   394,   396,   398,   400,   402,   404,   406,   408,   410,
+     412,   414,   416,   418,   420,   422,   424,   426,   428,   430,
+     432,   434,   436,   438,   440,   442,   444,   446,   448,   450,
+     452,   454,   456,   458,   460,   462,   464,   466,   468,   470,
+     472,   474,   476,   478,   480,   482,   484,   486,   488,   490,
+     492,   494,   496,   498,   500,   502,   504,   506,   509,   510,
+     512,   514,   516,   518,   520,   522,   524,   526,   528,   531,
+     532,   534,   536,   538,   540,   542,   544,   546,   548,   551,
+     552,   554,   556,   558,   560,   562,   564,   566,   568,   571,
+     572,   574,   576,   578,   580,   582,   584,   586,   588,   590,
+     592,   595,   598,   601,   604,   607,   610,   612,   615,   616,
+     618,   620,   622,   624,   626,   628,   630,   632,   634,   636,
+     638,   640,   643,   646,   649,   652,   655,   658,   661,   664,
+     667,   670,   673,   676,   679,   682,   685,   688,   691,   694,
+     697,   700,   703,   706,   709,   712,   715,   718,   721,   724,
+     727,   730,   733,   736,   739,   742,   745,   748,   751,   754,
+     757,   760,   763,   766,   769,   772,   775,   778,   781,   784,
+     787,   790,   793,   796,   799,   802,   805,   808,   811,   814,
+     817,   820,   823,   826,   829,   832,   835,   838,   841,   844,
+     847,   850,   853,   856,   859,   862,   865,   868,   871,   874,
+     877,   880,   883,   886,   889,   892,   895,   898,   901,   904,
+     907,   910,   913,   916,   919,   922,   925,   928,   931,   934,
+     937,   940,   943,   946,   949,   952,   955,   958,   961,   964,
+     967,   970,   973,   976,   979,   982,   985,   988,   991,   994,
+     997,  1000,  1003,  1006,  1009,  1012,  1015,  1018,  1021,  1024,
+    1027,  1030,  1033,  1036,  1039,  1042,  1045,  1048,  1051,  1055,
+    1058,  1061,  1064,  1067,  1070,  1073,  1076,  1079,  1082,  1085,
+    1088,  1091,  1094,  1097,  1100,  1103,  1106,  1109,  1112,  1115,
+    1118,  1121,  1124,  1127,  1130,  1133,  1136,  1139,  1142,  1145,
+    1148,  1151,  1155,  1158,  1161,  1164,  1167,  1170,  1173,  1176,
+    1179,  1182,  1185,  1189,  1193,  1198,  1203,  1208,  1212,  1216,
+    1219,  1222,  1225,  1228,  1231,  1234,  1238,  1242,  1245,  1248,
+    1251,  1254,  1257,  1260,  1263,  1266,  1269,  1272,  1275,  1278,
+    1281,  1284,  1287,  1290,  1293,  1296,  1299,  1302,  1306,  1309,
+    1312,  1315,  1318,  1321,  1324,  1327,  1330,  1333,  1336,  1339,
+    1342,  1345,  1348,  1351,  1354,  1357,  1360,  1363,  1366,  1369,
+    1372,  1375,  1378,  1381,  1384,  1387,  1390,  1394,  1398,  1402,
+    1405,  1408,  1411,  1413,  1416,  1417,  1419,  1421,  1423,  1425,
+    1427,  1429,  1431,  1433,  1436,  1439,  1442,  1445,  1448,  1451,
+    1454,  1457,  1459,  1462,  1463,  1465,  1467,  1469,  1471,  1473,
+    1475,  1477,  1479,  1481,  1483,  1485,  1487,  1489,  1491,  1493,
+    1495,  1497,  1499,  1501,  1504,  1507,  1510,  1513,  1516,  1519,
+    1522,  1525,  1528,  1531,  1534,  1537,  1540,  1543,  1546,  1549,
+    1552,  1555,  1558,  1560,  1563,  1564,  1566,  1569,  1571,  1574,
+    1575,  1577,  1580,  1583,  1586,  1590,  1594,  1596,  1599,  1600,
+    1602,  1604,  1606,  1608,  1610,  1612,  1614,  1616,  1618,  1620,
+    1623,  1626,  1629,  1632,  1635,  1638,  1641,  1644,  1647,  1650,
+    1652,  1655,  1656,  1658,  1660,  1662,  1664,  1666,  1668,  1671,
+    1674,  1677,  1680,  1683,  1686,  1690,  1692,  1695,  1696,  1698,
+    1700,  1703
+};
+
+/* YYRHS -- A `-1'-separated list of the rules' RHS.  */
+static const yytype_int16 yyrhs[] =
+{
+     328,     0,    -1,    -1,   328,   329,    -1,   331,   332,    -1,
+     334,   335,    -1,   337,   338,    -1,   639,   640,    -1,   606,
+     607,    -1,   617,   618,    -1,   340,   341,    -1,   651,   652,
+      -1,   664,   665,    -1,   674,   675,    -1,   343,   344,    -1,
+     352,   353,    -1,   643,   644,    -1,   330,    -1,    11,    -1,
+      12,    -1,   332,   333,    -1,    -1,   355,    -1,   356,    -1,
+     362,    -1,   375,    -1,   382,    -1,   383,    -1,   386,    -1,
+     387,    -1,   384,    -1,   385,    -1,   388,    -1,   389,    -1,
+     390,    -1,   394,    -1,   395,    -1,   373,    -1,   425,    -1,
+     426,    -1,   427,    -1,   428,    -1,   429,    -1,   457,    -1,
+     458,    -1,   459,    -1,   465,    -1,   466,    -1,   378,    -1,
+     467,    -1,   468,    -1,   471,    -1,   469,    -1,   470,    -1,
+     474,    -1,   475,    -1,   476,    -1,   490,    -1,   440,    -1,
+     441,    -1,   444,    -1,   445,    -1,   443,    -1,   446,    -1,
+     477,    -1,   493,    -1,   434,    -1,   436,    -1,   494,    -1,
+     501,    -1,   502,    -1,   503,    -1,   379,    -1,   456,    -1,
+     522,    -1,   523,    -1,   435,    -1,   516,    -1,   418,    -1,
+     374,    -1,   430,    -1,   491,    -1,   498,    -1,   478,    -1,
+     492,    -1,   525,    -1,   526,    -1,   380,    -1,   357,    -1,
+     417,    -1,   482,    -1,   358,    -1,   376,    -1,   377,    -1,
+     431,    -1,   432,    -1,   524,    -1,   480,    -1,   484,    -1,
+     485,    -1,   359,    -1,   527,    -1,   460,    -1,   489,    -1,
+     419,    -1,   439,    -1,   495,    -1,   496,    -1,   497,    -1,
+     500,    -1,   515,    -1,   433,    -1,   518,    -1,   519,    -1,
+     520,    -1,   448,    -1,   455,    -1,   486,    -1,   487,    -1,
+     449,    -1,   479,    -1,   505,    -1,   420,    -1,   421,    -1,
+     396,    -1,   398,    -1,   424,    -1,   399,    -1,   400,    -1,
+     401,    -1,   409,    -1,   410,    -1,   411,    -1,   412,    -1,
+     413,    -1,   414,    -1,   415,    -1,   528,    -1,   529,    -1,
+     531,    -1,   450,    -1,   461,    -1,   462,    -1,   463,    -1,
+     464,    -1,   532,    -1,   533,    -1,   534,    -1,   472,    -1,
+     481,    -1,   451,    -1,   543,    -1,   544,    -1,   453,    -1,
+     473,    -1,   547,    -1,   548,    -1,   545,    -1,   546,    -1,
+     549,    -1,   550,    -1,   552,    -1,   551,    -1,   554,    -1,
+     553,    -1,   555,    -1,   363,    -1,   364,    -1,   365,    -1,
+     366,    -1,   367,    -1,   368,    -1,   369,    -1,   370,    -1,
+     371,    -1,   372,    -1,   483,    -1,   499,    -1,   521,    -1,
+     559,    -1,   452,    -1,   535,    -1,   536,    -1,   647,    -1,
+     537,    -1,   540,    -1,   538,    -1,   539,    -1,   541,    -1,
+     560,    -1,   561,    -1,   562,    -1,   563,    -1,   564,    -1,
+     506,    -1,   507,    -1,   508,    -1,   509,    -1,   510,    -1,
+     511,    -1,   512,    -1,   513,    -1,   648,    -1,   416,    -1,
+     542,    -1,   649,    -1,   650,    -1,   360,    -1,   361,    -1,
+     514,    -1,   442,    -1,   437,    -1,   438,    -1,   565,    -1,
+     567,    -1,   566,    -1,   568,    -1,   569,    -1,   570,    -1,
+     397,    -1,   504,    -1,   402,    -1,   404,    -1,   556,    -1,
+     558,    -1,   557,    -1,   403,    -1,   673,    -1,   423,    -1,
+     488,    -1,   530,    -1,   422,    -1,   454,    -1,   405,    -1,
+     406,    -1,   407,    -1,   408,    -1,   571,    -1,   572,    -1,
+     447,    -1,   517,    -1,   391,    -1,   392,    -1,   393,    -1,
+     381,    -1,   573,    -1,    46,    -1,   335,   336,    -1,    -1,
+     574,    -1,   575,    -1,   576,    -1,   581,    -1,   577,    -1,
+     578,    -1,   579,    -1,   580,    -1,    52,    -1,   338,   339,
+      -1,    -1,   582,    -1,   583,    -1,   584,    -1,   585,    -1,
+     586,    -1,   587,    -1,   588,    -1,   230,    -1,   341,   342,
+      -1,    -1,   599,    -1,   600,    -1,   603,    -1,   605,    -1,
+     601,    -1,   602,    -1,   604,    -1,   282,    -1,   344,   345,
+      -1,    -1,   589,    -1,   590,    -1,   591,    -1,   592,    -1,
+     596,    -1,   597,    -1,   598,    -1,   593,    -1,   594,    -1,
+     595,    -1,   311,    10,    -1,   312,    10,    -1,   313,    10,
+      -1,   314,    10,    -1,   315,    10,    -1,   324,    10,    -1,
+     310,    -1,   353,   354,    -1,    -1,   589,    -1,   590,    -1,
+     346,    -1,   591,    -1,   592,    -1,   593,    -1,   347,    -1,
+     348,    -1,   349,    -1,   350,    -1,   351,    -1,   596,    -1,
+      14,    10,    -1,    13,    10,    -1,    84,    10,    -1,    87,
+      10,    -1,   107,    10,    -1,   249,    10,    -1,   250,    10,
+      -1,    15,    10,    -1,   208,    10,    -1,   209,    10,    -1,
+     210,    10,    -1,   211,    10,    -1,   212,    10,    -1,   213,
+      10,    -1,   214,    10,    -1,   215,    10,    -1,   216,    10,
+      -1,   217,    10,    -1,    17,    10,    -1,    75,    10,    -1,
+      16,    10,    -1,    88,    10,    -1,    89,    10,    -1,    39,
+      10,    -1,    68,    10,    -1,    83,    10,    -1,   325,    10,
+      -1,    19,    10,    -1,    20,    10,    -1,    22,    10,    -1,
+      23,    10,    -1,    18,    10,    -1,    21,    10,    -1,    24,
+      10,    -1,    25,    10,    -1,    26,    10,    -1,   106,    10,
+      -1,   105,    10,    -1,   138,    10,    -1,    27,    10,    -1,
+      28,    10,    -1,   136,    10,    -1,   280,    10,    -1,   137,
+      10,    -1,   139,    10,    -1,   140,    10,    -1,   141,    10,
+      -1,   145,    10,    -1,   294,    10,    -1,   288,    10,    -1,
+     303,    10,    -1,   304,    10,    -1,   309,    10,    -1,   305,
+      10,    -1,   148,    10,    -1,   149,    10,    -1,   150,    10,
+      -1,   151,    10,    -1,   152,    10,    -1,   153,    10,    -1,
+     154,    10,    -1,   248,    10,    -1,    85,    10,    -1,    74,
+      10,    -1,   112,    10,    -1,   133,    10,    -1,   134,    10,
+      -1,   301,    10,    -1,   298,    10,    -1,   135,    10,    -1,
+      29,    10,    -1,    30,    10,    -1,    31,    10,    -1,    32,
+      10,    -1,    33,    10,    -1,    76,    10,    -1,    90,    10,
+      -1,    91,    10,    -1,   121,    10,    -1,    62,    10,    -1,
+      72,    10,    -1,    63,    10,    -1,   246,    10,    -1,   251,
+      10,    -1,   113,    10,    -1,    56,    10,    -1,    57,    10,
+      -1,   243,    10,    -1,   244,    10,    -1,    58,    10,    -1,
+      59,    10,    -1,   245,    10,    -1,   320,    10,    -1,   125,
+      10,    -1,   129,    10,    -1,   130,    10,    -1,   192,    10,
+      -1,   223,    10,    -1,   193,    10,    -1,   302,    10,    -1,
+     126,    10,    -1,    69,    10,    -1,    34,    10,    -1,    35,
+      10,    -1,    36,    10,    -1,   109,    10,    -1,   159,    10,
+      -1,   160,    10,    -1,   161,    10,    -1,   162,    10,    -1,
+      37,    10,    -1,    38,    10,    -1,    40,    10,    -1,    41,
+      10,    -1,    43,    10,    -1,    44,    10,    -1,    42,    10,
+      -1,   163,    10,    -1,   164,    10,    -1,    49,    10,    -1,
+      50,    10,    -1,    51,    10,    -1,    60,    10,    -1,    79,
+      10,    -1,   131,    10,    -1,    93,    10,    -1,   191,    10,
+      -1,    86,    10,    -1,   218,    10,    -1,    94,    10,    -1,
+      95,    10,    -1,   127,    10,    -1,   128,    10,    -1,   299,
+      10,    -1,   111,    10,    -1,    55,    10,    -1,    77,    10,
+      -1,    80,    10,    10,    -1,    61,    10,    -1,    64,    10,
+      -1,   116,    10,    -1,   117,    10,    -1,   118,    10,    -1,
+      78,    10,    -1,   219,    10,    -1,   119,    10,    -1,    65,
+      10,    -1,    66,    10,    -1,    67,    10,    -1,   247,    10,
+      -1,   132,    10,    -1,   233,    10,    -1,   234,    10,    -1,
+     235,    10,    -1,   236,    10,    -1,   237,    10,    -1,   238,
+      10,    -1,   239,    10,    -1,   240,    10,    -1,   241,    10,
+      -1,   120,    10,    -1,    73,    10,    -1,   321,    10,    -1,
+     123,    10,    -1,   124,    10,    -1,   122,    10,    -1,   220,
+      10,    -1,    70,    10,    -1,    71,    10,    -1,    92,    10,
+      -1,    81,    10,    10,    -1,    82,    10,    -1,   108,    10,
+      -1,   156,    10,    -1,   157,    10,    -1,   300,    10,    -1,
+     158,    10,    -1,   165,    10,    -1,   166,    10,    -1,   167,
+      10,    -1,   224,    10,    -1,   225,    10,    10,    -1,   226,
+      10,    10,    -1,   228,    10,    10,    10,    -1,   229,    10,
+      10,    10,    -1,   227,    10,    10,    10,    -1,   231,    10,
+      10,    -1,   188,    10,    10,    -1,   195,    10,    -1,   198,
+      10,    -1,   197,    10,    -1,   200,    10,    -1,   196,    10,
+      -1,   199,    10,    -1,   202,    10,    10,    -1,   203,    10,
+      10,    -1,   204,    10,    -1,   205,    10,    -1,   206,    10,
+      -1,   207,    10,    -1,   201,    10,    -1,   289,    10,    -1,
+     292,    10,    -1,   291,    10,    -1,   221,    10,    -1,   222,
+      10,    -1,   263,    10,    -1,   264,    10,    -1,   265,    10,
+      -1,   266,    10,    -1,   267,    10,    -1,   269,    10,    -1,
+     268,    10,    -1,   270,    10,    -1,   271,    10,    -1,   272,
+      10,    -1,   318,    10,    10,    -1,   319,    10,    -1,   326,
+      10,    -1,    45,    10,    -1,    47,    10,    -1,    48,    10,
+      -1,   155,    10,    -1,   297,    10,    -1,   143,    10,    -1,
+     146,    10,    -1,   110,    10,    -1,    45,    10,    -1,    53,
+      10,    -1,    54,    10,    -1,   142,    10,    -1,   296,    10,
+      -1,   144,    10,    -1,   147,    10,    -1,    45,    10,    -1,
+     283,    10,    -1,   284,    10,    -1,   285,    10,    -1,   293,
+      10,    -1,   322,    10,    -1,   323,    10,    -1,   286,    10,
+      -1,   281,    10,    -1,   287,    10,    -1,    45,    10,    -1,
+      81,    10,    10,    -1,   189,    10,    10,    -1,   190,    10,
+      10,    -1,    82,    10,    -1,   108,    10,    -1,   232,    10,
+      -1,    96,    -1,   607,   608,    -1,    -1,   609,    -1,   611,
+      -1,   610,    -1,   613,    -1,   614,    -1,   615,    -1,   616,
+      -1,   612,    -1,    97,    10,    -1,    99,    10,    -1,    98,
+      10,    -1,   104,    10,    -1,   100,    10,    -1,   101,    10,
+      -1,   102,    10,    -1,   103,    10,    -1,   168,    -1,   618,
+     619,    -1,    -1,   620,    -1,   622,    -1,   621,    -1,   623,
+      -1,   624,    -1,   625,    -1,   626,    -1,   627,    -1,   628,
+      -1,   629,    -1,   630,    -1,   631,    -1,   632,    -1,   633,
+      -1,   634,    -1,   635,    -1,   636,    -1,   637,    -1,   638,
+      -1,   169,    10,    -1,   179,    10,    -1,   170,    10,    -1,
+     171,    10,    -1,   172,    10,    -1,   173,    10,    -1,   174,
+      10,    -1,   175,    10,    -1,   176,    10,    -1,   177,    10,
+      -1,   178,    10,    -1,   180,    10,    -1,   181,    10,    -1,
+     182,    10,    -1,   183,    10,    -1,   184,    10,    -1,   185,
+      10,    -1,   186,    10,    -1,   187,    10,    -1,   114,    -1,
+     640,   641,    -1,    -1,   642,    -1,   115,    10,    -1,   316,
+      -1,   644,   645,    -1,    -1,   646,    -1,   317,    10,    -1,
+     194,    10,    -1,   242,    10,    -1,   189,    10,    10,    -1,
+     190,    10,    10,    -1,   252,    -1,   652,   653,    -1,    -1,
+     654,    -1,   655,    -1,   656,    -1,   659,    -1,   657,    -1,
+     658,    -1,   660,    -1,   661,    -1,   662,    -1,   663,    -1,
+     253,    10,    -1,   254,    10,    -1,   255,    10,    -1,   257,
+      10,    -1,   258,    10,    -1,   256,    10,    -1,   259,    10,
+      -1,   260,    10,    -1,   261,    10,    -1,   262,    10,    -1,
+     273,    -1,   665,   666,    -1,    -1,   667,    -1,   668,    -1,
+     669,    -1,   670,    -1,   671,    -1,   672,    -1,   274,    10,
+      -1,   275,    10,    -1,   276,    10,    -1,   277,    10,    -1,
+     278,    10,    -1,   279,    10,    -1,   295,    10,    10,    -1,
+     306,    -1,   675,   676,    -1,    -1,   677,    -1,   678,    -1,
+     307,    10,    -1,   308,    10,    -1
+};
+
+/* YYRLINE[YYN] -- source line where rule number YYN was defined.  */
+static const yytype_uint16 yyrline[] =
+{
        0,   195,   195,   195,   196,   196,   197,   197,   198,   198,
      198,   199,   199,   200,   200,   201,   201,   202,   204,   210,
      215,   216,   217,   217,   217,   218,   218,   219,   219,   219,
@@ -1268,117 +1390,40 @@
     1860,  1878,  1891,  1904,  1917,  1926,  1935,  1944,  1953,  1963,
     1973,  1984,  1993,  2002,  2011,  2020,  2029,  2038,  2047,  2056,
     2069,  2082,  2091,  2098,  2107,  2116,  2125,  2134,  2143,  2151,
-    2164,  2172,  2217,  2224,  2239,  2249,  2259,  2266,  2273,  2280,
-    2289,  2297,  2311,  2332,  2353,  2365,  2377,  2389,  2398,  2419,
-    2428,  2437,  2445,  2453,  2466,  2479,  2494,  2509,  2518,  2527,
-    2537,  2547,  2556,  2562,  2571,  2580,  2590,  2600,  2610,  2619,
-    2629,  2638,  2651,  2664,  2676,  2690,  2702,  2716,  2725,  2736,
-    2745,  2755,  2762,  2769,  2778,  2787,  2797,  2807,  2817,  2827,
-    2834,  2841,  2850,  2859,  2869,  2879,  2889,  2896,  2903,  2910,
-    2918,  2928,  2938,  2948,  2958,  2968,  2978,  3024,  3034,  3042,
-    3050,  3065,  3074,  3079,  3080,  3081,  3081,  3081,  3082,  3082,
-    3082,  3083,  3083,  3085,  3095,  3104,  3111,  3118,  3125,  3132,
-    3139,  3146,  3151,  3152,  3153,  3153,  3153,  3154,  3154,  3154,
-    3155,  3156,  3156,  3157,  3157,  3158,  3158,  3159,  3160,  3161,
-    3162,  3163,  3164,  3166,  3175,  3185,  3192,  3199,  3208,  3215,
-    3222,  3229,  3236,  3245,  3254,  3261,  3268,  3278,  3288,  3298,
-    3308,  3318,  3328,  3333,  3334,  3335,  3337,  3343,  3348,  3349,
-    3350,  3352,  3358,  3368,  3375,  3384,  3392,  3397,  3398,  3400,
-    3400,  3400,  3401,  3401,  3402,  3403,  3404,  3405,  3406,  3408,
-    3418,  3427,  3434,  3443,  3450,  3459,  3467,  3480,  3488,  3501,
-    3506,  3507,  3508,  3508,  3509,  3509,  3509,  3510,  3512,  3524,
-    3536,  3548,  3563,  3576,  3589,  3600,  3605,  3606,  3607,  3607,
-    3609,  3624
-=======
-       0,   194,   194,   194,   195,   195,   196,   196,   197,   197,
-     197,   198,   198,   199,   199,   200,   200,   201,   203,   209,
-     214,   215,   216,   216,   216,   217,   217,   218,   218,   218,
-     219,   219,   220,   220,   220,   221,   221,   222,   222,   222,
-     223,   223,   223,   224,   224,   225,   225,   226,   226,   227,
-     227,   228,   228,   229,   229,   230,   230,   231,   231,   232,
-     232,   232,   233,   233,   234,   234,   234,   235,   235,   235,
-     236,   236,   237,   237,   238,   238,   239,   239,   240,   240,
-     240,   241,   241,   242,   242,   243,   243,   243,   244,   244,
-     245,   245,   246,   246,   247,   247,   247,   248,   248,   249,
-     249,   250,   250,   251,   251,   252,   252,   253,   253,   254,
-     254,   255,   255,   256,   256,   256,   257,   257,   257,   258,
-     258,   258,   259,   259,   259,   259,   260,   261,   261,   261,
-     262,   262,   262,   263,   263,   264,   264,   265,   265,   265,
-     266,   266,   266,   267,   267,   268,   268,   268,   269,   269,
-     270,   270,   270,   271,   271,   272,   272,   273,   273,   274,
-     275,   275,   276,   276,   277,   277,   278,   278,   279,   279,
-     280,   280,   281,   281,   282,   282,   283,   283,   284,   284,
-     285,   285,   285,   286,   286,   287,   287,   288,   288,   289,
-     290,   290,   291,   291,   292,   293,   293,   294,   294,   295,
-     295,   296,   296,   297,   297,   297,   298,   298,   298,   299,
-     299,   300,   301,   301,   302,   302,   303,   303,   304,   304,
-     305,   305,   305,   306,   306,   306,   307,   307,   307,   308,
-     308,   309,   309,   310,   310,   311,   311,   312,   312,   313,
-     313,   314,   314,   315,   318,   331,   332,   333,   333,   333,
-     333,   333,   334,   334,   334,   336,   349,   350,   351,   351,
-     351,   351,   352,   352,   352,   354,   369,   370,   371,   371,
-     371,   371,   372,   372,   372,   374,   394,   395,   396,   396,
-     396,   396,   397,   397,   397,   398,   398,   398,   401,   420,
-     437,   445,   455,   462,   472,   490,   491,   492,   492,   492,
-     492,   492,   493,   493,   493,   494,   494,   494,   494,   496,
-     505,   514,   525,   534,   543,   552,   563,   572,   584,   598,
-     613,   624,   641,   658,   675,   692,   707,   722,   735,   750,
-     759,   768,   777,   786,   795,   804,   811,   820,   829,   838,
-     847,   856,   865,   874,   883,   896,   907,   918,   929,   938,
-     951,   960,   969,   978,   985,   992,  1001,  1008,  1017,  1025,
-    1032,  1039,  1047,  1056,  1064,  1080,  1088,  1096,  1104,  1112,
-    1120,  1129,  1138,  1152,  1161,  1170,  1179,  1188,  1197,  1206,
-    1213,  1220,  1246,  1254,  1261,  1268,  1275,  1282,  1290,  1298,
-    1306,  1313,  1324,  1335,  1342,  1351,  1360,  1369,  1378,  1385,
-    1392,  1399,  1415,  1423,  1431,  1441,  1451,  1461,  1475,  1483,
-    1496,  1507,  1515,  1528,  1537,  1546,  1555,  1564,  1574,  1584,
-    1592,  1605,  1614,  1622,  1631,  1639,  1652,  1661,  1671,  1678,
-    1688,  1698,  1708,  1718,  1728,  1738,  1748,  1758,  1765,  1772,
-    1779,  1788,  1797,  1806,  1815,  1822,  1832,  1852,  1859,  1877,
-    1890,  1903,  1916,  1925,  1934,  1943,  1952,  1962,  1972,  1983,
-    1992,  2001,  2010,  2019,  2028,  2037,  2046,  2059,  2072,  2081,
-    2088,  2097,  2106,  2115,  2124,  2133,  2141,  2154,  2162,  2217,
-    2224,  2239,  2249,  2259,  2266,  2273,  2280,  2289,  2297,  2311,
-    2332,  2353,  2365,  2377,  2389,  2398,  2419,  2428,  2437,  2445,
-    2453,  2466,  2479,  2494,  2509,  2518,  2527,  2537,  2547,  2556,
-    2562,  2571,  2580,  2590,  2600,  2610,  2619,  2629,  2638,  2651,
-    2664,  2676,  2690,  2702,  2716,  2725,  2737,  2747,  2754,  2761,
-    2770,  2779,  2789,  2799,  2809,  2819,  2826,  2833,  2842,  2851,
-    2861,  2871,  2881,  2888,  2895,  2902,  2910,  2920,  2930,  2940,
-    2950,  2960,  2970,  3026,  3036,  3044,  3052,  3067,  3076,  3081,
-    3082,  3083,  3083,  3083,  3084,  3084,  3084,  3085,  3085,  3087,
-    3097,  3106,  3113,  3120,  3127,  3134,  3141,  3148,  3153,  3154,
-    3155,  3155,  3155,  3156,  3156,  3156,  3157,  3158,  3158,  3159,
-    3159,  3160,  3160,  3161,  3162,  3163,  3164,  3165,  3166,  3168,
-    3177,  3187,  3194,  3201,  3210,  3217,  3224,  3231,  3238,  3247,
-    3256,  3263,  3270,  3280,  3290,  3300,  3310,  3320,  3330,  3335,
-    3336,  3337,  3339,  3345,  3350,  3351,  3352,  3354,  3360,  3370,
-    3377,  3386,  3394,  3399,  3400,  3402,  3402,  3402,  3403,  3403,
-    3404,  3405,  3406,  3407,  3408,  3410,  3420,  3429,  3436,  3445,
-    3452,  3461,  3469,  3482,  3490,  3503,  3508,  3509,  3510,  3510,
-    3511,  3511,  3511,  3512,  3514,  3526,  3538,  3550,  3565,  3578,
-    3591,  3602,  3607,  3608,  3609,  3609,  3611,  3626
->>>>>>> b0dbfa37
+    2164,  2172,  2227,  2234,  2249,  2259,  2269,  2276,  2283,  2290,
+    2299,  2307,  2321,  2342,  2363,  2375,  2387,  2399,  2408,  2429,
+    2438,  2447,  2455,  2463,  2476,  2489,  2504,  2519,  2528,  2537,
+    2547,  2557,  2566,  2572,  2581,  2590,  2600,  2610,  2620,  2629,
+    2639,  2648,  2661,  2674,  2686,  2700,  2712,  2726,  2735,  2746,
+    2755,  2765,  2772,  2779,  2788,  2797,  2807,  2817,  2827,  2837,
+    2844,  2851,  2860,  2869,  2879,  2889,  2899,  2906,  2913,  2920,
+    2928,  2938,  2948,  2958,  2968,  2978,  2988,  3044,  3054,  3062,
+    3070,  3085,  3094,  3099,  3100,  3101,  3101,  3101,  3102,  3102,
+    3102,  3103,  3103,  3105,  3115,  3124,  3131,  3138,  3145,  3152,
+    3159,  3166,  3171,  3172,  3173,  3173,  3173,  3174,  3174,  3174,
+    3175,  3176,  3176,  3177,  3177,  3178,  3178,  3179,  3180,  3181,
+    3182,  3183,  3184,  3186,  3195,  3205,  3212,  3219,  3228,  3235,
+    3242,  3249,  3256,  3265,  3274,  3281,  3288,  3298,  3308,  3318,
+    3328,  3338,  3348,  3353,  3354,  3355,  3357,  3363,  3368,  3369,
+    3370,  3372,  3378,  3388,  3395,  3404,  3412,  3417,  3418,  3420,
+    3420,  3420,  3421,  3421,  3422,  3423,  3424,  3425,  3426,  3428,
+    3438,  3447,  3454,  3463,  3470,  3479,  3487,  3500,  3508,  3521,
+    3526,  3527,  3528,  3528,  3529,  3529,  3529,  3530,  3532,  3544,
+    3556,  3568,  3583,  3596,  3609,  3620,  3625,  3626,  3627,  3627,
+    3629,  3644
 };
 #endif
 
-/** Accessing symbol of state STATE.  */
-#define YY_ACCESSING_SYMBOL(State) YY_CAST (yysymbol_kind_t, yystos[State])
-
-#if YYDEBUG || 0
-/* The user-facing name of the symbol whose (internal) number is
-   YYSYMBOL.  No bounds checking.  */
-static const char *yysymbol_name (yysymbol_kind_t yysymbol) YY_ATTRIBUTE_UNUSED;
-
+#if YYDEBUG || YYERROR_VERBOSE || YYTOKEN_TABLE
 /* YYTNAME[SYMBOL-NUM] -- String name of the symbol SYMBOL-NUM.
    First, the terminals, then, starting at YYNTOKENS, nonterminals.  */
 static const char *const yytname[] =
 {
-  "\"end of file\"", "error", "\"invalid token\"", "SPACE", "LETTER",
-  "NEWLINE", "COMMENT", "COLON", "ANY", "ZONESTR", "STRING_ARG",
-  "VAR_FORCE_TOPLEVEL", "VAR_SERVER", "VAR_VERBOSITY", "VAR_NUM_THREADS",
-  "VAR_PORT", "VAR_OUTGOING_RANGE", "VAR_INTERFACE", "VAR_PREFER_IP4",
-  "VAR_DO_IP4", "VAR_DO_IP6", "VAR_PREFER_IP6", "VAR_DO_UDP", "VAR_DO_TCP",
+  "$end", "error", "$undefined", "SPACE", "LETTER", "NEWLINE", "COMMENT",
+  "COLON", "ANY", "ZONESTR", "STRING_ARG", "VAR_FORCE_TOPLEVEL",
+  "VAR_SERVER", "VAR_VERBOSITY", "VAR_NUM_THREADS", "VAR_PORT",
+  "VAR_OUTGOING_RANGE", "VAR_INTERFACE", "VAR_PREFER_IP4", "VAR_DO_IP4",
+  "VAR_DO_IP6", "VAR_PREFER_IP6", "VAR_DO_UDP", "VAR_DO_TCP",
   "VAR_TCP_MSS", "VAR_OUTGOING_TCP_MSS", "VAR_TCP_IDLE_TIMEOUT",
   "VAR_EDNS_TCP_KEEPALIVE", "VAR_EDNS_TCP_KEEPALIVE_TIMEOUT", "VAR_CHROOT",
   "VAR_USERNAME", "VAR_DIRECTORY", "VAR_LOGFILE", "VAR_PIDFILE",
@@ -1638,20 +1683,14 @@
   "cachedb_backend_name", "cachedb_secret_seed", "redis_server_host",
   "redis_server_port", "redis_timeout", "redis_expire_records",
   "server_tcp_connection_limit", "ipsetstart", "contents_ipset",
-  "content_ipset", "ipset_name_v4", "ipset_name_v6", YY_NULLPTR
+  "content_ipset", "ipset_name_v4", "ipset_name_v6", 0
 };
-
-static const char *
-yysymbol_name (yysymbol_kind_t yysymbol)
-{
-  return yytname[yysymbol];
-}
 #endif
 
-#ifdef YYPRINT
-/* YYTOKNUM[NUM] -- (External) token number corresponding to the
-   (internal) symbol number NUM (which must be that of a token).  */
-static const yytype_int16 yytoknum[] =
+# ifdef YYPRINT
+/* YYTOKNUM[YYLEX-NUM] -- Internal token number corresponding to
+   token YYLEX-NUM.  */
+static const yytype_uint16 yytoknum[] =
 {
        0,   256,   257,   258,   259,   260,   261,   262,   263,   264,
      265,   266,   267,   268,   269,   270,   271,   272,   273,   274,
@@ -1687,130 +1726,160 @@
      565,   566,   567,   568,   569,   570,   571,   572,   573,   574,
      575,   576,   577,   578,   579,   580,   581
 };
-#endif
-
-#define YYPACT_NINF (-311)
-
-#define yypact_value_is_default(Yyn) \
-  ((Yyn) == YYPACT_NINF)
-
-#define YYTABLE_NINF (-1)
-
-#define yytable_value_is_error(Yyn) \
-  0
-
-  /* YYPACT[STATE-NUM] -- Index in YYTABLE of the portion describing
-     STATE-NUM.  */
-static const yytype_int16 yypact[] =
+# endif
+
+/* YYR1[YYN] -- Symbol number of symbol that rule YYN derives.  */
+static const yytype_uint16 yyr1[] =
 {
-    -311,     0,  -311,  -311,  -311,  -311,  -311,  -311,  -311,  -311,
-    -311,  -311,  -311,  -311,  -311,  -311,  -311,  -311,  -311,  -311,
-    -311,  -311,  -311,  -311,  -311,  -311,  -311,  -311,  -311,  -311,
-    -311,  -311,   304,   -39,   -32,   -43,   -30,   -44,   -42,   -97,
-    -110,  -310,  -230,  -234,  -304,     4,     6,     7,     8,     9,
-      10,    23,    24,    25,    26,    27,    37,    38,    39,    40,
-      41,    43,    44,    53,    54,    56,    57,    58,    59,    60,
-      81,    82,    83,    84,    85,    87,    88,    89,    90,    91,
-      92,    93,    95,    96,    98,    99,   101,   103,   107,   108,
-     109,   110,   111,   112,   113,   114,   115,   116,   117,   118,
-     119,   120,   121,   122,   123,   124,   125,   126,   127,   128,
-     129,   130,   131,   132,   133,   134,   135,   138,   139,   140,
-     141,   142,   143,   144,   145,   146,   147,   148,   149,   150,
-     151,   152,   153,   154,   155,   156,   157,   159,   160,   161,
-     162,   163,   164,   165,   166,   167,   168,   169,   170,   171,
-     172,   173,   174,   175,   176,   177,   178,   180,   181,   182,
-     183,   184,   185,   186,   187,   188,   189,   190,   191,   192,
-     193,   194,   195,   196,   197,   198,   199,   200,   201,   202,
-     203,   204,   205,   206,   207,   208,   209,   210,   211,   212,
-     213,   214,   215,   216,   217,   218,   219,   221,   222,   223,
-     224,   225,   226,   227,   228,   233,   234,   235,   236,   237,
-     238,   240,   249,   250,   251,   252,   255,   256,   262,   264,
-     265,   266,   267,   268,   269,   271,   273,   274,   275,   276,
-     277,   278,   279,   280,   281,   284,   285,   286,   287,   288,
-     289,   290,   291,   292,   293,   294,   295,   297,   298,   299,
-     301,   302,   303,   305,   339,   340,   341,   342,   346,   347,
-     348,   390,   391,   392,   393,   394,   395,   396,   397,  -311,
-    -311,  -311,  -311,  -311,  -311,  -311,  -311,  -311,  -311,  -311,
-    -311,  -311,  -311,  -311,  -311,  -311,  -311,  -311,  -311,  -311,
-    -311,  -311,  -311,  -311,  -311,  -311,  -311,  -311,  -311,  -311,
-    -311,  -311,  -311,  -311,  -311,  -311,  -311,  -311,  -311,  -311,
-    -311,  -311,  -311,  -311,  -311,  -311,  -311,  -311,  -311,  -311,
-    -311,  -311,  -311,  -311,  -311,  -311,  -311,  -311,  -311,  -311,
-    -311,  -311,  -311,  -311,  -311,  -311,  -311,  -311,  -311,  -311,
-    -311,  -311,  -311,  -311,  -311,  -311,  -311,  -311,  -311,  -311,
-    -311,  -311,  -311,  -311,  -311,  -311,  -311,  -311,  -311,  -311,
-    -311,  -311,  -311,  -311,  -311,  -311,  -311,  -311,  -311,  -311,
-    -311,  -311,  -311,  -311,  -311,  -311,  -311,  -311,  -311,  -311,
-    -311,  -311,  -311,  -311,  -311,  -311,  -311,  -311,  -311,  -311,
-    -311,  -311,  -311,  -311,  -311,  -311,  -311,  -311,  -311,  -311,
-    -311,  -311,  -311,  -311,  -311,  -311,  -311,  -311,  -311,  -311,
-    -311,  -311,  -311,  -311,  -311,  -311,  -311,  -311,  -311,  -311,
-    -311,  -311,  -311,  -311,  -311,  -311,  -311,  -311,  -311,  -311,
-    -311,  -311,  -311,  -311,  -311,  -311,  -311,  -311,  -311,  -311,
-    -311,  -311,  -311,  -311,  -311,  -311,  -311,  -311,  -311,  -311,
-    -311,  -311,  -311,  -311,  -311,  -311,  -311,  -311,  -311,  -311,
-    -311,  -311,  -311,  -311,  -311,  -311,  -311,  -311,  -311,  -311,
-    -311,  -311,  -311,  -311,  -311,  -311,  -311,  -311,  -311,  -311,
-    -311,  -311,  -311,  -311,  -311,  -311,  -311,  -311,  -311,  -311,
-    -311,  -311,  -311,  -311,   398,   404,   408,   409,   436,   437,
-     438,   440,  -311,  -311,  -311,  -311,  -311,  -311,  -311,  -311,
-    -311,   441,   449,   462,   463,   464,   465,   466,  -311,  -311,
-    -311,  -311,  -311,  -311,  -311,  -311,   467,   468,   469,   470,
-     471,   472,   473,  -311,  -311,  -311,  -311,  -311,  -311,  -311,
-    -311,   474,   475,   476,   477,   478,   479,   480,   481,   524,
-     526,  -311,  -311,  -311,  -311,  -311,  -311,  -311,  -311,  -311,
-    -311,  -311,   546,   547,   548,   549,   550,   551,  -311,  -311,
-    -311,  -311,  -311,  -311,  -311,  -311,  -311,  -311,  -311,  -311,
-    -311,   552,   553,   554,   555,   556,   567,   568,   569,  -311,
-    -311,  -311,  -311,  -311,  -311,  -311,  -311,  -311,   570,   571,
-     572,   573,   575,   576,   577,   578,   579,   580,   581,   584,
-     587,   590,   591,   600,   601,   602,   604,  -311,  -311,  -311,
-    -311,  -311,  -311,  -311,  -311,  -311,  -311,  -311,  -311,  -311,
-    -311,  -311,  -311,  -311,  -311,  -311,  -311,   605,  -311,  -311,
-     606,  -311,  -311,   607,   608,   609,   610,   611,   616,   617,
-     618,   621,   622,  -311,  -311,  -311,  -311,  -311,  -311,  -311,
-    -311,  -311,  -311,  -311,   623,   624,   625,   626,   627,   628,
-    -311,  -311,  -311,  -311,  -311,  -311,  -311,   629,   630,  -311,
-    -311,  -311,  -311,  -311,  -311,  -311,  -311,  -311,  -311,  -311,
-    -311,  -311,  -311,  -311,  -311,  -311,  -311,  -311,  -311,  -311,
-    -311,  -311,  -311,  -311,  -311,  -311,  -311,  -311,  -311,  -311,
-    -311,  -311,  -311,  -311,  -311,  -311,  -311,  -311,  -311,  -311,
-    -311,  -311,  -311,  -311,  -311,  -311,  -311,  -311,  -311,  -311,
-    -311,  -311,  -311,  -311,  -311,  -311,  -311,  -311,  -311,  -311,
-    -311,  -311,   631,   632,  -311,  -311,  -311,  -311,  -311,  -311,
-    -311,  -311,  -311,  -311,  -311,  -311,  -311,  -311,  -311,  -311,
-    -311,  -311,  -311,  -311,  -311,  -311,  -311,  -311,  -311,  -311,
-    -311,  -311,  -311,  -311,  -311,  -311,  -311,  -311,  -311,  -311,
-    -311,  -311,  -311,  -311,  -311,  -311,  -311,  -311,  -311,  -311,
-    -311,  -311,  -311,  -311,  -311,  -311,  -311,  -311,  -311,  -311,
-    -311,  -311,  -311,  -311,  -311,  -311,  -311,  -311,  -311,  -311,
-    -311,  -311,   633,   634,   635,  -311,  -311,  -311,  -311,  -311,
-    -311,  -311,  -311,  -311,  -311,  -311,   636,   637,  -311,  -311,
-    -311,  -311,  -311,  -311,  -311,  -311,  -311,  -311,  -311,  -311,
-    -311,  -311,  -311,  -311,  -311,  -311,  -311,  -311,  -311,   638,
-     639,   640,   641,   642,   643,  -311,  -311,  -311,  -311,  -311,
-    -311,  -311,  -311,  -311,  -311,  -311,  -311,  -311,  -311,  -311,
-    -311,  -311,  -311,  -311,  -311,  -311,  -311,  -311,  -311,  -311,
-    -311,  -311,  -311,  -311,  -311,  -311,  -311,  -311,  -311,  -311,
-     644,  -311,  -311,  -311,  -311,  -311,  -311,  -311,  -311,  -311,
-     645,  -311,  -311,  -311,  -311,  -311,  -311,  -311,  -311,  -311,
-    -311,  -311,  -311,  -311,  -311,  -311,  -311,  -311,  -311,  -311,
-    -311,  -311,   646,  -311,  -311,   647,   648,  -311,  -311,  -311,
-    -311,  -311,  -311,  -311,  -311,  -311,  -311,  -311,  -311,  -311,
-    -311,  -311,  -311,  -311,  -311,  -311,  -311,  -311,  -311,  -311,
-    -311,  -311,  -311,  -311,  -311,  -311,  -311,  -311,  -311,  -311,
-    -311,  -311,  -311,  -311,  -311,  -311,  -311,  -311,  -311,  -311,
-    -311,  -311,  -311,  -311,  -311,  -311,  -311,  -311,  -311,  -311,
-    -311,  -311,  -311,  -311,  -311,  -311,  -311,  -311,  -311,  -311,
-    -311,  -311,  -311,  -311,  -311,  -311,  -311,  -311,  -311,  -311,
-     649,   650,   651,  -311,  -311,  -311,  -311,  -311,  -311,  -311,
-    -311,  -311
+       0,   327,   328,   328,   329,   329,   329,   329,   329,   329,
+     329,   329,   329,   329,   329,   329,   329,   329,   330,   331,
+     332,   332,   333,   333,   333,   333,   333,   333,   333,   333,
+     333,   333,   333,   333,   333,   333,   333,   333,   333,   333,
+     333,   333,   333,   333,   333,   333,   333,   333,   333,   333,
+     333,   333,   333,   333,   333,   333,   333,   333,   333,   333,
+     333,   333,   333,   333,   333,   333,   333,   333,   333,   333,
+     333,   333,   333,   333,   333,   333,   333,   333,   333,   333,
+     333,   333,   333,   333,   333,   333,   333,   333,   333,   333,
+     333,   333,   333,   333,   333,   333,   333,   333,   333,   333,
+     333,   333,   333,   333,   333,   333,   333,   333,   333,   333,
+     333,   333,   333,   333,   333,   333,   333,   333,   333,   333,
+     333,   333,   333,   333,   333,   333,   333,   333,   333,   333,
+     333,   333,   333,   333,   333,   333,   333,   333,   333,   333,
+     333,   333,   333,   333,   333,   333,   333,   333,   333,   333,
+     333,   333,   333,   333,   333,   333,   333,   333,   333,   333,
+     333,   333,   333,   333,   333,   333,   333,   333,   333,   333,
+     333,   333,   333,   333,   333,   333,   333,   333,   333,   333,
+     333,   333,   333,   333,   333,   333,   333,   333,   333,   333,
+     333,   333,   333,   333,   333,   333,   333,   333,   333,   333,
+     333,   333,   333,   333,   333,   333,   333,   333,   333,   333,
+     333,   333,   333,   333,   333,   333,   333,   333,   333,   333,
+     333,   333,   333,   333,   333,   333,   333,   333,   333,   333,
+     333,   333,   333,   333,   333,   333,   333,   333,   333,   333,
+     333,   333,   333,   333,   333,   333,   334,   335,   335,   336,
+     336,   336,   336,   336,   336,   336,   336,   337,   338,   338,
+     339,   339,   339,   339,   339,   339,   339,   340,   341,   341,
+     342,   342,   342,   342,   342,   342,   342,   343,   344,   344,
+     345,   345,   345,   345,   345,   345,   345,   345,   345,   345,
+     346,   347,   348,   349,   350,   351,   352,   353,   353,   354,
+     354,   354,   354,   354,   354,   354,   354,   354,   354,   354,
+     354,   355,   356,   357,   358,   359,   360,   361,   362,   363,
+     364,   365,   366,   367,   368,   369,   370,   371,   372,   373,
+     374,   375,   376,   377,   378,   379,   380,   381,   382,   383,
+     384,   385,   386,   387,   388,   389,   390,   391,   392,   393,
+     394,   395,   396,   397,   398,   399,   400,   401,   402,   403,
+     404,   405,   406,   407,   408,   409,   410,   411,   412,   413,
+     414,   415,   416,   417,   418,   419,   420,   421,   422,   423,
+     424,   425,   426,   427,   428,   429,   430,   431,   432,   433,
+     434,   435,   436,   437,   438,   439,   440,   441,   442,   443,
+     444,   445,   446,   447,   448,   449,   450,   451,   452,   453,
+     454,   455,   456,   457,   458,   459,   460,   461,   462,   463,
+     464,   465,   466,   467,   468,   469,   470,   471,   472,   473,
+     474,   475,   476,   477,   478,   479,   480,   481,   482,   483,
+     484,   485,   486,   487,   488,   489,   490,   491,   492,   493,
+     494,   495,   496,   497,   498,   499,   500,   501,   502,   503,
+     504,   505,   506,   507,   508,   509,   510,   511,   512,   513,
+     514,   515,   516,   517,   518,   519,   520,   521,   522,   523,
+     524,   525,   526,   527,   528,   529,   530,   531,   532,   533,
+     534,   535,   536,   537,   538,   539,   540,   541,   542,   543,
+     544,   545,   546,   547,   548,   549,   550,   551,   552,   553,
+     554,   555,   556,   557,   558,   559,   560,   561,   562,   563,
+     564,   565,   566,   567,   568,   569,   570,   571,   572,   573,
+     574,   575,   576,   577,   578,   579,   580,   581,   582,   583,
+     584,   585,   586,   587,   588,   589,   590,   591,   592,   593,
+     594,   595,   596,   597,   598,   599,   600,   601,   602,   603,
+     604,   605,   606,   607,   607,   608,   608,   608,   608,   608,
+     608,   608,   608,   609,   610,   611,   612,   613,   614,   615,
+     616,   617,   618,   618,   619,   619,   619,   619,   619,   619,
+     619,   619,   619,   619,   619,   619,   619,   619,   619,   619,
+     619,   619,   619,   620,   621,   622,   623,   624,   625,   626,
+     627,   628,   629,   630,   631,   632,   633,   634,   635,   636,
+     637,   638,   639,   640,   640,   641,   642,   643,   644,   644,
+     645,   646,   647,   648,   649,   650,   651,   652,   652,   653,
+     653,   653,   653,   653,   653,   653,   653,   653,   653,   654,
+     655,   656,   657,   658,   659,   660,   661,   662,   663,   664,
+     665,   665,   666,   666,   666,   666,   666,   666,   667,   668,
+     669,   670,   671,   672,   673,   674,   675,   675,   676,   676,
+     677,   678
 };
 
-  /* YYDEFACT[STATE-NUM] -- Default reduction number in state STATE-NUM.
-     Performed when YYTABLE does not specify something else to do.  Zero
-     means the default is an error.  */
-static const yytype_int16 yydefact[] =
+/* YYR2[YYN] -- Number of symbols composing right hand side of rule YYN.  */
+static const yytype_uint8 yyr2[] =
+{
+       0,     2,     0,     2,     2,     2,     2,     2,     2,     2,
+       2,     2,     2,     2,     2,     2,     2,     1,     1,     1,
+       2,     0,     1,     1,     1,     1,     1,     1,     1,     1,
+       1,     1,     1,     1,     1,     1,     1,     1,     1,     1,
+       1,     1,     1,     1,     1,     1,     1,     1,     1,     1,
+       1,     1,     1,     1,     1,     1,     1,     1,     1,     1,
+       1,     1,     1,     1,     1,     1,     1,     1,     1,     1,
+       1,     1,     1,     1,     1,     1,     1,     1,     1,     1,
+       1,     1,     1,     1,     1,     1,     1,     1,     1,     1,
+       1,     1,     1,     1,     1,     1,     1,     1,     1,     1,
+       1,     1,     1,     1,     1,     1,     1,     1,     1,     1,
+       1,     1,     1,     1,     1,     1,     1,     1,     1,     1,
+       1,     1,     1,     1,     1,     1,     1,     1,     1,     1,
+       1,     1,     1,     1,     1,     1,     1,     1,     1,     1,
+       1,     1,     1,     1,     1,     1,     1,     1,     1,     1,
+       1,     1,     1,     1,     1,     1,     1,     1,     1,     1,
+       1,     1,     1,     1,     1,     1,     1,     1,     1,     1,
+       1,     1,     1,     1,     1,     1,     1,     1,     1,     1,
+       1,     1,     1,     1,     1,     1,     1,     1,     1,     1,
+       1,     1,     1,     1,     1,     1,     1,     1,     1,     1,
+       1,     1,     1,     1,     1,     1,     1,     1,     1,     1,
+       1,     1,     1,     1,     1,     1,     1,     1,     1,     1,
+       1,     1,     1,     1,     1,     1,     1,     1,     1,     1,
+       1,     1,     1,     1,     1,     1,     1,     1,     1,     1,
+       1,     1,     1,     1,     1,     1,     1,     2,     0,     1,
+       1,     1,     1,     1,     1,     1,     1,     1,     2,     0,
+       1,     1,     1,     1,     1,     1,     1,     1,     2,     0,
+       1,     1,     1,     1,     1,     1,     1,     1,     2,     0,
+       1,     1,     1,     1,     1,     1,     1,     1,     1,     1,
+       2,     2,     2,     2,     2,     2,     1,     2,     0,     1,
+       1,     1,     1,     1,     1,     1,     1,     1,     1,     1,
+       1,     2,     2,     2,     2,     2,     2,     2,     2,     2,
+       2,     2,     2,     2,     2,     2,     2,     2,     2,     2,
+       2,     2,     2,     2,     2,     2,     2,     2,     2,     2,
+       2,     2,     2,     2,     2,     2,     2,     2,     2,     2,
+       2,     2,     2,     2,     2,     2,     2,     2,     2,     2,
+       2,     2,     2,     2,     2,     2,     2,     2,     2,     2,
+       2,     2,     2,     2,     2,     2,     2,     2,     2,     2,
+       2,     2,     2,     2,     2,     2,     2,     2,     2,     2,
+       2,     2,     2,     2,     2,     2,     2,     2,     2,     2,
+       2,     2,     2,     2,     2,     2,     2,     2,     2,     2,
+       2,     2,     2,     2,     2,     2,     2,     2,     2,     2,
+       2,     2,     2,     2,     2,     2,     2,     2,     2,     2,
+       2,     2,     2,     2,     2,     2,     2,     2,     2,     2,
+       2,     2,     2,     2,     2,     2,     2,     2,     3,     2,
+       2,     2,     2,     2,     2,     2,     2,     2,     2,     2,
+       2,     2,     2,     2,     2,     2,     2,     2,     2,     2,
+       2,     2,     2,     2,     2,     2,     2,     2,     2,     2,
+       2,     3,     2,     2,     2,     2,     2,     2,     2,     2,
+       2,     2,     3,     3,     4,     4,     4,     3,     3,     2,
+       2,     2,     2,     2,     2,     3,     3,     2,     2,     2,
+       2,     2,     2,     2,     2,     2,     2,     2,     2,     2,
+       2,     2,     2,     2,     2,     2,     2,     3,     2,     2,
+       2,     2,     2,     2,     2,     2,     2,     2,     2,     2,
+       2,     2,     2,     2,     2,     2,     2,     2,     2,     2,
+       2,     2,     2,     2,     2,     2,     3,     3,     3,     2,
+       2,     2,     1,     2,     0,     1,     1,     1,     1,     1,
+       1,     1,     1,     2,     2,     2,     2,     2,     2,     2,
+       2,     1,     2,     0,     1,     1,     1,     1,     1,     1,
+       1,     1,     1,     1,     1,     1,     1,     1,     1,     1,
+       1,     1,     1,     2,     2,     2,     2,     2,     2,     2,
+       2,     2,     2,     2,     2,     2,     2,     2,     2,     2,
+       2,     2,     1,     2,     0,     1,     2,     1,     2,     0,
+       1,     2,     2,     2,     3,     3,     1,     2,     0,     1,
+       1,     1,     1,     1,     1,     1,     1,     1,     1,     2,
+       2,     2,     2,     2,     2,     2,     2,     2,     2,     1,
+       2,     0,     1,     1,     1,     1,     1,     1,     2,     2,
+       2,     2,     2,     2,     3,     1,     2,     0,     1,     1,
+       2,     2
+};
+
+/* YYDEFACT[STATE-NAME] -- Default rule to reduce with in state
+   STATE-NUM when YYTABLE doesn't specify something else to do.  Zero
+   means the default is an error.  */
+static const yytype_uint16 yydefact[] =
 {
        2,     0,     1,    18,    19,   246,   257,   562,   622,   581,
      267,   636,   659,   277,   675,   296,   627,     3,    17,    21,
@@ -1916,52 +1985,10 @@
      494,   495
 };
 
-  /* YYPGOTO[NTERM-NUM].  */
-static const yytype_int16 yypgoto[] =
-{
-    -311,  -311,  -311,  -311,  -311,  -311,  -311,  -311,  -311,  -311,
-    -311,  -311,  -311,  -311,  -311,  -311,  -311,  -311,  -311,  -311,
-    -311,  -311,  -311,  -311,  -311,  -311,  -311,  -311,  -311,  -311,
-    -311,  -311,  -311,  -311,  -311,  -311,  -311,  -311,  -311,  -311,
-    -311,  -311,  -311,  -311,  -311,  -311,  -311,  -311,  -311,  -311,
-    -311,  -311,  -311,  -311,  -311,  -311,  -311,  -311,  -311,  -311,
-    -311,  -311,  -311,  -311,  -311,  -311,  -311,  -311,  -311,  -311,
-    -311,  -311,  -311,  -311,  -311,  -311,  -311,  -311,  -311,  -311,
-    -311,  -311,  -311,  -311,  -311,  -311,  -311,  -311,  -311,  -311,
-    -311,  -311,  -311,  -311,  -311,  -311,  -311,  -311,  -311,  -311,
-    -311,  -311,  -311,  -311,  -311,  -311,  -311,  -311,  -311,  -311,
-    -311,  -311,  -311,  -311,  -311,  -311,  -311,  -311,  -311,  -311,
-    -311,  -311,  -311,  -311,  -311,  -311,  -311,  -311,  -311,  -311,
-    -311,  -311,  -311,  -311,  -311,  -311,  -311,  -311,  -311,  -311,
-    -311,  -311,  -311,  -311,  -311,  -311,  -311,  -311,  -311,  -311,
-    -311,  -311,  -311,  -311,  -311,  -311,  -311,  -311,  -311,  -311,
-    -311,  -311,  -311,  -311,  -311,  -311,  -311,  -311,  -311,  -311,
-    -311,  -311,  -311,  -311,  -311,  -311,  -311,  -311,  -311,  -311,
-    -311,  -311,  -311,  -311,  -311,  -311,  -311,  -311,  -311,  -311,
-    -311,  -311,  -311,  -311,  -311,  -311,  -311,  -311,  -311,  -311,
-    -311,  -311,  -311,  -311,  -311,  -311,  -311,  -311,  -311,  -311,
-    -311,  -311,  -311,  -311,  -311,  -311,  -311,  -311,  -311,  -311,
-    -311,  -311,  -311,  -311,  -311,  -311,  -311,  -311,  -311,  -311,
-    -311,  -311,  -311,  -311,  -311,  -311,  -311,  -311,  -311,  -311,
-    -311,  -311,  -311,  -311,  -311,  -311,  -311,  -311,  -311,  -311,
-    -311,  -311,  -311,  -311,  -311,  -311,  -311,  -311,  -311,  -311,
-    -311,  -311,   -27,   652,   653,   654,   655,  -311,  -311,   656,
-    -311,  -311,  -311,  -311,  -311,  -311,  -311,  -311,  -311,  -311,
-    -311,  -311,  -311,  -311,  -311,  -311,  -311,  -311,  -311,  -311,
-    -311,  -311,  -311,  -311,  -311,  -311,  -311,  -311,  -311,  -311,
-    -311,  -311,  -311,  -311,  -311,  -311,  -311,  -311,  -311,  -311,
-    -311,  -311,  -311,  -311,  -311,  -311,  -311,  -311,  -311,  -311,
-    -311,  -311,  -311,  -311,  -311,  -311,  -311,  -311,  -311,  -311,
-    -311,  -311,  -311,  -311,  -311,  -311,  -311,  -311,  -311,  -311,
-    -311,  -311,  -311,  -311,  -311,  -311,  -311,  -311,  -311,  -311,
-    -311,  -311
-};
-
-  /* YYDEFGOTO[NTERM-NUM].  */
+/* YYDEFGOTO[NTERM-NUM].  */
 static const yytype_int16 yydefgoto[] =
 {
-<<<<<<< HEAD
-       0,     1,    17,    18,    19,    32,   269,    20,    33,   502,
+      -1,     1,    17,    18,    19,    32,   269,    20,    33,   502,
       21,    34,   518,    22,    35,   533,    23,    36,   551,   568,
      569,   570,   571,   572,   573,    24,    37,   574,   270,   271,
      272,   273,   274,   275,   276,   277,   278,   279,   280,   281,
@@ -1997,49 +2024,164 @@
      657,   658,   659,   660,   661,   662,   663,    30,    43,   670,
      671,   672,   673,   674,   675,   676,   493,    31,    44,   679,
      680,   681
-=======
-       0,     1,    17,    18,    19,    32,   267,    20,    33,   498,
-      21,    34,   514,    22,    35,   529,    23,    36,   547,   564,
-     565,   566,   567,   568,   569,    24,    37,   570,   268,   269,
-     270,   271,   272,   273,   274,   275,   276,   277,   278,   279,
-     280,   281,   282,   283,   284,   285,   286,   287,   288,   289,
-     290,   291,   292,   293,   294,   295,   296,   297,   298,   299,
-     300,   301,   302,   303,   304,   305,   306,   307,   308,   309,
-     310,   311,   312,   313,   314,   315,   316,   317,   318,   319,
-     320,   321,   322,   323,   324,   325,   326,   327,   328,   329,
-     330,   331,   332,   333,   334,   335,   336,   337,   338,   339,
-     340,   341,   342,   343,   344,   345,   346,   347,   348,   349,
-     350,   351,   352,   353,   354,   355,   356,   357,   358,   359,
-     360,   361,   362,   363,   364,   365,   366,   367,   368,   369,
-     370,   371,   372,   373,   374,   375,   376,   377,   378,   379,
-     380,   381,   382,   383,   384,   385,   386,   387,   388,   389,
-     390,   391,   392,   393,   394,   395,   396,   397,   398,   399,
-     400,   401,   402,   403,   404,   405,   406,   407,   408,   409,
-     410,   411,   412,   413,   414,   415,   416,   417,   418,   419,
-     420,   421,   422,   423,   424,   425,   426,   427,   428,   429,
-     430,   431,   432,   433,   434,   435,   436,   437,   438,   439,
-     440,   441,   442,   443,   444,   445,   446,   447,   448,   449,
-     450,   451,   452,   453,   454,   455,   456,   457,   458,   459,
-     460,   461,   462,   463,   464,   465,   466,   467,   468,   469,
-     470,   471,   472,   473,   474,   475,   476,   477,   478,   479,
-     480,   481,   482,   483,   484,   499,   500,   501,   502,   503,
-     504,   505,   506,   515,   516,   517,   518,   519,   520,   521,
-     548,   549,   550,   551,   552,   553,   554,   555,   556,   557,
-     530,   531,   532,   533,   534,   535,   536,    25,    38,   585,
-     586,   587,   588,   589,   590,   591,   592,   593,    26,    39,
-     613,   614,   615,   616,   617,   618,   619,   620,   621,   622,
-     623,   624,   625,   626,   627,   628,   629,   630,   631,   632,
-      27,    40,   634,   635,    28,    41,   637,   638,   485,   486,
-     487,   488,    29,    42,   649,   650,   651,   652,   653,   654,
-     655,   656,   657,   658,   659,    30,    43,   666,   667,   668,
-     669,   670,   671,   672,   489,    31,    44,   675,   676,   677
->>>>>>> b0dbfa37
 };
 
-  /* YYTABLE[YYPACT[STATE-NUM]] -- What to do in state STATE-NUM.  If
-     positive, shift that token.  If negative, reduce the rule whose
-     number is the opposite.  If YYTABLE_NINF, syntax error.  */
-static const yytype_int16 yytable[] =
+/* YYPACT[STATE-NUM] -- Index in YYTABLE of the portion describing
+   STATE-NUM.  */
+#define YYPACT_NINF -311
+static const yytype_int16 yypact[] =
+{
+    -311,     0,  -311,  -311,  -311,  -311,  -311,  -311,  -311,  -311,
+    -311,  -311,  -311,  -311,  -311,  -311,  -311,  -311,  -311,  -311,
+    -311,  -311,  -311,  -311,  -311,  -311,  -311,  -311,  -311,  -311,
+    -311,  -311,   304,   -39,   -32,   -43,   -30,   -44,   -42,   -97,
+    -110,  -310,  -230,  -234,  -304,     4,     6,     7,     8,     9,
+      10,    23,    24,    25,    26,    27,    37,    38,    39,    40,
+      41,    43,    44,    53,    54,    56,    57,    58,    59,    60,
+      81,    82,    83,    84,    85,    87,    88,    89,    90,    91,
+      92,    93,    95,    96,    98,    99,   101,   103,   107,   108,
+     109,   110,   111,   112,   113,   114,   115,   116,   117,   118,
+     119,   120,   121,   122,   123,   124,   125,   126,   127,   128,
+     129,   130,   131,   132,   133,   134,   135,   138,   139,   140,
+     141,   142,   143,   144,   145,   146,   147,   148,   149,   150,
+     151,   152,   153,   154,   155,   156,   157,   159,   160,   161,
+     162,   163,   164,   165,   166,   167,   168,   169,   170,   171,
+     172,   173,   174,   175,   176,   177,   178,   180,   181,   182,
+     183,   184,   185,   186,   187,   188,   189,   190,   191,   192,
+     193,   194,   195,   196,   197,   198,   199,   200,   201,   202,
+     203,   204,   205,   206,   207,   208,   209,   210,   211,   212,
+     213,   214,   215,   216,   217,   218,   219,   221,   222,   223,
+     224,   225,   226,   227,   228,   233,   234,   235,   236,   237,
+     238,   240,   249,   250,   251,   252,   255,   256,   262,   264,
+     265,   266,   267,   268,   269,   271,   273,   274,   275,   276,
+     277,   278,   279,   280,   281,   284,   285,   286,   287,   288,
+     289,   290,   291,   292,   293,   294,   295,   297,   298,   299,
+     301,   302,   303,   305,   339,   340,   341,   342,   346,   347,
+     348,   390,   391,   392,   393,   394,   395,   396,   397,  -311,
+    -311,  -311,  -311,  -311,  -311,  -311,  -311,  -311,  -311,  -311,
+    -311,  -311,  -311,  -311,  -311,  -311,  -311,  -311,  -311,  -311,
+    -311,  -311,  -311,  -311,  -311,  -311,  -311,  -311,  -311,  -311,
+    -311,  -311,  -311,  -311,  -311,  -311,  -311,  -311,  -311,  -311,
+    -311,  -311,  -311,  -311,  -311,  -311,  -311,  -311,  -311,  -311,
+    -311,  -311,  -311,  -311,  -311,  -311,  -311,  -311,  -311,  -311,
+    -311,  -311,  -311,  -311,  -311,  -311,  -311,  -311,  -311,  -311,
+    -311,  -311,  -311,  -311,  -311,  -311,  -311,  -311,  -311,  -311,
+    -311,  -311,  -311,  -311,  -311,  -311,  -311,  -311,  -311,  -311,
+    -311,  -311,  -311,  -311,  -311,  -311,  -311,  -311,  -311,  -311,
+    -311,  -311,  -311,  -311,  -311,  -311,  -311,  -311,  -311,  -311,
+    -311,  -311,  -311,  -311,  -311,  -311,  -311,  -311,  -311,  -311,
+    -311,  -311,  -311,  -311,  -311,  -311,  -311,  -311,  -311,  -311,
+    -311,  -311,  -311,  -311,  -311,  -311,  -311,  -311,  -311,  -311,
+    -311,  -311,  -311,  -311,  -311,  -311,  -311,  -311,  -311,  -311,
+    -311,  -311,  -311,  -311,  -311,  -311,  -311,  -311,  -311,  -311,
+    -311,  -311,  -311,  -311,  -311,  -311,  -311,  -311,  -311,  -311,
+    -311,  -311,  -311,  -311,  -311,  -311,  -311,  -311,  -311,  -311,
+    -311,  -311,  -311,  -311,  -311,  -311,  -311,  -311,  -311,  -311,
+    -311,  -311,  -311,  -311,  -311,  -311,  -311,  -311,  -311,  -311,
+    -311,  -311,  -311,  -311,  -311,  -311,  -311,  -311,  -311,  -311,
+    -311,  -311,  -311,  -311,  -311,  -311,  -311,  -311,  -311,  -311,
+    -311,  -311,  -311,  -311,   398,   404,   408,   409,   436,   437,
+     438,   440,  -311,  -311,  -311,  -311,  -311,  -311,  -311,  -311,
+    -311,   441,   449,   462,   463,   464,   465,   466,  -311,  -311,
+    -311,  -311,  -311,  -311,  -311,  -311,   467,   468,   469,   470,
+     471,   472,   473,  -311,  -311,  -311,  -311,  -311,  -311,  -311,
+    -311,   474,   475,   476,   477,   478,   479,   480,   481,   524,
+     526,  -311,  -311,  -311,  -311,  -311,  -311,  -311,  -311,  -311,
+    -311,  -311,   546,   547,   548,   549,   550,   551,  -311,  -311,
+    -311,  -311,  -311,  -311,  -311,  -311,  -311,  -311,  -311,  -311,
+    -311,   552,   553,   554,   555,   556,   567,   568,   569,  -311,
+    -311,  -311,  -311,  -311,  -311,  -311,  -311,  -311,   570,   571,
+     572,   573,   575,   576,   577,   578,   579,   580,   581,   584,
+     587,   590,   591,   600,   601,   602,   604,  -311,  -311,  -311,
+    -311,  -311,  -311,  -311,  -311,  -311,  -311,  -311,  -311,  -311,
+    -311,  -311,  -311,  -311,  -311,  -311,  -311,   605,  -311,  -311,
+     606,  -311,  -311,   607,   608,   609,   610,   611,   616,   617,
+     618,   621,   622,  -311,  -311,  -311,  -311,  -311,  -311,  -311,
+    -311,  -311,  -311,  -311,   623,   624,   625,   626,   627,   628,
+    -311,  -311,  -311,  -311,  -311,  -311,  -311,   629,   630,  -311,
+    -311,  -311,  -311,  -311,  -311,  -311,  -311,  -311,  -311,  -311,
+    -311,  -311,  -311,  -311,  -311,  -311,  -311,  -311,  -311,  -311,
+    -311,  -311,  -311,  -311,  -311,  -311,  -311,  -311,  -311,  -311,
+    -311,  -311,  -311,  -311,  -311,  -311,  -311,  -311,  -311,  -311,
+    -311,  -311,  -311,  -311,  -311,  -311,  -311,  -311,  -311,  -311,
+    -311,  -311,  -311,  -311,  -311,  -311,  -311,  -311,  -311,  -311,
+    -311,  -311,   631,   632,  -311,  -311,  -311,  -311,  -311,  -311,
+    -311,  -311,  -311,  -311,  -311,  -311,  -311,  -311,  -311,  -311,
+    -311,  -311,  -311,  -311,  -311,  -311,  -311,  -311,  -311,  -311,
+    -311,  -311,  -311,  -311,  -311,  -311,  -311,  -311,  -311,  -311,
+    -311,  -311,  -311,  -311,  -311,  -311,  -311,  -311,  -311,  -311,
+    -311,  -311,  -311,  -311,  -311,  -311,  -311,  -311,  -311,  -311,
+    -311,  -311,  -311,  -311,  -311,  -311,  -311,  -311,  -311,  -311,
+    -311,  -311,   633,   634,   635,  -311,  -311,  -311,  -311,  -311,
+    -311,  -311,  -311,  -311,  -311,  -311,   636,   637,  -311,  -311,
+    -311,  -311,  -311,  -311,  -311,  -311,  -311,  -311,  -311,  -311,
+    -311,  -311,  -311,  -311,  -311,  -311,  -311,  -311,  -311,   638,
+     639,   640,   641,   642,   643,  -311,  -311,  -311,  -311,  -311,
+    -311,  -311,  -311,  -311,  -311,  -311,  -311,  -311,  -311,  -311,
+    -311,  -311,  -311,  -311,  -311,  -311,  -311,  -311,  -311,  -311,
+    -311,  -311,  -311,  -311,  -311,  -311,  -311,  -311,  -311,  -311,
+     644,  -311,  -311,  -311,  -311,  -311,  -311,  -311,  -311,  -311,
+     645,  -311,  -311,  -311,  -311,  -311,  -311,  -311,  -311,  -311,
+    -311,  -311,  -311,  -311,  -311,  -311,  -311,  -311,  -311,  -311,
+    -311,  -311,   646,  -311,  -311,   647,   648,  -311,  -311,  -311,
+    -311,  -311,  -311,  -311,  -311,  -311,  -311,  -311,  -311,  -311,
+    -311,  -311,  -311,  -311,  -311,  -311,  -311,  -311,  -311,  -311,
+    -311,  -311,  -311,  -311,  -311,  -311,  -311,  -311,  -311,  -311,
+    -311,  -311,  -311,  -311,  -311,  -311,  -311,  -311,  -311,  -311,
+    -311,  -311,  -311,  -311,  -311,  -311,  -311,  -311,  -311,  -311,
+    -311,  -311,  -311,  -311,  -311,  -311,  -311,  -311,  -311,  -311,
+    -311,  -311,  -311,  -311,  -311,  -311,  -311,  -311,  -311,  -311,
+     649,   650,   651,  -311,  -311,  -311,  -311,  -311,  -311,  -311,
+    -311,  -311
+};
+
+/* YYPGOTO[NTERM-NUM].  */
+static const yytype_int16 yypgoto[] =
+{
+    -311,  -311,  -311,  -311,  -311,  -311,  -311,  -311,  -311,  -311,
+    -311,  -311,  -311,  -311,  -311,  -311,  -311,  -311,  -311,  -311,
+    -311,  -311,  -311,  -311,  -311,  -311,  -311,  -311,  -311,  -311,
+    -311,  -311,  -311,  -311,  -311,  -311,  -311,  -311,  -311,  -311,
+    -311,  -311,  -311,  -311,  -311,  -311,  -311,  -311,  -311,  -311,
+    -311,  -311,  -311,  -311,  -311,  -311,  -311,  -311,  -311,  -311,
+    -311,  -311,  -311,  -311,  -311,  -311,  -311,  -311,  -311,  -311,
+    -311,  -311,  -311,  -311,  -311,  -311,  -311,  -311,  -311,  -311,
+    -311,  -311,  -311,  -311,  -311,  -311,  -311,  -311,  -311,  -311,
+    -311,  -311,  -311,  -311,  -311,  -311,  -311,  -311,  -311,  -311,
+    -311,  -311,  -311,  -311,  -311,  -311,  -311,  -311,  -311,  -311,
+    -311,  -311,  -311,  -311,  -311,  -311,  -311,  -311,  -311,  -311,
+    -311,  -311,  -311,  -311,  -311,  -311,  -311,  -311,  -311,  -311,
+    -311,  -311,  -311,  -311,  -311,  -311,  -311,  -311,  -311,  -311,
+    -311,  -311,  -311,  -311,  -311,  -311,  -311,  -311,  -311,  -311,
+    -311,  -311,  -311,  -311,  -311,  -311,  -311,  -311,  -311,  -311,
+    -311,  -311,  -311,  -311,  -311,  -311,  -311,  -311,  -311,  -311,
+    -311,  -311,  -311,  -311,  -311,  -311,  -311,  -311,  -311,  -311,
+    -311,  -311,  -311,  -311,  -311,  -311,  -311,  -311,  -311,  -311,
+    -311,  -311,  -311,  -311,  -311,  -311,  -311,  -311,  -311,  -311,
+    -311,  -311,  -311,  -311,  -311,  -311,  -311,  -311,  -311,  -311,
+    -311,  -311,  -311,  -311,  -311,  -311,  -311,  -311,  -311,  -311,
+    -311,  -311,  -311,  -311,  -311,  -311,  -311,  -311,  -311,  -311,
+    -311,  -311,  -311,  -311,  -311,  -311,  -311,  -311,  -311,  -311,
+    -311,  -311,  -311,  -311,  -311,  -311,  -311,  -311,  -311,  -311,
+    -311,  -311,  -311,  -311,  -311,  -311,  -311,  -311,  -311,  -311,
+    -311,  -311,   -27,   652,   653,   654,   655,  -311,  -311,   656,
+    -311,  -311,  -311,  -311,  -311,  -311,  -311,  -311,  -311,  -311,
+    -311,  -311,  -311,  -311,  -311,  -311,  -311,  -311,  -311,  -311,
+    -311,  -311,  -311,  -311,  -311,  -311,  -311,  -311,  -311,  -311,
+    -311,  -311,  -311,  -311,  -311,  -311,  -311,  -311,  -311,  -311,
+    -311,  -311,  -311,  -311,  -311,  -311,  -311,  -311,  -311,  -311,
+    -311,  -311,  -311,  -311,  -311,  -311,  -311,  -311,  -311,  -311,
+    -311,  -311,  -311,  -311,  -311,  -311,  -311,  -311,  -311,  -311,
+    -311,  -311,  -311,  -311,  -311,  -311,  -311,  -311,  -311,  -311,
+    -311,  -311
+};
+
+/* YYTABLE[YYPACT[STATE-NUM]].  What to do in state STATE-NUM.  If
+   positive, shift that token.  If negative, reduce the rule which
+   number is the opposite.  If zero, do what YYDEFACT says.
+   If YYTABLE_NINF, syntax error.  */
+#define YYTABLE_NINF -1
+static const yytype_uint16 yytable[] =
 {
        2,   541,   526,   677,   678,   637,   494,   640,   495,   496,
      575,     3,     4,   511,   682,   541,   683,   684,   685,   686,
@@ -2187,9 +2329,9 @@
       37,    37,    37,    37
 };
 
-  /* YYSTOS[STATE-NUM] -- The (internal number of the) accessing
-     symbol of state STATE-NUM.  */
-static const yytype_int16 yystos[] =
+/* YYSTOS[STATE-NUM] -- The (internal number of the) accessing
+   symbol of state STATE-NUM.  */
+static const yytype_uint16 yystos[] =
 {
        0,   328,     0,    11,    12,    46,    52,    96,   114,   168,
      230,   252,   273,   282,   306,   310,   316,   329,   330,   331,
@@ -2295,188 +2437,95 @@
       10,    10
 };
 
-  /* YYR1[YYN] -- Symbol number of symbol that rule YYN derives.  */
-static const yytype_int16 yyr1[] =
-{
-       0,   327,   328,   328,   329,   329,   329,   329,   329,   329,
-     329,   329,   329,   329,   329,   329,   329,   329,   330,   331,
-     332,   332,   333,   333,   333,   333,   333,   333,   333,   333,
-     333,   333,   333,   333,   333,   333,   333,   333,   333,   333,
-     333,   333,   333,   333,   333,   333,   333,   333,   333,   333,
-     333,   333,   333,   333,   333,   333,   333,   333,   333,   333,
-     333,   333,   333,   333,   333,   333,   333,   333,   333,   333,
-     333,   333,   333,   333,   333,   333,   333,   333,   333,   333,
-     333,   333,   333,   333,   333,   333,   333,   333,   333,   333,
-     333,   333,   333,   333,   333,   333,   333,   333,   333,   333,
-     333,   333,   333,   333,   333,   333,   333,   333,   333,   333,
-     333,   333,   333,   333,   333,   333,   333,   333,   333,   333,
-     333,   333,   333,   333,   333,   333,   333,   333,   333,   333,
-     333,   333,   333,   333,   333,   333,   333,   333,   333,   333,
-     333,   333,   333,   333,   333,   333,   333,   333,   333,   333,
-     333,   333,   333,   333,   333,   333,   333,   333,   333,   333,
-     333,   333,   333,   333,   333,   333,   333,   333,   333,   333,
-     333,   333,   333,   333,   333,   333,   333,   333,   333,   333,
-     333,   333,   333,   333,   333,   333,   333,   333,   333,   333,
-     333,   333,   333,   333,   333,   333,   333,   333,   333,   333,
-     333,   333,   333,   333,   333,   333,   333,   333,   333,   333,
-     333,   333,   333,   333,   333,   333,   333,   333,   333,   333,
-     333,   333,   333,   333,   333,   333,   333,   333,   333,   333,
-     333,   333,   333,   333,   333,   333,   333,   333,   333,   333,
-     333,   333,   333,   333,   333,   333,   334,   335,   335,   336,
-     336,   336,   336,   336,   336,   336,   336,   337,   338,   338,
-     339,   339,   339,   339,   339,   339,   339,   340,   341,   341,
-     342,   342,   342,   342,   342,   342,   342,   343,   344,   344,
-     345,   345,   345,   345,   345,   345,   345,   345,   345,   345,
-     346,   347,   348,   349,   350,   351,   352,   353,   353,   354,
-     354,   354,   354,   354,   354,   354,   354,   354,   354,   354,
-     354,   355,   356,   357,   358,   359,   360,   361,   362,   363,
-     364,   365,   366,   367,   368,   369,   370,   371,   372,   373,
-     374,   375,   376,   377,   378,   379,   380,   381,   382,   383,
-     384,   385,   386,   387,   388,   389,   390,   391,   392,   393,
-     394,   395,   396,   397,   398,   399,   400,   401,   402,   403,
-     404,   405,   406,   407,   408,   409,   410,   411,   412,   413,
-     414,   415,   416,   417,   418,   419,   420,   421,   422,   423,
-     424,   425,   426,   427,   428,   429,   430,   431,   432,   433,
-     434,   435,   436,   437,   438,   439,   440,   441,   442,   443,
-     444,   445,   446,   447,   448,   449,   450,   451,   452,   453,
-     454,   455,   456,   457,   458,   459,   460,   461,   462,   463,
-     464,   465,   466,   467,   468,   469,   470,   471,   472,   473,
-     474,   475,   476,   477,   478,   479,   480,   481,   482,   483,
-     484,   485,   486,   487,   488,   489,   490,   491,   492,   493,
-     494,   495,   496,   497,   498,   499,   500,   501,   502,   503,
-     504,   505,   506,   507,   508,   509,   510,   511,   512,   513,
-     514,   515,   516,   517,   518,   519,   520,   521,   522,   523,
-     524,   525,   526,   527,   528,   529,   530,   531,   532,   533,
-     534,   535,   536,   537,   538,   539,   540,   541,   542,   543,
-     544,   545,   546,   547,   548,   549,   550,   551,   552,   553,
-     554,   555,   556,   557,   558,   559,   560,   561,   562,   563,
-     564,   565,   566,   567,   568,   569,   570,   571,   572,   573,
-     574,   575,   576,   577,   578,   579,   580,   581,   582,   583,
-     584,   585,   586,   587,   588,   589,   590,   591,   592,   593,
-     594,   595,   596,   597,   598,   599,   600,   601,   602,   603,
-     604,   605,   606,   607,   607,   608,   608,   608,   608,   608,
-     608,   608,   608,   609,   610,   611,   612,   613,   614,   615,
-     616,   617,   618,   618,   619,   619,   619,   619,   619,   619,
-     619,   619,   619,   619,   619,   619,   619,   619,   619,   619,
-     619,   619,   619,   620,   621,   622,   623,   624,   625,   626,
-     627,   628,   629,   630,   631,   632,   633,   634,   635,   636,
-     637,   638,   639,   640,   640,   641,   642,   643,   644,   644,
-     645,   646,   647,   648,   649,   650,   651,   652,   652,   653,
-     653,   653,   653,   653,   653,   653,   653,   653,   653,   654,
-     655,   656,   657,   658,   659,   660,   661,   662,   663,   664,
-     665,   665,   666,   666,   666,   666,   666,   666,   667,   668,
-     669,   670,   671,   672,   673,   674,   675,   675,   676,   676,
-     677,   678
-};
-
-  /* YYR2[YYN] -- Number of symbols on the right hand side of rule YYN.  */
-static const yytype_int8 yyr2[] =
-{
-       0,     2,     0,     2,     2,     2,     2,     2,     2,     2,
-       2,     2,     2,     2,     2,     2,     2,     1,     1,     1,
-       2,     0,     1,     1,     1,     1,     1,     1,     1,     1,
-       1,     1,     1,     1,     1,     1,     1,     1,     1,     1,
-       1,     1,     1,     1,     1,     1,     1,     1,     1,     1,
-       1,     1,     1,     1,     1,     1,     1,     1,     1,     1,
-       1,     1,     1,     1,     1,     1,     1,     1,     1,     1,
-       1,     1,     1,     1,     1,     1,     1,     1,     1,     1,
-       1,     1,     1,     1,     1,     1,     1,     1,     1,     1,
-       1,     1,     1,     1,     1,     1,     1,     1,     1,     1,
-       1,     1,     1,     1,     1,     1,     1,     1,     1,     1,
-       1,     1,     1,     1,     1,     1,     1,     1,     1,     1,
-       1,     1,     1,     1,     1,     1,     1,     1,     1,     1,
-       1,     1,     1,     1,     1,     1,     1,     1,     1,     1,
-       1,     1,     1,     1,     1,     1,     1,     1,     1,     1,
-       1,     1,     1,     1,     1,     1,     1,     1,     1,     1,
-       1,     1,     1,     1,     1,     1,     1,     1,     1,     1,
-       1,     1,     1,     1,     1,     1,     1,     1,     1,     1,
-       1,     1,     1,     1,     1,     1,     1,     1,     1,     1,
-       1,     1,     1,     1,     1,     1,     1,     1,     1,     1,
-       1,     1,     1,     1,     1,     1,     1,     1,     1,     1,
-       1,     1,     1,     1,     1,     1,     1,     1,     1,     1,
-       1,     1,     1,     1,     1,     1,     1,     1,     1,     1,
-       1,     1,     1,     1,     1,     1,     1,     1,     1,     1,
-       1,     1,     1,     1,     1,     1,     1,     2,     0,     1,
-       1,     1,     1,     1,     1,     1,     1,     1,     2,     0,
-       1,     1,     1,     1,     1,     1,     1,     1,     2,     0,
-       1,     1,     1,     1,     1,     1,     1,     1,     2,     0,
-       1,     1,     1,     1,     1,     1,     1,     1,     1,     1,
-       2,     2,     2,     2,     2,     2,     1,     2,     0,     1,
-       1,     1,     1,     1,     1,     1,     1,     1,     1,     1,
-       1,     2,     2,     2,     2,     2,     2,     2,     2,     2,
-       2,     2,     2,     2,     2,     2,     2,     2,     2,     2,
-       2,     2,     2,     2,     2,     2,     2,     2,     2,     2,
-       2,     2,     2,     2,     2,     2,     2,     2,     2,     2,
-       2,     2,     2,     2,     2,     2,     2,     2,     2,     2,
-       2,     2,     2,     2,     2,     2,     2,     2,     2,     2,
-       2,     2,     2,     2,     2,     2,     2,     2,     2,     2,
-       2,     2,     2,     2,     2,     2,     2,     2,     2,     2,
-       2,     2,     2,     2,     2,     2,     2,     2,     2,     2,
-       2,     2,     2,     2,     2,     2,     2,     2,     2,     2,
-       2,     2,     2,     2,     2,     2,     2,     2,     2,     2,
-       2,     2,     2,     2,     2,     2,     2,     2,     2,     2,
-       2,     2,     2,     2,     2,     2,     2,     2,     2,     2,
-       2,     2,     2,     2,     2,     2,     2,     2,     3,     2,
-       2,     2,     2,     2,     2,     2,     2,     2,     2,     2,
-       2,     2,     2,     2,     2,     2,     2,     2,     2,     2,
-       2,     2,     2,     2,     2,     2,     2,     2,     2,     2,
-       2,     3,     2,     2,     2,     2,     2,     2,     2,     2,
-       2,     2,     3,     3,     4,     4,     4,     3,     3,     2,
-       2,     2,     2,     2,     2,     3,     3,     2,     2,     2,
-       2,     2,     2,     2,     2,     2,     2,     2,     2,     2,
-       2,     2,     2,     2,     2,     2,     2,     3,     2,     2,
-       2,     2,     2,     2,     2,     2,     2,     2,     2,     2,
-       2,     2,     2,     2,     2,     2,     2,     2,     2,     2,
-       2,     2,     2,     2,     2,     2,     3,     3,     3,     2,
-       2,     2,     1,     2,     0,     1,     1,     1,     1,     1,
-       1,     1,     1,     2,     2,     2,     2,     2,     2,     2,
-       2,     1,     2,     0,     1,     1,     1,     1,     1,     1,
-       1,     1,     1,     1,     1,     1,     1,     1,     1,     1,
-       1,     1,     1,     2,     2,     2,     2,     2,     2,     2,
-       2,     2,     2,     2,     2,     2,     2,     2,     2,     2,
-       2,     2,     1,     2,     0,     1,     2,     1,     2,     0,
-       1,     2,     2,     2,     3,     3,     1,     2,     0,     1,
-       1,     1,     1,     1,     1,     1,     1,     1,     1,     2,
-       2,     2,     2,     2,     2,     2,     2,     2,     2,     1,
-       2,     0,     1,     1,     1,     1,     1,     1,     2,     2,
-       2,     2,     2,     2,     3,     1,     2,     0,     1,     1,
-       2,     2
-};
-
-
-enum { YYENOMEM = -2 };
-
-#define yyerrok         (yyerrstatus = 0)
-#define yyclearin       (yychar = YYEMPTY)
-
-#define YYACCEPT        goto yyacceptlab
-#define YYABORT         goto yyabortlab
-#define YYERROR         goto yyerrorlab
-
+#define yyerrok		(yyerrstatus = 0)
+#define yyclearin	(yychar = YYEMPTY)
+#define YYEMPTY		(-2)
+#define YYEOF		0
+
+#define YYACCEPT	goto yyacceptlab
+#define YYABORT		goto yyabortlab
+#define YYERROR		goto yyerrorlab
+
+
+/* Like YYERROR except do call yyerror.  This remains here temporarily
+   to ease the transition to the new meaning of YYERROR, for GCC.
+   Once GCC version 2 has supplanted version 1, this can go.  */
+
+#define YYFAIL		goto yyerrlab
 
 #define YYRECOVERING()  (!!yyerrstatus)
 
-#define YYBACKUP(Token, Value)                                    \
-  do                                                              \
-    if (yychar == YYEMPTY)                                        \
-      {                                                           \
-        yychar = (Token);                                         \
-        yylval = (Value);                                         \
-        YYPOPSTACK (yylen);                                       \
-        yystate = *yyssp;                                         \
-        goto yybackup;                                            \
-      }                                                           \
-    else                                                          \
-      {                                                           \
-        yyerror (YY_("syntax error: cannot back up")); \
-        YYERROR;                                                  \
-      }                                                           \
-  while (0)
-
-/* Backward compatibility with an undocumented macro.
-   Use YYerror or YYUNDEF. */
-#define YYERRCODE YYUNDEF
-
+#define YYBACKUP(Token, Value)					\
+do								\
+  if (yychar == YYEMPTY && yylen == 1)				\
+    {								\
+      yychar = (Token);						\
+      yylval = (Value);						\
+      yytoken = YYTRANSLATE (yychar);				\
+      YYPOPSTACK (1);						\
+      goto yybackup;						\
+    }								\
+  else								\
+    {								\
+      yyerror (YY_("syntax error: cannot back up")); \
+      YYERROR;							\
+    }								\
+while (YYID (0))
+
+
+#define YYTERROR	1
+#define YYERRCODE	256
+
+
+/* YYLLOC_DEFAULT -- Set CURRENT to span from RHS[1] to RHS[N].
+   If N is 0, then set CURRENT to the empty location which ends
+   the previous symbol: RHS[0] (always defined).  */
+
+#define YYRHSLOC(Rhs, K) ((Rhs)[K])
+#ifndef YYLLOC_DEFAULT
+# define YYLLOC_DEFAULT(Current, Rhs, N)				\
+    do									\
+      if (YYID (N))                                                    \
+	{								\
+	  (Current).first_line   = YYRHSLOC (Rhs, 1).first_line;	\
+	  (Current).first_column = YYRHSLOC (Rhs, 1).first_column;	\
+	  (Current).last_line    = YYRHSLOC (Rhs, N).last_line;		\
+	  (Current).last_column  = YYRHSLOC (Rhs, N).last_column;	\
+	}								\
+      else								\
+	{								\
+	  (Current).first_line   = (Current).last_line   =		\
+	    YYRHSLOC (Rhs, 0).last_line;				\
+	  (Current).first_column = (Current).last_column =		\
+	    YYRHSLOC (Rhs, 0).last_column;				\
+	}								\
+    while (YYID (0))
+#endif
+
+
+/* YY_LOCATION_PRINT -- Print the location on the stream.
+   This macro was not mandated originally: define only if we know
+   we won't break user code: when these are the locations we know.  */
+
+#ifndef YY_LOCATION_PRINT
+# if defined YYLTYPE_IS_TRIVIAL && YYLTYPE_IS_TRIVIAL
+#  define YY_LOCATION_PRINT(File, Loc)			\
+     fprintf (File, "%d.%d-%d.%d",			\
+	      (Loc).first_line, (Loc).first_column,	\
+	      (Loc).last_line,  (Loc).last_column)
+# else
+#  define YY_LOCATION_PRINT(File, Loc) ((void) 0)
+# endif
+#endif
+
+
+/* YYLEX -- calling `yylex' with the right arguments.  */
+
+#ifdef YYLEX_PARAM
+# define YYLEX yylex (YYLEX_PARAM)
+#else
+# define YYLEX yylex ()
+#endif
 
 /* Enable debugging if requested.  */
 #if YYDEBUG
@@ -2486,65 +2535,80 @@
 #  define YYFPRINTF fprintf
 # endif
 
-# define YYDPRINTF(Args)                        \
-do {                                            \
-  if (yydebug)                                  \
-    YYFPRINTF Args;                             \
-} while (0)
-
-/* This macro is provided for backward compatibility. */
-# ifndef YY_LOCATION_PRINT
-#  define YY_LOCATION_PRINT(File, Loc) ((void) 0)
-# endif
-
-
-# define YY_SYMBOL_PRINT(Title, Kind, Value, Location)                    \
-do {                                                                      \
-  if (yydebug)                                                            \
-    {                                                                     \
-      YYFPRINTF (stderr, "%s ", Title);                                   \
-      yy_symbol_print (stderr,                                            \
-                  Kind, Value); \
-      YYFPRINTF (stderr, "\n");                                           \
-    }                                                                     \
-} while (0)
-
-
-/*-----------------------------------.
-| Print this symbol's value on YYO.  |
-`-----------------------------------*/
-
+# define YYDPRINTF(Args)			\
+do {						\
+  if (yydebug)					\
+    YYFPRINTF Args;				\
+} while (YYID (0))
+
+# define YY_SYMBOL_PRINT(Title, Type, Value, Location)			  \
+do {									  \
+  if (yydebug)								  \
+    {									  \
+      YYFPRINTF (stderr, "%s ", Title);					  \
+      yy_symbol_print (stderr,						  \
+		  Type, Value); \
+      YYFPRINTF (stderr, "\n");						  \
+    }									  \
+} while (YYID (0))
+
+
+/*--------------------------------.
+| Print this symbol on YYOUTPUT.  |
+`--------------------------------*/
+
+/*ARGSUSED*/
+#if (defined __STDC__ || defined __C99__FUNC__ \
+     || defined __cplusplus || defined _MSC_VER)
 static void
-yy_symbol_value_print (FILE *yyo,
-                       yysymbol_kind_t yykind, YYSTYPE const * const yyvaluep)
+yy_symbol_value_print (FILE *yyoutput, int yytype, YYSTYPE const * const yyvaluep)
+#else
+static void
+yy_symbol_value_print (yyoutput, yytype, yyvaluep)
+    FILE *yyoutput;
+    int yytype;
+    YYSTYPE const * const yyvaluep;
+#endif
 {
-  FILE *yyoutput = yyo;
-  YY_USE (yyoutput);
   if (!yyvaluep)
     return;
 # ifdef YYPRINT
-  if (yykind < YYNTOKENS)
-    YYPRINT (yyo, yytoknum[yykind], *yyvaluep);
+  if (yytype < YYNTOKENS)
+    YYPRINT (yyoutput, yytoknum[yytype], *yyvaluep);
+# else
+  YYUSE (yyoutput);
 # endif
-  YY_IGNORE_MAYBE_UNINITIALIZED_BEGIN
-  YY_USE (yykind);
-  YY_IGNORE_MAYBE_UNINITIALIZED_END
+  switch (yytype)
+    {
+      default:
+	break;
+    }
 }
 
 
-/*---------------------------.
-| Print this symbol on YYO.  |
-`---------------------------*/
-
+/*--------------------------------.
+| Print this symbol on YYOUTPUT.  |
+`--------------------------------*/
+
+#if (defined __STDC__ || defined __C99__FUNC__ \
+     || defined __cplusplus || defined _MSC_VER)
 static void
-yy_symbol_print (FILE *yyo,
-                 yysymbol_kind_t yykind, YYSTYPE const * const yyvaluep)
+yy_symbol_print (FILE *yyoutput, int yytype, YYSTYPE const * const yyvaluep)
+#else
+static void
+yy_symbol_print (yyoutput, yytype, yyvaluep)
+    FILE *yyoutput;
+    int yytype;
+    YYSTYPE const * const yyvaluep;
+#endif
 {
-  YYFPRINTF (yyo, "%s %s (",
-             yykind < YYNTOKENS ? "token" : "nterm", yysymbol_name (yykind));
-
-  yy_symbol_value_print (yyo, yykind, yyvaluep);
-  YYFPRINTF (yyo, ")");
+  if (yytype < YYNTOKENS)
+    YYFPRINTF (yyoutput, "token %s (", yytname[yytype]);
+  else
+    YYFPRINTF (yyoutput, "nterm %s (", yytname[yytype]);
+
+  yy_symbol_value_print (yyoutput, yytype, yyvaluep);
+  YYFPRINTF (yyoutput, ")");
 }
 
 /*------------------------------------------------------------------.
@@ -2552,68 +2616,80 @@
 | TOP (included).                                                   |
 `------------------------------------------------------------------*/
 
+#if (defined __STDC__ || defined __C99__FUNC__ \
+     || defined __cplusplus || defined _MSC_VER)
 static void
-yy_stack_print (yy_state_t *yybottom, yy_state_t *yytop)
+yy_stack_print (yytype_int16 *bottom, yytype_int16 *top)
+#else
+static void
+yy_stack_print (bottom, top)
+    yytype_int16 *bottom;
+    yytype_int16 *top;
+#endif
 {
   YYFPRINTF (stderr, "Stack now");
-  for (; yybottom <= yytop; yybottom++)
-    {
-      int yybot = *yybottom;
-      YYFPRINTF (stderr, " %d", yybot);
-    }
+  for (; bottom <= top; ++bottom)
+    YYFPRINTF (stderr, " %d", *bottom);
   YYFPRINTF (stderr, "\n");
 }
 
-# define YY_STACK_PRINT(Bottom, Top)                            \
-do {                                                            \
-  if (yydebug)                                                  \
-    yy_stack_print ((Bottom), (Top));                           \
-} while (0)
+# define YY_STACK_PRINT(Bottom, Top)				\
+do {								\
+  if (yydebug)							\
+    yy_stack_print ((Bottom), (Top));				\
+} while (YYID (0))
 
 
 /*------------------------------------------------.
 | Report that the YYRULE is going to be reduced.  |
 `------------------------------------------------*/
 
+#if (defined __STDC__ || defined __C99__FUNC__ \
+     || defined __cplusplus || defined _MSC_VER)
 static void
-yy_reduce_print (yy_state_t *yyssp, YYSTYPE *yyvsp,
-                 int yyrule)
+yy_reduce_print (YYSTYPE *yyvsp, int yyrule)
+#else
+static void
+yy_reduce_print (yyvsp, yyrule)
+    YYSTYPE *yyvsp;
+    int yyrule;
+#endif
 {
-  int yylno = yyrline[yyrule];
   int yynrhs = yyr2[yyrule];
   int yyi;
-  YYFPRINTF (stderr, "Reducing stack by rule %d (line %d):\n",
-             yyrule - 1, yylno);
+  unsigned long int yylno = yyrline[yyrule];
+  YYFPRINTF (stderr, "Reducing stack by rule %d (line %lu):\n",
+	     yyrule - 1, yylno);
   /* The symbols being reduced.  */
   for (yyi = 0; yyi < yynrhs; yyi++)
     {
-      YYFPRINTF (stderr, "   $%d = ", yyi + 1);
-      yy_symbol_print (stderr,
-                       YY_ACCESSING_SYMBOL (+yyssp[yyi + 1 - yynrhs]),
-                       &yyvsp[(yyi + 1) - (yynrhs)]);
-      YYFPRINTF (stderr, "\n");
+      fprintf (stderr, "   $%d = ", yyi + 1);
+      yy_symbol_print (stderr, yyrhs[yyprhs[yyrule] + yyi],
+		       &(yyvsp[(yyi + 1) - (yynrhs)])
+		       		       );
+      fprintf (stderr, "\n");
     }
 }
 
-# define YY_REDUCE_PRINT(Rule)          \
-do {                                    \
-  if (yydebug)                          \
-    yy_reduce_print (yyssp, yyvsp, Rule); \
-} while (0)
+# define YY_REDUCE_PRINT(Rule)		\
+do {					\
+  if (yydebug)				\
+    yy_reduce_print (yyvsp, Rule); \
+} while (YYID (0))
 
 /* Nonzero means print parse trace.  It is left uninitialized so that
    multiple parsers can coexist.  */
 int yydebug;
 #else /* !YYDEBUG */
-# define YYDPRINTF(Args) ((void) 0)
-# define YY_SYMBOL_PRINT(Title, Kind, Value, Location)
+# define YYDPRINTF(Args)
+# define YY_SYMBOL_PRINT(Title, Type, Value, Location)
 # define YY_STACK_PRINT(Bottom, Top)
 # define YY_REDUCE_PRINT(Rule)
 #endif /* !YYDEBUG */
 
 
 /* YYINITDEPTH -- initial size of the parser's stacks.  */
-#ifndef YYINITDEPTH
+#ifndef	YYINITDEPTH
 # define YYINITDEPTH 200
 #endif
 
@@ -2628,38 +2704,280 @@
 # define YYMAXDEPTH 10000
 #endif
 
-
-
-
++
+
+#if YYERROR_VERBOSE
+
+# ifndef yystrlen
+#  if defined __GLIBC__ && defined _STRING_H
+#   define yystrlen strlen
+#  else
+/* Return the length of YYSTR.  */
+#if (defined __STDC__ || defined __C99__FUNC__ \
+     || defined __cplusplus || defined _MSC_VER)
+static YYSIZE_T
+yystrlen (const char *yystr)
+#else
+static YYSIZE_T
+yystrlen (yystr)
+    const char *yystr;
+#endif
+{
+  YYSIZE_T yylen;
+  for (yylen = 0; yystr[yylen]; yylen++)
+    continue;
+  return yylen;
+}
+#  endif
+# endif
+
+# ifndef yystpcpy
+#  if defined __GLIBC__ && defined _STRING_H && defined _GNU_SOURCE
+#   define yystpcpy stpcpy
+#  else
+/* Copy YYSRC to YYDEST, returning the address of the terminating '\0' in
+   YYDEST.  */
+#if (defined __STDC__ || defined __C99__FUNC__ \
+     || defined __cplusplus || defined _MSC_VER)
+static char *
+yystpcpy (char *yydest, const char *yysrc)
+#else
+static char *
+yystpcpy (yydest, yysrc)
+    char *yydest;
+    const char *yysrc;
+#endif
+{
+  char *yyd = yydest;
+  const char *yys = yysrc;
+
+  while ((*yyd++ = *yys++) != '\0')
+    continue;
+
+  return yyd - 1;
+}
+#  endif
+# endif
+
+# ifndef yytnamerr
+/* Copy to YYRES the contents of YYSTR after stripping away unnecessary
+   quotes and backslashes, so that it's suitable for yyerror.  The
+   heuristic is that double-quoting is unnecessary unless the string
+   contains an apostrophe, a comma, or backslash (other than
+   backslash-backslash).  YYSTR is taken from yytname.  If YYRES is
+   null, do not copy; instead, return the length of what the result
+   would have been.  */
+static YYSIZE_T
+yytnamerr (char *yyres, const char *yystr)
+{
+  if (*yystr == '"')
+    {
+      YYSIZE_T yyn = 0;
+      char const *yyp = yystr;
+
+      for (;;)
+	switch (*++yyp)
+	  {
+	  case '\'':
+	  case ',':
+	    goto do_not_strip_quotes;
+
+	  case '\\':
+	    if (*++yyp != '\\')
+	      goto do_not_strip_quotes;
+	    /* Fall through.  */
+	  default:
+	    if (yyres)
+	      yyres[yyn] = *yyp;
+	    yyn++;
+	    break;
+
+	  case '"':
+	    if (yyres)
+	      yyres[yyn] = '\0';
+	    return yyn;
+	  }
+    do_not_strip_quotes: ;
+    }
+
+  if (! yyres)
+    return yystrlen (yystr);
+
+  return yystpcpy (yyres, yystr) - yyres;
+}
+# endif
+
+/* Copy into YYRESULT an error message about the unexpected token
+   YYCHAR while in state YYSTATE.  Return the number of bytes copied,
+   including the terminating null byte.  If YYRESULT is null, do not
+   copy anything; just return the number of bytes that would be
+   copied.  As a special case, return 0 if an ordinary "syntax error"
+   message will do.  Return YYSIZE_MAXIMUM if overflow occurs during
+   size calculation.  */
+static YYSIZE_T
+yysyntax_error (char *yyresult, int yystate, int yychar)
+{
+  int yyn = yypact[yystate];
+
+  if (! (YYPACT_NINF < yyn && yyn <= YYLAST))
+    return 0;
+  else
+    {
+      int yytype = YYTRANSLATE (yychar);
+      YYSIZE_T yysize0 = yytnamerr (0, yytname[yytype]);
+      YYSIZE_T yysize = yysize0;
+      YYSIZE_T yysize1;
+      int yysize_overflow = 0;
+      enum { YYERROR_VERBOSE_ARGS_MAXIMUM = 5 };
+      char const *yyarg[YYERROR_VERBOSE_ARGS_MAXIMUM];
+      int yyx;
+
+# if 0
+      /* This is so xgettext sees the translatable formats that are
+	 constructed on the fly.  */
+      YY_("syntax error, unexpected %s");
+      YY_("syntax error, unexpected %s, expecting %s");
+      YY_("syntax error, unexpected %s, expecting %s or %s");
+      YY_("syntax error, unexpected %s, expecting %s or %s or %s");
+      YY_("syntax error, unexpected %s, expecting %s or %s or %s or %s");
+# endif
+      char *yyfmt;
+      char const *yyf;
+      static char const yyunexpected[] = "syntax error, unexpected %s";
+      static char const yyexpecting[] = ", expecting %s";
+      static char const yyor[] = " or %s";
+      char yyformat[sizeof yyunexpected
+		    + sizeof yyexpecting - 1
+		    + ((YYERROR_VERBOSE_ARGS_MAXIMUM - 2)
+		       * (sizeof yyor - 1))];
+      char const *yyprefix = yyexpecting;
+
+      /* Start YYX at -YYN if negative to avoid negative indexes in
+	 YYCHECK.  */
+      int yyxbegin = yyn < 0 ? -yyn : 0;
+
+      /* Stay within bounds of both yycheck and yytname.  */
+      int yychecklim = YYLAST - yyn + 1;
+      int yyxend = yychecklim < YYNTOKENS ? yychecklim : YYNTOKENS;
+      int yycount = 1;
+
+      yyarg[0] = yytname[yytype];
+      yyfmt = yystpcpy (yyformat, yyunexpected);
+
+      for (yyx = yyxbegin; yyx < yyxend; ++yyx)
+	if (yycheck[yyx + yyn] == yyx && yyx != YYTERROR)
+	  {
+	    if (yycount == YYERROR_VERBOSE_ARGS_MAXIMUM)
+	      {
+		yycount = 1;
+		yysize = yysize0;
+		yyformat[sizeof yyunexpected - 1] = '\0';
+		break;
+	      }
+	    yyarg[yycount++] = yytname[yyx];
+	    yysize1 = yysize + yytnamerr (0, yytname[yyx]);
+	    yysize_overflow |= (yysize1 < yysize);
+	    yysize = yysize1;
+	    yyfmt = yystpcpy (yyfmt, yyprefix);
+	    yyprefix = yyor;
+	  }
+
+      yyf = YY_(yyformat);
+      yysize1 = yysize + yystrlen (yyf);
+      yysize_overflow |= (yysize1 < yysize);
+      yysize = yysize1;
+
+      if (yysize_overflow)
+	return YYSIZE_MAXIMUM;
+
+      if (yyresult)
+	{
+	  /* Avoid sprintf, as that infringes on the user's name space.
+	     Don't have undefined behavior even if the translation
+	     produced a string with the wrong number of "%s"s.  */
+	  char *yyp = yyresult;
+	  int yyi = 0;
+	  while ((*yyp = *yyf) != '\0')
+	    {
+	      if (*yyp == '%' && yyf[1] == 's' && yyi < yycount)
+		{
+		  yyp += yytnamerr (yyp, yyarg[yyi++]);
+		  yyf += 2;
+		}
+	      else
+		{
+		  yyp++;
+		  yyf++;
+		}
+	    }
+	}
+      return yysize;
+    }
+}
+#endif /* YYERROR_VERBOSE */
+ 
 
 /*-----------------------------------------------.
 | Release the memory associated to this symbol.  |
 `-----------------------------------------------*/
 
+/*ARGSUSED*/
+#if (defined __STDC__ || defined __C99__FUNC__ \
+     || defined __cplusplus || defined _MSC_VER)
 static void
-yydestruct (const char *yymsg,
-            yysymbol_kind_t yykind, YYSTYPE *yyvaluep)
+yydestruct (const char *yymsg, int yytype, YYSTYPE *yyvaluep)
+#else
+static void
+yydestruct (yymsg, yytype, yyvaluep)
+    const char *yymsg;
+    int yytype;
+    YYSTYPE *yyvaluep;
+#endif
 {
-  YY_USE (yyvaluep);
+  YYUSE (yyvaluep);
+
   if (!yymsg)
     yymsg = "Deleting";
-  YY_SYMBOL_PRINT (yymsg, yykind, yyvaluep, yylocationp);
-
-  YY_IGNORE_MAYBE_UNINITIALIZED_BEGIN
-  YY_USE (yykind);
-  YY_IGNORE_MAYBE_UNINITIALIZED_END
+  YY_SYMBOL_PRINT (yymsg, yytype, yyvaluep, yylocationp);
+
+  switch (yytype)
+    {
+
+      default:
+	break;
+    }
 }
-
-
-/* Lookahead token kind.  */
++
+
+/* Prevent warnings from -Wmissing-prototypes.  */
+
+#ifdef YYPARSE_PARAM
+#if defined __STDC__ || defined __cplusplus
+int yyparse (void *YYPARSE_PARAM);
+#else
+int yyparse ();
+#endif
+#else /* ! YYPARSE_PARAM */
+#if defined __STDC__ || defined __cplusplus
+int yyparse (void);
+#else
+int yyparse ();
+#endif
+#endif /* ! YYPARSE_PARAM */
+
+
+
+/* The look-ahead symbol.  */
 int yychar;
 
-/* The semantic value of the lookahead symbol.  */
+/* The semantic value of the look-ahead symbol.  */
 YYSTYPE yylval;
+
 /* Number of syntax errors so far.  */
 int yynerrs;
-
 
 
 
@@ -2667,177 +2985,199 @@
 | yyparse.  |
 `----------*/
 
+#ifdef YYPARSE_PARAM
+#if (defined __STDC__ || defined __C99__FUNC__ \
+     || defined __cplusplus || defined _MSC_VER)
+int
+yyparse (void *YYPARSE_PARAM)
+#else
+int
+yyparse (YYPARSE_PARAM)
+    void *YYPARSE_PARAM;
+#endif
+#else /* ! YYPARSE_PARAM */
+#if (defined __STDC__ || defined __C99__FUNC__ \
+     || defined __cplusplus || defined _MSC_VER)
 int
 yyparse (void)
+#else
+int
+yyparse ()
+
+#endif
+#endif
 {
-    yy_state_fast_t yystate = 0;
-    /* Number of tokens to shift before error messages enabled.  */
-    int yyerrstatus = 0;
-
-    /* Refer to the stacks through separate pointers, to allow yyoverflow
-       to reallocate them elsewhere.  */
-
-    /* Their size.  */
-    YYPTRDIFF_T yystacksize = YYINITDEPTH;
-
-    /* The state stack: array, bottom, top.  */
-    yy_state_t yyssa[YYINITDEPTH];
-    yy_state_t *yyss = yyssa;
-    yy_state_t *yyssp = yyss;
-
-    /* The semantic value stack: array, bottom, top.  */
-    YYSTYPE yyvsa[YYINITDEPTH];
-    YYSTYPE *yyvs = yyvsa;
-    YYSTYPE *yyvsp = yyvs;
-
+  
+  int yystate;
   int yyn;
-  /* The return value of yyparse.  */
   int yyresult;
-  /* Lookahead symbol kind.  */
-  yysymbol_kind_t yytoken = YYSYMBOL_YYEMPTY;
+  /* Number of tokens to shift before error messages enabled.  */
+  int yyerrstatus;
+  /* Look-ahead token as an internal (translated) token number.  */
+  int yytoken = 0;
+#if YYERROR_VERBOSE
+  /* Buffer for error messages, and its allocated size.  */
+  char yymsgbuf[128];
+  char *yymsg = yymsgbuf;
+  YYSIZE_T yymsg_alloc = sizeof yymsgbuf;
+#endif
+
+  /* Three stacks and their tools:
+     `yyss': related to states,
+     `yyvs': related to semantic values,
+     `yyls': related to locations.
+
+     Refer to the stacks thru separate pointers, to allow yyoverflow
+     to reallocate them elsewhere.  */
+
+  /* The state stack.  */
+  yytype_int16 yyssa[YYINITDEPTH];
+  yytype_int16 *yyss = yyssa;
+  yytype_int16 *yyssp;
+
+  /* The semantic value stack.  */
+  YYSTYPE yyvsa[YYINITDEPTH];
+  YYSTYPE *yyvs = yyvsa;
+  YYSTYPE *yyvsp;
+
+
+
+#define YYPOPSTACK(N)   (yyvsp -= (N), yyssp -= (N))
+
+  YYSIZE_T yystacksize = YYINITDEPTH;
+
   /* The variables used to return semantic value and location from the
      action routines.  */
   YYSTYPE yyval;
 
 
-
-#define YYPOPSTACK(N)   (yyvsp -= (N), yyssp -= (N))
-
   /* The number of symbols on the RHS of the reduced rule.
      Keep to zero when no symbol should be popped.  */
   int yylen = 0;
 
   YYDPRINTF ((stderr, "Starting parse\n"));
 
-  yychar = YYEMPTY; /* Cause a token to be read.  */
+  yystate = 0;
+  yyerrstatus = 0;
+  yynerrs = 0;
+  yychar = YYEMPTY;		/* Cause a token to be read.  */
+
+  /* Initialize stack pointers.
+     Waste one element of value and location stack
+     so that they stay on the same level as the state stack.
+     The wasted elements are never initialized.  */
+
+  yyssp = yyss;
+  yyvsp = yyvs;
+
   goto yysetstate;
 
-
 /*------------------------------------------------------------.
-| yynewstate -- push a new state, which is found in yystate.  |
+| yynewstate -- Push a new state, which is found in yystate.  |
 `------------------------------------------------------------*/
-yynewstate:
+ yynewstate:
   /* In all cases, when you get here, the value and location stacks
      have just been pushed.  So pushing a state here evens the stacks.  */
   yyssp++;
 
-
-/*--------------------------------------------------------------------.
-| yysetstate -- set current state (the top of the stack) to yystate.  |
-`--------------------------------------------------------------------*/
-yysetstate:
-  YYDPRINTF ((stderr, "Entering state %d\n", yystate));
-  YY_ASSERT (0 <= yystate && yystate < YYNSTATES);
-  YY_IGNORE_USELESS_CAST_BEGIN
-  *yyssp = YY_CAST (yy_state_t, yystate);
-  YY_IGNORE_USELESS_CAST_END
-  YY_STACK_PRINT (yyss, yyssp);
+ yysetstate:
+  *yyssp = yystate;
 
   if (yyss + yystacksize - 1 <= yyssp)
-#if !defined yyoverflow && !defined YYSTACK_RELOCATE
-    goto yyexhaustedlab;
-#else
     {
       /* Get the current used size of the three stacks, in elements.  */
-      YYPTRDIFF_T yysize = yyssp - yyss + 1;
-
-# if defined yyoverflow
+      YYSIZE_T yysize = yyssp - yyss + 1;
+
+#ifdef yyoverflow
       {
-        /* Give user a chance to reallocate the stack.  Use copies of
-           these so that the &'s don't force the real ones into
-           memory.  */
-        yy_state_t *yyss1 = yyss;
-        YYSTYPE *yyvs1 = yyvs;
-
-        /* Each stack pointer address is followed by the size of the
-           data in use in that stack, in bytes.  This used to be a
-           conditional around just the two extra args, but that might
-           be undefined if yyoverflow is a macro.  */
-        yyoverflow (YY_("memory exhausted"),
-                    &yyss1, yysize * YYSIZEOF (*yyssp),
-                    &yyvs1, yysize * YYSIZEOF (*yyvsp),
-                    &yystacksize);
-        yyss = yyss1;
-        yyvs = yyvs1;
+	/* Give user a chance to reallocate the stack.  Use copies of
+	   these so that the &'s don't force the real ones into
+	   memory.  */
+	YYSTYPE *yyvs1 = yyvs;
+	yytype_int16 *yyss1 = yyss;
+
+
+	/* Each stack pointer address is followed by the size of the
+	   data in use in that stack, in bytes.  This used to be a
+	   conditional around just the two extra args, but that might
+	   be undefined if yyoverflow is a macro.  */
+	yyoverflow (YY_("memory exhausted"),
+		    &yyss1, yysize * sizeof (*yyssp),
+		    &yyvs1, yysize * sizeof (*yyvsp),
+
+		    &yystacksize);
+
+	yyss = yyss1;
+	yyvs = yyvs1;
       }
-# else /* defined YYSTACK_RELOCATE */
+#else /* no yyoverflow */
+# ifndef YYSTACK_RELOCATE
+      goto yyexhaustedlab;
+# else
       /* Extend the stack our own way.  */
       if (YYMAXDEPTH <= yystacksize)
-        goto yyexhaustedlab;
+	goto yyexhaustedlab;
       yystacksize *= 2;
       if (YYMAXDEPTH < yystacksize)
-        yystacksize = YYMAXDEPTH;
+	yystacksize = YYMAXDEPTH;
 
       {
-        yy_state_t *yyss1 = yyss;
-        union yyalloc *yyptr =
-          YY_CAST (union yyalloc *,
-                   YYSTACK_ALLOC (YY_CAST (YYSIZE_T, YYSTACK_BYTES (yystacksize))));
-        if (! yyptr)
-          goto yyexhaustedlab;
-        YYSTACK_RELOCATE (yyss_alloc, yyss);
-        YYSTACK_RELOCATE (yyvs_alloc, yyvs);
+	yytype_int16 *yyss1 = yyss;
+	union yyalloc *yyptr =
+	  (union yyalloc *) YYSTACK_ALLOC (YYSTACK_BYTES (yystacksize));
+	if (! yyptr)
+	  goto yyexhaustedlab;
+	YYSTACK_RELOCATE (yyss);
+	YYSTACK_RELOCATE (yyvs);
+
 #  undef YYSTACK_RELOCATE
-        if (yyss1 != yyssa)
-          YYSTACK_FREE (yyss1);
+	if (yyss1 != yyssa)
+	  YYSTACK_FREE (yyss1);
       }
 # endif
+#endif /* no yyoverflow */
 
       yyssp = yyss + yysize - 1;
       yyvsp = yyvs + yysize - 1;
 
-      YY_IGNORE_USELESS_CAST_BEGIN
-      YYDPRINTF ((stderr, "Stack size increased to %ld\n",
-                  YY_CAST (long, yystacksize)));
-      YY_IGNORE_USELESS_CAST_END
+
+      YYDPRINTF ((stderr, "Stack size increased to %lu\n",
+		  (unsigned long int) yystacksize));
 
       if (yyss + yystacksize - 1 <= yyssp)
-        YYABORT;
+	YYABORT;
     }
-#endif /* !defined yyoverflow && !defined YYSTACK_RELOCATE */
-
-  if (yystate == YYFINAL)
-    YYACCEPT;
+
+  YYDPRINTF ((stderr, "Entering state %d\n", yystate));
 
   goto yybackup;
-
 
 /*-----------.
 | yybackup.  |
 `-----------*/
 yybackup:
+
   /* Do appropriate processing given the current state.  Read a
-     lookahead token if we need one and don't already have one.  */
-
-  /* First try to decide what to do without reference to lookahead token.  */
+     look-ahead token if we need one and don't already have one.  */
+
+  /* First try to decide what to do without reference to look-ahead token.  */
   yyn = yypact[yystate];
-  if (yypact_value_is_default (yyn))
+  if (yyn == YYPACT_NINF)
     goto yydefault;
 
-  /* Not known => get a lookahead token if don't already have one.  */
-
-  /* YYCHAR is either empty, or end-of-input, or a valid lookahead.  */
+  /* Not known => get a look-ahead token if don't already have one.  */
+
+  /* YYCHAR is either YYEMPTY or YYEOF or a valid look-ahead symbol.  */
   if (yychar == YYEMPTY)
     {
-      YYDPRINTF ((stderr, "Reading a token\n"));
-      yychar = yylex ();
+      YYDPRINTF ((stderr, "Reading a token: "));
+      yychar = YYLEX;
     }
 
   if (yychar <= YYEOF)
     {
-      yychar = YYEOF;
-      yytoken = YYSYMBOL_YYEOF;
+      yychar = yytoken = YYEOF;
       YYDPRINTF ((stderr, "Now at end of input.\n"));
-    }
-  else if (yychar == YYerror)
-    {
-      /* The scanner already issued an error message, process directly
-         to error recovery.  But do not keep the error token as
-         lookahead, it is too special and may lead us to an endless
-         loop in error recovery. */
-      yychar = YYUNDEF;
-      yytoken = YYSYMBOL_YYerror;
-      goto yyerrlab1;
     }
   else
     {
@@ -2853,26 +3193,30 @@
   yyn = yytable[yyn];
   if (yyn <= 0)
     {
-      if (yytable_value_is_error (yyn))
-        goto yyerrlab;
+      if (yyn == 0 || yyn == YYTABLE_NINF)
+	goto yyerrlab;
       yyn = -yyn;
       goto yyreduce;
     }
+
+  if (yyn == YYFINAL)
+    YYACCEPT;
 
   /* Count tokens shifted since error; after three, turn off error
      status.  */
   if (yyerrstatus)
     yyerrstatus--;
 
-  /* Shift the lookahead token.  */
+  /* Shift the look-ahead token.  */
   YY_SYMBOL_PRINT ("Shifting", yytoken, &yylval, &yylloc);
+
+  /* Discard the shifted token unless it is eof.  */
+  if (yychar != YYEOF)
+    yychar = YYEMPTY;
+
   yystate = yyn;
-  YY_IGNORE_MAYBE_UNINITIALIZED_BEGIN
   *++yyvsp = yylval;
-  YY_IGNORE_MAYBE_UNINITIALIZED_END
-
-  /* Discard the shifted token.  */
-  yychar = YYEMPTY;
+
   goto yynewstate;
 
 
@@ -2887,14 +3231,14 @@
 
 
 /*-----------------------------.
-| yyreduce -- do a reduction.  |
+| yyreduce -- Do a reduction.  |
 `-----------------------------*/
 yyreduce:
   /* yyn is the number of a rule to reduce with.  */
   yylen = yyr2[yyn];
 
   /* If YYLEN is nonzero, implement the default value of the action:
-     '$$ = $1'.
+     `$$ = $1'.
 
      Otherwise, the following line sets YYVAL to garbage.
      This behavior is undocumented and Bison
@@ -2907,45 +3251,23 @@
   YY_REDUCE_PRINT (yyn);
   switch (yyn)
     {
-  case 18: /* force_toplevel: VAR_FORCE_TOPLEVEL  */
-<<<<<<< HEAD
+        case 18:
 #line 205 "./util/configparser.y"
-        {
+    {
 		OUTYY(("\nP(force-toplevel)\n"));
 	}
-#line 2803 "util/configparser.c"
-    break;
-
-  case 19: /* serverstart: VAR_SERVER  */
+    break;
+
+  case 19:
 #line 211 "./util/configparser.y"
-        {
+    {
 		OUTYY(("\nP(server:)\n"));
 	}
-#line 2811 "util/configparser.c"
-    break;
-
-  case 246: /* stubstart: VAR_STUB_ZONE  */
+    break;
+
+  case 246:
 #line 320 "./util/configparser.y"
-=======
-#line 204 "./util/configparser.y"
-        {
-		OUTYY(("\nP(force-toplevel)\n"));
-	}
-#line 2787 "util/configparser.c"
-    break;
-
-  case 19: /* serverstart: VAR_SERVER  */
-#line 210 "./util/configparser.y"
-        {
-		OUTYY(("\nP(server:)\n"));
-	}
-#line 2795 "util/configparser.c"
-    break;
-
-  case 244: /* stubstart: VAR_STUB_ZONE  */
-#line 319 "./util/configparser.y"
->>>>>>> b0dbfa37
-        {
+    {
 		struct config_stub* s;
 		OUTYY(("\nP(stub_zone:)\n"));
 		s = (struct config_stub*)calloc(1, sizeof(struct config_stub));
@@ -2956,20 +3278,11 @@
 			yyerror("out of memory");
 		}
 	}
-<<<<<<< HEAD
-#line 2827 "util/configparser.c"
-    break;
-
-  case 257: /* forwardstart: VAR_FORWARD_ZONE  */
+    break;
+
+  case 257:
 #line 338 "./util/configparser.y"
-=======
-#line 2811 "util/configparser.c"
-    break;
-
-  case 255: /* forwardstart: VAR_FORWARD_ZONE  */
-#line 337 "./util/configparser.y"
->>>>>>> b0dbfa37
-        {
+    {
 		struct config_stub* s;
 		OUTYY(("\nP(forward_zone:)\n"));
 		s = (struct config_stub*)calloc(1, sizeof(struct config_stub));
@@ -2980,20 +3293,11 @@
 			yyerror("out of memory");
 		}
 	}
-<<<<<<< HEAD
-#line 2843 "util/configparser.c"
-    break;
-
-  case 267: /* viewstart: VAR_VIEW  */
+    break;
+
+  case 267:
 #line 356 "./util/configparser.y"
-=======
-#line 2827 "util/configparser.c"
-    break;
-
-  case 265: /* viewstart: VAR_VIEW  */
-#line 355 "./util/configparser.y"
->>>>>>> b0dbfa37
-        {
+    {
 		struct config_view* s;
 		OUTYY(("\nP(view:)\n"));
 		s = (struct config_view*)calloc(1, sizeof(struct config_view));
@@ -3006,20 +3310,11 @@
 			yyerror("out of memory");
 		}
 	}
-<<<<<<< HEAD
-#line 2861 "util/configparser.c"
-    break;
-
-  case 277: /* authstart: VAR_AUTH_ZONE  */
+    break;
+
+  case 277:
 #line 376 "./util/configparser.y"
-=======
-#line 2845 "util/configparser.c"
-    break;
-
-  case 275: /* authstart: VAR_AUTH_ZONE  */
-#line 375 "./util/configparser.y"
->>>>>>> b0dbfa37
-        {
+    {
 		struct config_auth* s;
 		OUTYY(("\nP(auth_zone:)\n"));
 		s = (struct config_auth*)calloc(1, sizeof(struct config_auth));
@@ -3037,26 +3332,17 @@
 			yyerror("out of memory");
 		}
 	}
-<<<<<<< HEAD
-#line 2884 "util/configparser.c"
-    break;
-
-  case 290: /* rpz_tag: VAR_TAGS STRING_ARG  */
+    break;
+
+  case 290:
 #line 403 "./util/configparser.y"
-=======
-#line 2868 "util/configparser.c"
-    break;
-
-  case 288: /* rpz_tag: VAR_TAGS STRING_ARG  */
-#line 402 "./util/configparser.y"
->>>>>>> b0dbfa37
-        {
+    {
 		uint8_t* bitlist;
 		size_t len = 0;
-		OUTYY(("P(server_local_zone_tag:%s)\n", (yyvsp[0].str)));
-		bitlist = config_parse_taglist(cfg_parser->cfg, (yyvsp[0].str),
+		OUTYY(("P(server_local_zone_tag:%s)\n", (yyvsp[(2) - (2)].str)));
+		bitlist = config_parse_taglist(cfg_parser->cfg, (yyvsp[(2) - (2)].str),
 			&len);
-		free((yyvsp[0].str));
+		free((yyvsp[(2) - (2)].str));
 		if(!bitlist) {
 			yyerror("could not parse tags, (define-tag them first)");
 		}
@@ -3066,123 +3352,69 @@
 
 		}
 	}
-<<<<<<< HEAD
-#line 2905 "util/configparser.c"
-    break;
-
-  case 291: /* rpz_action_override: VAR_RPZ_ACTION_OVERRIDE STRING_ARG  */
+    break;
+
+  case 291:
 #line 422 "./util/configparser.y"
-=======
-#line 2889 "util/configparser.c"
-    break;
-
-  case 289: /* rpz_action_override: VAR_RPZ_ACTION_OVERRIDE STRING_ARG  */
-#line 421 "./util/configparser.y"
->>>>>>> b0dbfa37
-        {
-		OUTYY(("P(rpz_action_override:%s)\n", (yyvsp[0].str)));
-		if(strcmp((yyvsp[0].str), "nxdomain")!=0 && strcmp((yyvsp[0].str), "nodata")!=0 &&
-		   strcmp((yyvsp[0].str), "passthru")!=0 && strcmp((yyvsp[0].str), "drop")!=0 &&
-		   strcmp((yyvsp[0].str), "cname")!=0 && strcmp((yyvsp[0].str), "disabled")!=0) {
+    {
+		OUTYY(("P(rpz_action_override:%s)\n", (yyvsp[(2) - (2)].str)));
+		if(strcmp((yyvsp[(2) - (2)].str), "nxdomain")!=0 && strcmp((yyvsp[(2) - (2)].str), "nodata")!=0 &&
+		   strcmp((yyvsp[(2) - (2)].str), "passthru")!=0 && strcmp((yyvsp[(2) - (2)].str), "drop")!=0 &&
+		   strcmp((yyvsp[(2) - (2)].str), "cname")!=0 && strcmp((yyvsp[(2) - (2)].str), "disabled")!=0) {
 			yyerror("rpz-action-override action: expected nxdomain, "
 				"nodata, passthru, drop, cname or disabled");
-			free((yyvsp[0].str));
+			free((yyvsp[(2) - (2)].str));
 			cfg_parser->cfg->auths->rpz_action_override = NULL;
 		}
 		else {
-			cfg_parser->cfg->auths->rpz_action_override = (yyvsp[0].str);
+			cfg_parser->cfg->auths->rpz_action_override = (yyvsp[(2) - (2)].str);
 		}
 	}
-<<<<<<< HEAD
-#line 2924 "util/configparser.c"
-    break;
-
-  case 292: /* rpz_cname_override: VAR_RPZ_CNAME_OVERRIDE STRING_ARG  */
+    break;
+
+  case 292:
 #line 439 "./util/configparser.y"
-=======
-#line 2908 "util/configparser.c"
-    break;
-
-  case 290: /* rpz_cname_override: VAR_RPZ_CNAME_OVERRIDE STRING_ARG  */
-#line 438 "./util/configparser.y"
->>>>>>> b0dbfa37
-        {
-		OUTYY(("P(rpz_cname_override:%s)\n", (yyvsp[0].str)));
+    {
+		OUTYY(("P(rpz_cname_override:%s)\n", (yyvsp[(2) - (2)].str)));
 		free(cfg_parser->cfg->auths->rpz_cname);
-		cfg_parser->cfg->auths->rpz_cname = (yyvsp[0].str);
-	}
-<<<<<<< HEAD
-#line 2934 "util/configparser.c"
-    break;
-
-  case 293: /* rpz_log: VAR_RPZ_LOG STRING_ARG  */
+		cfg_parser->cfg->auths->rpz_cname = (yyvsp[(2) - (2)].str);
+	}
+    break;
+
+  case 293:
 #line 447 "./util/configparser.y"
-=======
-#line 2918 "util/configparser.c"
-    break;
-
-  case 291: /* rpz_log: VAR_RPZ_LOG STRING_ARG  */
-#line 446 "./util/configparser.y"
->>>>>>> b0dbfa37
-        {
-		OUTYY(("P(rpz_log:%s)\n", (yyvsp[0].str)));
-		if(strcmp((yyvsp[0].str), "yes") != 0 && strcmp((yyvsp[0].str), "no") != 0)
-			yyerror("expected yes or no.");
-		else cfg_parser->cfg->auths->rpz_log = (strcmp((yyvsp[0].str), "yes")==0);
-		free((yyvsp[0].str));
-	}
-<<<<<<< HEAD
-#line 2946 "util/configparser.c"
-    break;
-
-  case 294: /* rpz_log_name: VAR_RPZ_LOG_NAME STRING_ARG  */
+    {
+		OUTYY(("P(rpz_log:%s)\n", (yyvsp[(2) - (2)].str)));
+		if(strcmp((yyvsp[(2) - (2)].str), "yes") != 0 && strcmp((yyvsp[(2) - (2)].str), "no") != 0)
+			yyerror("expected yes or no.");
+		else cfg_parser->cfg->auths->rpz_log = (strcmp((yyvsp[(2) - (2)].str), "yes")==0);
+		free((yyvsp[(2) - (2)].str));
+	}
+    break;
+
+  case 294:
 #line 457 "./util/configparser.y"
-=======
-#line 2930 "util/configparser.c"
-    break;
-
-  case 292: /* rpz_log_name: VAR_RPZ_LOG_NAME STRING_ARG  */
-#line 456 "./util/configparser.y"
->>>>>>> b0dbfa37
-        {
-		OUTYY(("P(rpz_log_name:%s)\n", (yyvsp[0].str)));
+    {
+		OUTYY(("P(rpz_log_name:%s)\n", (yyvsp[(2) - (2)].str)));
 		free(cfg_parser->cfg->auths->rpz_log_name);
-		cfg_parser->cfg->auths->rpz_log_name = (yyvsp[0].str);
-	}
-<<<<<<< HEAD
-#line 2956 "util/configparser.c"
-    break;
-
-  case 295: /* rpz_signal_nxdomain_ra: VAR_RPZ_SIGNAL_NXDOMAIN_RA STRING_ARG  */
+		cfg_parser->cfg->auths->rpz_log_name = (yyvsp[(2) - (2)].str);
+	}
+    break;
+
+  case 295:
 #line 464 "./util/configparser.y"
-=======
-#line 2940 "util/configparser.c"
-    break;
-
-  case 293: /* rpz_signal_nxdomain_ra: VAR_RPZ_SIGNAL_NXDOMAIN_RA STRING_ARG  */
-#line 463 "./util/configparser.y"
->>>>>>> b0dbfa37
-        {
-		OUTYY(("P(rpz_signal_nxdomain_ra:%s)\n", (yyvsp[0].str)));
-		if(strcmp((yyvsp[0].str), "yes") != 0 && strcmp((yyvsp[0].str), "no") != 0)
-			yyerror("expected yes or no.");
-		else cfg_parser->cfg->auths->rpz_signal_nxdomain_ra = (strcmp((yyvsp[0].str), "yes")==0);
-		free((yyvsp[0].str));
-	}
-<<<<<<< HEAD
-#line 2968 "util/configparser.c"
-    break;
-
-  case 296: /* rpzstart: VAR_RPZ  */
+    {
+		OUTYY(("P(rpz_signal_nxdomain_ra:%s)\n", (yyvsp[(2) - (2)].str)));
+		if(strcmp((yyvsp[(2) - (2)].str), "yes") != 0 && strcmp((yyvsp[(2) - (2)].str), "no") != 0)
+			yyerror("expected yes or no.");
+		else cfg_parser->cfg->auths->rpz_signal_nxdomain_ra = (strcmp((yyvsp[(2) - (2)].str), "yes")==0);
+		free((yyvsp[(2) - (2)].str));
+	}
+    break;
+
+  case 296:
 #line 474 "./util/configparser.y"
-=======
-#line 2952 "util/configparser.c"
-    break;
-
-  case 294: /* rpzstart: VAR_RPZ  */
-#line 473 "./util/configparser.y"
->>>>>>> b0dbfa37
-        {
+    {
 		struct config_auth* s;
 		OUTYY(("\nP(rpz:)\n")); 
 		s = (struct config_auth*)calloc(1, sizeof(struct config_auth));
@@ -3198,444 +3430,273 @@
 			yyerror("out of memory");
 		}
 	}
-<<<<<<< HEAD
-#line 2989 "util/configparser.c"
-    break;
-
-  case 311: /* server_num_threads: VAR_NUM_THREADS STRING_ARG  */
+    break;
+
+  case 311:
 #line 498 "./util/configparser.y"
-=======
-#line 2973 "util/configparser.c"
-    break;
-
-  case 309: /* server_num_threads: VAR_NUM_THREADS STRING_ARG  */
-#line 497 "./util/configparser.y"
->>>>>>> b0dbfa37
-        {
-		OUTYY(("P(server_num_threads:%s)\n", (yyvsp[0].str)));
-		if(atoi((yyvsp[0].str)) == 0 && strcmp((yyvsp[0].str), "0") != 0)
+    {
+		OUTYY(("P(server_num_threads:%s)\n", (yyvsp[(2) - (2)].str)));
+		if(atoi((yyvsp[(2) - (2)].str)) == 0 && strcmp((yyvsp[(2) - (2)].str), "0") != 0)
 			yyerror("number expected");
-		else cfg_parser->cfg->num_threads = atoi((yyvsp[0].str));
-		free((yyvsp[0].str));
-	}
-<<<<<<< HEAD
-#line 3001 "util/configparser.c"
-    break;
-
-  case 312: /* server_verbosity: VAR_VERBOSITY STRING_ARG  */
+		else cfg_parser->cfg->num_threads = atoi((yyvsp[(2) - (2)].str));
+		free((yyvsp[(2) - (2)].str));
+	}
+    break;
+
+  case 312:
 #line 507 "./util/configparser.y"
-=======
-#line 2985 "util/configparser.c"
-    break;
-
-  case 310: /* server_verbosity: VAR_VERBOSITY STRING_ARG  */
-#line 506 "./util/configparser.y"
->>>>>>> b0dbfa37
-        {
-		OUTYY(("P(server_verbosity:%s)\n", (yyvsp[0].str)));
-		if(atoi((yyvsp[0].str)) == 0 && strcmp((yyvsp[0].str), "0") != 0)
+    {
+		OUTYY(("P(server_verbosity:%s)\n", (yyvsp[(2) - (2)].str)));
+		if(atoi((yyvsp[(2) - (2)].str)) == 0 && strcmp((yyvsp[(2) - (2)].str), "0") != 0)
 			yyerror("number expected");
-		else cfg_parser->cfg->verbosity = atoi((yyvsp[0].str));
-		free((yyvsp[0].str));
-	}
-<<<<<<< HEAD
-#line 3013 "util/configparser.c"
-    break;
-
-  case 313: /* server_statistics_interval: VAR_STATISTICS_INTERVAL STRING_ARG  */
+		else cfg_parser->cfg->verbosity = atoi((yyvsp[(2) - (2)].str));
+		free((yyvsp[(2) - (2)].str));
+	}
+    break;
+
+  case 313:
 #line 516 "./util/configparser.y"
-=======
-#line 2997 "util/configparser.c"
-    break;
-
-  case 311: /* server_statistics_interval: VAR_STATISTICS_INTERVAL STRING_ARG  */
-#line 515 "./util/configparser.y"
->>>>>>> b0dbfa37
-        {
-		OUTYY(("P(server_statistics_interval:%s)\n", (yyvsp[0].str)));
-		if(strcmp((yyvsp[0].str), "") == 0 || strcmp((yyvsp[0].str), "0") == 0)
+    {
+		OUTYY(("P(server_statistics_interval:%s)\n", (yyvsp[(2) - (2)].str)));
+		if(strcmp((yyvsp[(2) - (2)].str), "") == 0 || strcmp((yyvsp[(2) - (2)].str), "0") == 0)
 			cfg_parser->cfg->stat_interval = 0;
-		else if(atoi((yyvsp[0].str)) == 0)
+		else if(atoi((yyvsp[(2) - (2)].str)) == 0)
 			yyerror("number expected");
-		else cfg_parser->cfg->stat_interval = atoi((yyvsp[0].str));
-		free((yyvsp[0].str));
-	}
-<<<<<<< HEAD
-#line 3027 "util/configparser.c"
-    break;
-
-  case 314: /* server_statistics_cumulative: VAR_STATISTICS_CUMULATIVE STRING_ARG  */
+		else cfg_parser->cfg->stat_interval = atoi((yyvsp[(2) - (2)].str));
+		free((yyvsp[(2) - (2)].str));
+	}
+    break;
+
+  case 314:
 #line 527 "./util/configparser.y"
-=======
-#line 3011 "util/configparser.c"
-    break;
-
-  case 312: /* server_statistics_cumulative: VAR_STATISTICS_CUMULATIVE STRING_ARG  */
-#line 526 "./util/configparser.y"
->>>>>>> b0dbfa37
-        {
-		OUTYY(("P(server_statistics_cumulative:%s)\n", (yyvsp[0].str)));
-		if(strcmp((yyvsp[0].str), "yes") != 0 && strcmp((yyvsp[0].str), "no") != 0)
-			yyerror("expected yes or no.");
-		else cfg_parser->cfg->stat_cumulative = (strcmp((yyvsp[0].str), "yes")==0);
-		free((yyvsp[0].str));
-	}
-<<<<<<< HEAD
-#line 3039 "util/configparser.c"
-    break;
-
-  case 315: /* server_extended_statistics: VAR_EXTENDED_STATISTICS STRING_ARG  */
+    {
+		OUTYY(("P(server_statistics_cumulative:%s)\n", (yyvsp[(2) - (2)].str)));
+		if(strcmp((yyvsp[(2) - (2)].str), "yes") != 0 && strcmp((yyvsp[(2) - (2)].str), "no") != 0)
+			yyerror("expected yes or no.");
+		else cfg_parser->cfg->stat_cumulative = (strcmp((yyvsp[(2) - (2)].str), "yes")==0);
+		free((yyvsp[(2) - (2)].str));
+	}
+    break;
+
+  case 315:
 #line 536 "./util/configparser.y"
-=======
-#line 3023 "util/configparser.c"
-    break;
-
-  case 313: /* server_extended_statistics: VAR_EXTENDED_STATISTICS STRING_ARG  */
-#line 535 "./util/configparser.y"
->>>>>>> b0dbfa37
-        {
-		OUTYY(("P(server_extended_statistics:%s)\n", (yyvsp[0].str)));
-		if(strcmp((yyvsp[0].str), "yes") != 0 && strcmp((yyvsp[0].str), "no") != 0)
-			yyerror("expected yes or no.");
-		else cfg_parser->cfg->stat_extended = (strcmp((yyvsp[0].str), "yes")==0);
-		free((yyvsp[0].str));
-	}
-<<<<<<< HEAD
-#line 3051 "util/configparser.c"
-    break;
-
-  case 316: /* server_shm_enable: VAR_SHM_ENABLE STRING_ARG  */
+    {
+		OUTYY(("P(server_extended_statistics:%s)\n", (yyvsp[(2) - (2)].str)));
+		if(strcmp((yyvsp[(2) - (2)].str), "yes") != 0 && strcmp((yyvsp[(2) - (2)].str), "no") != 0)
+			yyerror("expected yes or no.");
+		else cfg_parser->cfg->stat_extended = (strcmp((yyvsp[(2) - (2)].str), "yes")==0);
+		free((yyvsp[(2) - (2)].str));
+	}
+    break;
+
+  case 316:
 #line 545 "./util/configparser.y"
-=======
-#line 3035 "util/configparser.c"
-    break;
-
-  case 314: /* server_shm_enable: VAR_SHM_ENABLE STRING_ARG  */
-#line 544 "./util/configparser.y"
->>>>>>> b0dbfa37
-        {
-		OUTYY(("P(server_shm_enable:%s)\n", (yyvsp[0].str)));
-		if(strcmp((yyvsp[0].str), "yes") != 0 && strcmp((yyvsp[0].str), "no") != 0)
-			yyerror("expected yes or no.");
-		else cfg_parser->cfg->shm_enable = (strcmp((yyvsp[0].str), "yes")==0);
-		free((yyvsp[0].str));
-	}
-<<<<<<< HEAD
-#line 3063 "util/configparser.c"
-    break;
-
-  case 317: /* server_shm_key: VAR_SHM_KEY STRING_ARG  */
+    {
+		OUTYY(("P(server_shm_enable:%s)\n", (yyvsp[(2) - (2)].str)));
+		if(strcmp((yyvsp[(2) - (2)].str), "yes") != 0 && strcmp((yyvsp[(2) - (2)].str), "no") != 0)
+			yyerror("expected yes or no.");
+		else cfg_parser->cfg->shm_enable = (strcmp((yyvsp[(2) - (2)].str), "yes")==0);
+		free((yyvsp[(2) - (2)].str));
+	}
+    break;
+
+  case 317:
 #line 554 "./util/configparser.y"
-=======
-#line 3047 "util/configparser.c"
-    break;
-
-  case 315: /* server_shm_key: VAR_SHM_KEY STRING_ARG  */
-#line 553 "./util/configparser.y"
->>>>>>> b0dbfa37
-        {
-		OUTYY(("P(server_shm_key:%s)\n", (yyvsp[0].str)));
-		if(strcmp((yyvsp[0].str), "") == 0 || strcmp((yyvsp[0].str), "0") == 0)
+    {
+		OUTYY(("P(server_shm_key:%s)\n", (yyvsp[(2) - (2)].str)));
+		if(strcmp((yyvsp[(2) - (2)].str), "") == 0 || strcmp((yyvsp[(2) - (2)].str), "0") == 0)
 			cfg_parser->cfg->shm_key = 0;
-		else if(atoi((yyvsp[0].str)) == 0)
+		else if(atoi((yyvsp[(2) - (2)].str)) == 0)
 			yyerror("number expected");
-		else cfg_parser->cfg->shm_key = atoi((yyvsp[0].str));
-		free((yyvsp[0].str));
-	}
-<<<<<<< HEAD
-#line 3077 "util/configparser.c"
-    break;
-
-  case 318: /* server_port: VAR_PORT STRING_ARG  */
+		else cfg_parser->cfg->shm_key = atoi((yyvsp[(2) - (2)].str));
+		free((yyvsp[(2) - (2)].str));
+	}
+    break;
+
+  case 318:
 #line 565 "./util/configparser.y"
-=======
-#line 3061 "util/configparser.c"
-    break;
-
-  case 316: /* server_port: VAR_PORT STRING_ARG  */
-#line 564 "./util/configparser.y"
->>>>>>> b0dbfa37
-        {
-		OUTYY(("P(server_port:%s)\n", (yyvsp[0].str)));
-		if(atoi((yyvsp[0].str)) == 0)
+    {
+		OUTYY(("P(server_port:%s)\n", (yyvsp[(2) - (2)].str)));
+		if(atoi((yyvsp[(2) - (2)].str)) == 0)
 			yyerror("port number expected");
-		else cfg_parser->cfg->port = atoi((yyvsp[0].str));
-		free((yyvsp[0].str));
-	}
-<<<<<<< HEAD
-#line 3089 "util/configparser.c"
-    break;
-
-  case 319: /* server_send_client_subnet: VAR_SEND_CLIENT_SUBNET STRING_ARG  */
+		else cfg_parser->cfg->port = atoi((yyvsp[(2) - (2)].str));
+		free((yyvsp[(2) - (2)].str));
+	}
+    break;
+
+  case 319:
 #line 574 "./util/configparser.y"
-=======
-#line 3073 "util/configparser.c"
-    break;
-
-  case 317: /* server_send_client_subnet: VAR_SEND_CLIENT_SUBNET STRING_ARG  */
-#line 573 "./util/configparser.y"
->>>>>>> b0dbfa37
-        {
+    {
 	#ifdef CLIENT_SUBNET
-		OUTYY(("P(server_send_client_subnet:%s)\n", (yyvsp[0].str)));
-		if(!cfg_strlist_insert(&cfg_parser->cfg->client_subnet, (yyvsp[0].str)))
+		OUTYY(("P(server_send_client_subnet:%s)\n", (yyvsp[(2) - (2)].str)));
+		if(!cfg_strlist_insert(&cfg_parser->cfg->client_subnet, (yyvsp[(2) - (2)].str)))
 			fatal_exit("out of memory adding client-subnet");
 	#else
 		OUTYY(("P(Compiled without edns subnet option, ignoring)\n"));
-		free((yyvsp[0].str));
+		free((yyvsp[(2) - (2)].str));
 	#endif
 	}
-<<<<<<< HEAD
-#line 3104 "util/configparser.c"
-    break;
-
-  case 320: /* server_client_subnet_zone: VAR_CLIENT_SUBNET_ZONE STRING_ARG  */
+    break;
+
+  case 320:
 #line 586 "./util/configparser.y"
-=======
-#line 3088 "util/configparser.c"
-    break;
-
-  case 318: /* server_client_subnet_zone: VAR_CLIENT_SUBNET_ZONE STRING_ARG  */
-#line 585 "./util/configparser.y"
->>>>>>> b0dbfa37
-        {
+    {
 	#ifdef CLIENT_SUBNET
-		OUTYY(("P(server_client_subnet_zone:%s)\n", (yyvsp[0].str)));
+		OUTYY(("P(server_client_subnet_zone:%s)\n", (yyvsp[(2) - (2)].str)));
 		if(!cfg_strlist_insert(&cfg_parser->cfg->client_subnet_zone,
-			(yyvsp[0].str)))
+			(yyvsp[(2) - (2)].str)))
 			fatal_exit("out of memory adding client-subnet-zone");
 	#else
 		OUTYY(("P(Compiled without edns subnet option, ignoring)\n"));
-		free((yyvsp[0].str));
+		free((yyvsp[(2) - (2)].str));
 	#endif
 	}
-<<<<<<< HEAD
-#line 3120 "util/configparser.c"
-    break;
-
-  case 321: /* server_client_subnet_always_forward: VAR_CLIENT_SUBNET_ALWAYS_FORWARD STRING_ARG  */
+    break;
+
+  case 321:
 #line 600 "./util/configparser.y"
-=======
-#line 3104 "util/configparser.c"
-    break;
-
-  case 319: /* server_client_subnet_always_forward: VAR_CLIENT_SUBNET_ALWAYS_FORWARD STRING_ARG  */
-#line 599 "./util/configparser.y"
->>>>>>> b0dbfa37
-        {
+    {
 	#ifdef CLIENT_SUBNET
-		OUTYY(("P(server_client_subnet_always_forward:%s)\n", (yyvsp[0].str)));
-		if(strcmp((yyvsp[0].str), "yes") != 0 && strcmp((yyvsp[0].str), "no") != 0)
+		OUTYY(("P(server_client_subnet_always_forward:%s)\n", (yyvsp[(2) - (2)].str)));
+		if(strcmp((yyvsp[(2) - (2)].str), "yes") != 0 && strcmp((yyvsp[(2) - (2)].str), "no") != 0)
 			yyerror("expected yes or no.");
 		else
 			cfg_parser->cfg->client_subnet_always_forward =
-				(strcmp((yyvsp[0].str), "yes")==0);
+				(strcmp((yyvsp[(2) - (2)].str), "yes")==0);
 	#else
 		OUTYY(("P(Compiled without edns subnet option, ignoring)\n"));
 	#endif
-		free((yyvsp[0].str));
-	}
-<<<<<<< HEAD
-#line 3138 "util/configparser.c"
-    break;
-
-  case 322: /* server_client_subnet_opcode: VAR_CLIENT_SUBNET_OPCODE STRING_ARG  */
+		free((yyvsp[(2) - (2)].str));
+	}
+    break;
+
+  case 322:
 #line 615 "./util/configparser.y"
-=======
-#line 3122 "util/configparser.c"
-    break;
-
-  case 320: /* server_client_subnet_opcode: VAR_CLIENT_SUBNET_OPCODE STRING_ARG  */
-#line 614 "./util/configparser.y"
->>>>>>> b0dbfa37
-        {
+    {
 	#ifdef CLIENT_SUBNET
-		OUTYY(("P(client_subnet_opcode:%s)\n", (yyvsp[0].str)));
+		OUTYY(("P(client_subnet_opcode:%s)\n", (yyvsp[(2) - (2)].str)));
 		OUTYY(("P(Deprecated option, ignoring)\n"));
 	#else
 		OUTYY(("P(Compiled without edns subnet option, ignoring)\n"));
 	#endif
-		free((yyvsp[0].str));
-	}
-<<<<<<< HEAD
-#line 3152 "util/configparser.c"
-    break;
-
-  case 323: /* server_max_client_subnet_ipv4: VAR_MAX_CLIENT_SUBNET_IPV4 STRING_ARG  */
+		free((yyvsp[(2) - (2)].str));
+	}
+    break;
+
+  case 323:
 #line 626 "./util/configparser.y"
-=======
-#line 3136 "util/configparser.c"
-    break;
-
-  case 321: /* server_max_client_subnet_ipv4: VAR_MAX_CLIENT_SUBNET_IPV4 STRING_ARG  */
-#line 625 "./util/configparser.y"
->>>>>>> b0dbfa37
-        {
+    {
 	#ifdef CLIENT_SUBNET
-		OUTYY(("P(max_client_subnet_ipv4:%s)\n", (yyvsp[0].str)));
-		if(atoi((yyvsp[0].str)) == 0 && strcmp((yyvsp[0].str), "0") != 0)
+		OUTYY(("P(max_client_subnet_ipv4:%s)\n", (yyvsp[(2) - (2)].str)));
+		if(atoi((yyvsp[(2) - (2)].str)) == 0 && strcmp((yyvsp[(2) - (2)].str), "0") != 0)
 			yyerror("IPv4 subnet length expected");
-		else if (atoi((yyvsp[0].str)) > 32)
+		else if (atoi((yyvsp[(2) - (2)].str)) > 32)
 			cfg_parser->cfg->max_client_subnet_ipv4 = 32;
-		else if (atoi((yyvsp[0].str)) < 0)
+		else if (atoi((yyvsp[(2) - (2)].str)) < 0)
 			cfg_parser->cfg->max_client_subnet_ipv4 = 0;
-		else cfg_parser->cfg->max_client_subnet_ipv4 = (uint8_t)atoi((yyvsp[0].str));
+		else cfg_parser->cfg->max_client_subnet_ipv4 = (uint8_t)atoi((yyvsp[(2) - (2)].str));
 	#else
 		OUTYY(("P(Compiled without edns subnet option, ignoring)\n"));
 	#endif
-		free((yyvsp[0].str));
-	}
-<<<<<<< HEAD
-#line 3172 "util/configparser.c"
-    break;
-
-  case 324: /* server_max_client_subnet_ipv6: VAR_MAX_CLIENT_SUBNET_IPV6 STRING_ARG  */
+		free((yyvsp[(2) - (2)].str));
+	}
+    break;
+
+  case 324:
 #line 643 "./util/configparser.y"
-=======
-#line 3156 "util/configparser.c"
-    break;
-
-  case 322: /* server_max_client_subnet_ipv6: VAR_MAX_CLIENT_SUBNET_IPV6 STRING_ARG  */
-#line 642 "./util/configparser.y"
->>>>>>> b0dbfa37
-        {
+    {
 	#ifdef CLIENT_SUBNET
-		OUTYY(("P(max_client_subnet_ipv6:%s)\n", (yyvsp[0].str)));
-		if(atoi((yyvsp[0].str)) == 0 && strcmp((yyvsp[0].str), "0") != 0)
+		OUTYY(("P(max_client_subnet_ipv6:%s)\n", (yyvsp[(2) - (2)].str)));
+		if(atoi((yyvsp[(2) - (2)].str)) == 0 && strcmp((yyvsp[(2) - (2)].str), "0") != 0)
 			yyerror("Ipv6 subnet length expected");
-		else if (atoi((yyvsp[0].str)) > 128)
+		else if (atoi((yyvsp[(2) - (2)].str)) > 128)
 			cfg_parser->cfg->max_client_subnet_ipv6 = 128;
-		else if (atoi((yyvsp[0].str)) < 0)
+		else if (atoi((yyvsp[(2) - (2)].str)) < 0)
 			cfg_parser->cfg->max_client_subnet_ipv6 = 0;
-		else cfg_parser->cfg->max_client_subnet_ipv6 = (uint8_t)atoi((yyvsp[0].str));
+		else cfg_parser->cfg->max_client_subnet_ipv6 = (uint8_t)atoi((yyvsp[(2) - (2)].str));
 	#else
 		OUTYY(("P(Compiled without edns subnet option, ignoring)\n"));
 	#endif
-		free((yyvsp[0].str));
-	}
-<<<<<<< HEAD
-#line 3192 "util/configparser.c"
-    break;
-
-  case 325: /* server_min_client_subnet_ipv4: VAR_MIN_CLIENT_SUBNET_IPV4 STRING_ARG  */
+		free((yyvsp[(2) - (2)].str));
+	}
+    break;
+
+  case 325:
 #line 660 "./util/configparser.y"
-=======
-#line 3176 "util/configparser.c"
-    break;
-
-  case 323: /* server_min_client_subnet_ipv4: VAR_MIN_CLIENT_SUBNET_IPV4 STRING_ARG  */
-#line 659 "./util/configparser.y"
->>>>>>> b0dbfa37
-        {
+    {
 	#ifdef CLIENT_SUBNET
-		OUTYY(("P(min_client_subnet_ipv4:%s)\n", (yyvsp[0].str)));
-		if(atoi((yyvsp[0].str)) == 0 && strcmp((yyvsp[0].str), "0") != 0)
+		OUTYY(("P(min_client_subnet_ipv4:%s)\n", (yyvsp[(2) - (2)].str)));
+		if(atoi((yyvsp[(2) - (2)].str)) == 0 && strcmp((yyvsp[(2) - (2)].str), "0") != 0)
 			yyerror("IPv4 subnet length expected");
-		else if (atoi((yyvsp[0].str)) > 32)
+		else if (atoi((yyvsp[(2) - (2)].str)) > 32)
 			cfg_parser->cfg->min_client_subnet_ipv4 = 32;
-		else if (atoi((yyvsp[0].str)) < 0)
+		else if (atoi((yyvsp[(2) - (2)].str)) < 0)
 			cfg_parser->cfg->min_client_subnet_ipv4 = 0;
-		else cfg_parser->cfg->min_client_subnet_ipv4 = (uint8_t)atoi((yyvsp[0].str));
+		else cfg_parser->cfg->min_client_subnet_ipv4 = (uint8_t)atoi((yyvsp[(2) - (2)].str));
 	#else
 		OUTYY(("P(Compiled without edns subnet option, ignoring)\n"));
 	#endif
-		free((yyvsp[0].str));
-	}
-<<<<<<< HEAD
-#line 3212 "util/configparser.c"
-    break;
-
-  case 326: /* server_min_client_subnet_ipv6: VAR_MIN_CLIENT_SUBNET_IPV6 STRING_ARG  */
+		free((yyvsp[(2) - (2)].str));
+	}
+    break;
+
+  case 326:
 #line 677 "./util/configparser.y"
-=======
-#line 3196 "util/configparser.c"
-    break;
-
-  case 324: /* server_min_client_subnet_ipv6: VAR_MIN_CLIENT_SUBNET_IPV6 STRING_ARG  */
-#line 676 "./util/configparser.y"
->>>>>>> b0dbfa37
-        {
+    {
 	#ifdef CLIENT_SUBNET
-		OUTYY(("P(min_client_subnet_ipv6:%s)\n", (yyvsp[0].str)));
-		if(atoi((yyvsp[0].str)) == 0 && strcmp((yyvsp[0].str), "0") != 0)
+		OUTYY(("P(min_client_subnet_ipv6:%s)\n", (yyvsp[(2) - (2)].str)));
+		if(atoi((yyvsp[(2) - (2)].str)) == 0 && strcmp((yyvsp[(2) - (2)].str), "0") != 0)
 			yyerror("Ipv6 subnet length expected");
-		else if (atoi((yyvsp[0].str)) > 128)
+		else if (atoi((yyvsp[(2) - (2)].str)) > 128)
 			cfg_parser->cfg->min_client_subnet_ipv6 = 128;
-		else if (atoi((yyvsp[0].str)) < 0)
+		else if (atoi((yyvsp[(2) - (2)].str)) < 0)
 			cfg_parser->cfg->min_client_subnet_ipv6 = 0;
-		else cfg_parser->cfg->min_client_subnet_ipv6 = (uint8_t)atoi((yyvsp[0].str));
+		else cfg_parser->cfg->min_client_subnet_ipv6 = (uint8_t)atoi((yyvsp[(2) - (2)].str));
 	#else
 		OUTYY(("P(Compiled without edns subnet option, ignoring)\n"));
 	#endif
-		free((yyvsp[0].str));
-	}
-<<<<<<< HEAD
-#line 3232 "util/configparser.c"
-    break;
-
-  case 327: /* server_max_ecs_tree_size_ipv4: VAR_MAX_ECS_TREE_SIZE_IPV4 STRING_ARG  */
+		free((yyvsp[(2) - (2)].str));
+	}
+    break;
+
+  case 327:
 #line 694 "./util/configparser.y"
-=======
-#line 3216 "util/configparser.c"
-    break;
-
-  case 325: /* server_max_ecs_tree_size_ipv4: VAR_MAX_ECS_TREE_SIZE_IPV4 STRING_ARG  */
-#line 693 "./util/configparser.y"
->>>>>>> b0dbfa37
-        {
+    {
 	#ifdef CLIENT_SUBNET
-		OUTYY(("P(max_ecs_tree_size_ipv4:%s)\n", (yyvsp[0].str)));
-		if(atoi((yyvsp[0].str)) == 0 && strcmp((yyvsp[0].str), "0") != 0)
+		OUTYY(("P(max_ecs_tree_size_ipv4:%s)\n", (yyvsp[(2) - (2)].str)));
+		if(atoi((yyvsp[(2) - (2)].str)) == 0 && strcmp((yyvsp[(2) - (2)].str), "0") != 0)
 			yyerror("IPv4 ECS tree size expected");
-		else if (atoi((yyvsp[0].str)) < 0)
+		else if (atoi((yyvsp[(2) - (2)].str)) < 0)
 			cfg_parser->cfg->max_ecs_tree_size_ipv4 = 0;
-		else cfg_parser->cfg->max_ecs_tree_size_ipv4 = (uint32_t)atoi((yyvsp[0].str));
+		else cfg_parser->cfg->max_ecs_tree_size_ipv4 = (uint32_t)atoi((yyvsp[(2) - (2)].str));
 	#else
 		OUTYY(("P(Compiled without edns subnet option, ignoring)\n"));
 	#endif
-		free((yyvsp[0].str));
-	}
-<<<<<<< HEAD
-#line 3250 "util/configparser.c"
-    break;
-
-  case 328: /* server_max_ecs_tree_size_ipv6: VAR_MAX_ECS_TREE_SIZE_IPV6 STRING_ARG  */
+		free((yyvsp[(2) - (2)].str));
+	}
+    break;
+
+  case 328:
 #line 709 "./util/configparser.y"
-=======
-#line 3234 "util/configparser.c"
-    break;
-
-  case 326: /* server_max_ecs_tree_size_ipv6: VAR_MAX_ECS_TREE_SIZE_IPV6 STRING_ARG  */
-#line 708 "./util/configparser.y"
->>>>>>> b0dbfa37
-        {
+    {
 	#ifdef CLIENT_SUBNET
-		OUTYY(("P(max_ecs_tree_size_ipv6:%s)\n", (yyvsp[0].str)));
-		if(atoi((yyvsp[0].str)) == 0 && strcmp((yyvsp[0].str), "0") != 0)
+		OUTYY(("P(max_ecs_tree_size_ipv6:%s)\n", (yyvsp[(2) - (2)].str)));
+		if(atoi((yyvsp[(2) - (2)].str)) == 0 && strcmp((yyvsp[(2) - (2)].str), "0") != 0)
 			yyerror("IPv6 ECS tree size expected");
-		else if (atoi((yyvsp[0].str)) < 0)
+		else if (atoi((yyvsp[(2) - (2)].str)) < 0)
 			cfg_parser->cfg->max_ecs_tree_size_ipv6 = 0;
-		else cfg_parser->cfg->max_ecs_tree_size_ipv6 = (uint32_t)atoi((yyvsp[0].str));
+		else cfg_parser->cfg->max_ecs_tree_size_ipv6 = (uint32_t)atoi((yyvsp[(2) - (2)].str));
 	#else
 		OUTYY(("P(Compiled without edns subnet option, ignoring)\n"));
 	#endif
-		free((yyvsp[0].str));
-	}
-<<<<<<< HEAD
-#line 3268 "util/configparser.c"
-    break;
-
-  case 329: /* server_interface: VAR_INTERFACE STRING_ARG  */
+		free((yyvsp[(2) - (2)].str));
+	}
+    break;
+
+  case 329:
 #line 724 "./util/configparser.y"
-=======
-#line 3252 "util/configparser.c"
-    break;
-
-  case 327: /* server_interface: VAR_INTERFACE STRING_ARG  */
-#line 723 "./util/configparser.y"
->>>>>>> b0dbfa37
-        {
-		OUTYY(("P(server_interface:%s)\n", (yyvsp[0].str)));
+    {
+		OUTYY(("P(server_interface:%s)\n", (yyvsp[(2) - (2)].str)));
 		if(cfg_parser->cfg->num_ifs == 0)
 			cfg_parser->cfg->ifs = calloc(1, sizeof(char*));
 		else cfg_parser->cfg->ifs = realloc(cfg_parser->cfg->ifs,
@@ -3643,23 +3704,14 @@
 		if(!cfg_parser->cfg->ifs)
 			yyerror("out of memory");
 		else
-			cfg_parser->cfg->ifs[cfg_parser->cfg->num_ifs++] = (yyvsp[0].str);
-	}
-<<<<<<< HEAD
-#line 3284 "util/configparser.c"
-    break;
-
-  case 330: /* server_outgoing_interface: VAR_OUTGOING_INTERFACE STRING_ARG  */
+			cfg_parser->cfg->ifs[cfg_parser->cfg->num_ifs++] = (yyvsp[(2) - (2)].str);
+	}
+    break;
+
+  case 330:
 #line 737 "./util/configparser.y"
-=======
-#line 3268 "util/configparser.c"
-    break;
-
-  case 328: /* server_outgoing_interface: VAR_OUTGOING_INTERFACE STRING_ARG  */
-#line 736 "./util/configparser.y"
->>>>>>> b0dbfa37
-        {
-		OUTYY(("P(server_outgoing_interface:%s)\n", (yyvsp[0].str)));
+    {
+		OUTYY(("P(server_outgoing_interface:%s)\n", (yyvsp[(2) - (2)].str)));
 		if(cfg_parser->cfg->num_out_ifs == 0)
 			cfg_parser->cfg->out_ifs = calloc(1, sizeof(char*));
 		else cfg_parser->cfg->out_ifs = realloc(
@@ -3669,1076 +3721,599 @@
 			yyerror("out of memory");
 		else
 			cfg_parser->cfg->out_ifs[
-				cfg_parser->cfg->num_out_ifs++] = (yyvsp[0].str);
-	}
-<<<<<<< HEAD
-#line 3302 "util/configparser.c"
-    break;
-
-  case 331: /* server_outgoing_range: VAR_OUTGOING_RANGE STRING_ARG  */
+				cfg_parser->cfg->num_out_ifs++] = (yyvsp[(2) - (2)].str);
+	}
+    break;
+
+  case 331:
 #line 752 "./util/configparser.y"
-=======
-#line 3286 "util/configparser.c"
-    break;
-
-  case 329: /* server_outgoing_range: VAR_OUTGOING_RANGE STRING_ARG  */
-#line 751 "./util/configparser.y"
->>>>>>> b0dbfa37
-        {
-		OUTYY(("P(server_outgoing_range:%s)\n", (yyvsp[0].str)));
-		if(atoi((yyvsp[0].str)) == 0)
+    {
+		OUTYY(("P(server_outgoing_range:%s)\n", (yyvsp[(2) - (2)].str)));
+		if(atoi((yyvsp[(2) - (2)].str)) == 0)
 			yyerror("number expected");
-		else cfg_parser->cfg->outgoing_num_ports = atoi((yyvsp[0].str));
-		free((yyvsp[0].str));
-	}
-<<<<<<< HEAD
-#line 3314 "util/configparser.c"
-    break;
-
-  case 332: /* server_outgoing_port_permit: VAR_OUTGOING_PORT_PERMIT STRING_ARG  */
+		else cfg_parser->cfg->outgoing_num_ports = atoi((yyvsp[(2) - (2)].str));
+		free((yyvsp[(2) - (2)].str));
+	}
+    break;
+
+  case 332:
 #line 761 "./util/configparser.y"
-=======
-#line 3298 "util/configparser.c"
-    break;
-
-  case 330: /* server_outgoing_port_permit: VAR_OUTGOING_PORT_PERMIT STRING_ARG  */
-#line 760 "./util/configparser.y"
->>>>>>> b0dbfa37
-        {
-		OUTYY(("P(server_outgoing_port_permit:%s)\n", (yyvsp[0].str)));
-		if(!cfg_mark_ports((yyvsp[0].str), 1,
+    {
+		OUTYY(("P(server_outgoing_port_permit:%s)\n", (yyvsp[(2) - (2)].str)));
+		if(!cfg_mark_ports((yyvsp[(2) - (2)].str), 1,
 			cfg_parser->cfg->outgoing_avail_ports, 65536))
 			yyerror("port number or range (\"low-high\") expected");
-		free((yyvsp[0].str));
-	}
-<<<<<<< HEAD
-#line 3326 "util/configparser.c"
-    break;
-
-  case 333: /* server_outgoing_port_avoid: VAR_OUTGOING_PORT_AVOID STRING_ARG  */
+		free((yyvsp[(2) - (2)].str));
+	}
+    break;
+
+  case 333:
 #line 770 "./util/configparser.y"
-=======
-#line 3310 "util/configparser.c"
-    break;
-
-  case 331: /* server_outgoing_port_avoid: VAR_OUTGOING_PORT_AVOID STRING_ARG  */
-#line 769 "./util/configparser.y"
->>>>>>> b0dbfa37
-        {
-		OUTYY(("P(server_outgoing_port_avoid:%s)\n", (yyvsp[0].str)));
-		if(!cfg_mark_ports((yyvsp[0].str), 0,
+    {
+		OUTYY(("P(server_outgoing_port_avoid:%s)\n", (yyvsp[(2) - (2)].str)));
+		if(!cfg_mark_ports((yyvsp[(2) - (2)].str), 0,
 			cfg_parser->cfg->outgoing_avail_ports, 65536))
 			yyerror("port number or range (\"low-high\") expected");
-		free((yyvsp[0].str));
-	}
-<<<<<<< HEAD
-#line 3338 "util/configparser.c"
-    break;
-
-  case 334: /* server_outgoing_num_tcp: VAR_OUTGOING_NUM_TCP STRING_ARG  */
+		free((yyvsp[(2) - (2)].str));
+	}
+    break;
+
+  case 334:
 #line 779 "./util/configparser.y"
-=======
-#line 3322 "util/configparser.c"
-    break;
-
-  case 332: /* server_outgoing_num_tcp: VAR_OUTGOING_NUM_TCP STRING_ARG  */
-#line 778 "./util/configparser.y"
->>>>>>> b0dbfa37
-        {
-		OUTYY(("P(server_outgoing_num_tcp:%s)\n", (yyvsp[0].str)));
-		if(atoi((yyvsp[0].str)) == 0 && strcmp((yyvsp[0].str), "0") != 0)
+    {
+		OUTYY(("P(server_outgoing_num_tcp:%s)\n", (yyvsp[(2) - (2)].str)));
+		if(atoi((yyvsp[(2) - (2)].str)) == 0 && strcmp((yyvsp[(2) - (2)].str), "0") != 0)
 			yyerror("number expected");
-		else cfg_parser->cfg->outgoing_num_tcp = atoi((yyvsp[0].str));
-		free((yyvsp[0].str));
-	}
-<<<<<<< HEAD
-#line 3350 "util/configparser.c"
-    break;
-
-  case 335: /* server_incoming_num_tcp: VAR_INCOMING_NUM_TCP STRING_ARG  */
+		else cfg_parser->cfg->outgoing_num_tcp = atoi((yyvsp[(2) - (2)].str));
+		free((yyvsp[(2) - (2)].str));
+	}
+    break;
+
+  case 335:
 #line 788 "./util/configparser.y"
-=======
-#line 3334 "util/configparser.c"
-    break;
-
-  case 333: /* server_incoming_num_tcp: VAR_INCOMING_NUM_TCP STRING_ARG  */
-#line 787 "./util/configparser.y"
->>>>>>> b0dbfa37
-        {
-		OUTYY(("P(server_incoming_num_tcp:%s)\n", (yyvsp[0].str)));
-		if(atoi((yyvsp[0].str)) == 0 && strcmp((yyvsp[0].str), "0") != 0)
+    {
+		OUTYY(("P(server_incoming_num_tcp:%s)\n", (yyvsp[(2) - (2)].str)));
+		if(atoi((yyvsp[(2) - (2)].str)) == 0 && strcmp((yyvsp[(2) - (2)].str), "0") != 0)
 			yyerror("number expected");
-		else cfg_parser->cfg->incoming_num_tcp = atoi((yyvsp[0].str));
-		free((yyvsp[0].str));
-	}
-<<<<<<< HEAD
-#line 3362 "util/configparser.c"
-    break;
-
-  case 336: /* server_interface_automatic: VAR_INTERFACE_AUTOMATIC STRING_ARG  */
+		else cfg_parser->cfg->incoming_num_tcp = atoi((yyvsp[(2) - (2)].str));
+		free((yyvsp[(2) - (2)].str));
+	}
+    break;
+
+  case 336:
 #line 797 "./util/configparser.y"
-=======
-#line 3346 "util/configparser.c"
-    break;
-
-  case 334: /* server_interface_automatic: VAR_INTERFACE_AUTOMATIC STRING_ARG  */
-#line 796 "./util/configparser.y"
->>>>>>> b0dbfa37
-        {
-		OUTYY(("P(server_interface_automatic:%s)\n", (yyvsp[0].str)));
-		if(strcmp((yyvsp[0].str), "yes") != 0 && strcmp((yyvsp[0].str), "no") != 0)
-			yyerror("expected yes or no.");
-		else cfg_parser->cfg->if_automatic = (strcmp((yyvsp[0].str), "yes")==0);
-		free((yyvsp[0].str));
-	}
-<<<<<<< HEAD
-#line 3374 "util/configparser.c"
-    break;
-
-  case 337: /* server_interface_automatic_ports: VAR_INTERFACE_AUTOMATIC_PORTS STRING_ARG  */
+    {
+		OUTYY(("P(server_interface_automatic:%s)\n", (yyvsp[(2) - (2)].str)));
+		if(strcmp((yyvsp[(2) - (2)].str), "yes") != 0 && strcmp((yyvsp[(2) - (2)].str), "no") != 0)
+			yyerror("expected yes or no.");
+		else cfg_parser->cfg->if_automatic = (strcmp((yyvsp[(2) - (2)].str), "yes")==0);
+		free((yyvsp[(2) - (2)].str));
+	}
+    break;
+
+  case 337:
 #line 806 "./util/configparser.y"
-=======
-#line 3358 "util/configparser.c"
-    break;
-
-  case 335: /* server_interface_automatic_ports: VAR_INTERFACE_AUTOMATIC_PORTS STRING_ARG  */
-#line 805 "./util/configparser.y"
->>>>>>> b0dbfa37
-        {
-		OUTYY(("P(server_interface_automatic_ports:%s)\n", (yyvsp[0].str)));
+    {
+		OUTYY(("P(server_interface_automatic_ports:%s)\n", (yyvsp[(2) - (2)].str)));
 		free(cfg_parser->cfg->if_automatic_ports);
-		cfg_parser->cfg->if_automatic_ports = (yyvsp[0].str);
-	}
-<<<<<<< HEAD
-#line 3384 "util/configparser.c"
-    break;
-
-  case 338: /* server_do_ip4: VAR_DO_IP4 STRING_ARG  */
+		cfg_parser->cfg->if_automatic_ports = (yyvsp[(2) - (2)].str);
+	}
+    break;
+
+  case 338:
 #line 813 "./util/configparser.y"
-=======
-#line 3368 "util/configparser.c"
-    break;
-
-  case 336: /* server_do_ip4: VAR_DO_IP4 STRING_ARG  */
-#line 812 "./util/configparser.y"
->>>>>>> b0dbfa37
-        {
-		OUTYY(("P(server_do_ip4:%s)\n", (yyvsp[0].str)));
-		if(strcmp((yyvsp[0].str), "yes") != 0 && strcmp((yyvsp[0].str), "no") != 0)
-			yyerror("expected yes or no.");
-		else cfg_parser->cfg->do_ip4 = (strcmp((yyvsp[0].str), "yes")==0);
-		free((yyvsp[0].str));
-	}
-<<<<<<< HEAD
-#line 3396 "util/configparser.c"
-    break;
-
-  case 339: /* server_do_ip6: VAR_DO_IP6 STRING_ARG  */
+    {
+		OUTYY(("P(server_do_ip4:%s)\n", (yyvsp[(2) - (2)].str)));
+		if(strcmp((yyvsp[(2) - (2)].str), "yes") != 0 && strcmp((yyvsp[(2) - (2)].str), "no") != 0)
+			yyerror("expected yes or no.");
+		else cfg_parser->cfg->do_ip4 = (strcmp((yyvsp[(2) - (2)].str), "yes")==0);
+		free((yyvsp[(2) - (2)].str));
+	}
+    break;
+
+  case 339:
 #line 822 "./util/configparser.y"
-=======
-#line 3380 "util/configparser.c"
-    break;
-
-  case 337: /* server_do_ip6: VAR_DO_IP6 STRING_ARG  */
-#line 821 "./util/configparser.y"
->>>>>>> b0dbfa37
-        {
-		OUTYY(("P(server_do_ip6:%s)\n", (yyvsp[0].str)));
-		if(strcmp((yyvsp[0].str), "yes") != 0 && strcmp((yyvsp[0].str), "no") != 0)
-			yyerror("expected yes or no.");
-		else cfg_parser->cfg->do_ip6 = (strcmp((yyvsp[0].str), "yes")==0);
-		free((yyvsp[0].str));
-	}
-<<<<<<< HEAD
-#line 3408 "util/configparser.c"
-    break;
-
-  case 340: /* server_do_udp: VAR_DO_UDP STRING_ARG  */
+    {
+		OUTYY(("P(server_do_ip6:%s)\n", (yyvsp[(2) - (2)].str)));
+		if(strcmp((yyvsp[(2) - (2)].str), "yes") != 0 && strcmp((yyvsp[(2) - (2)].str), "no") != 0)
+			yyerror("expected yes or no.");
+		else cfg_parser->cfg->do_ip6 = (strcmp((yyvsp[(2) - (2)].str), "yes")==0);
+		free((yyvsp[(2) - (2)].str));
+	}
+    break;
+
+  case 340:
 #line 831 "./util/configparser.y"
-=======
-#line 3392 "util/configparser.c"
-    break;
-
-  case 338: /* server_do_udp: VAR_DO_UDP STRING_ARG  */
-#line 830 "./util/configparser.y"
->>>>>>> b0dbfa37
-        {
-		OUTYY(("P(server_do_udp:%s)\n", (yyvsp[0].str)));
-		if(strcmp((yyvsp[0].str), "yes") != 0 && strcmp((yyvsp[0].str), "no") != 0)
-			yyerror("expected yes or no.");
-		else cfg_parser->cfg->do_udp = (strcmp((yyvsp[0].str), "yes")==0);
-		free((yyvsp[0].str));
-	}
-<<<<<<< HEAD
-#line 3420 "util/configparser.c"
-    break;
-
-  case 341: /* server_do_tcp: VAR_DO_TCP STRING_ARG  */
+    {
+		OUTYY(("P(server_do_udp:%s)\n", (yyvsp[(2) - (2)].str)));
+		if(strcmp((yyvsp[(2) - (2)].str), "yes") != 0 && strcmp((yyvsp[(2) - (2)].str), "no") != 0)
+			yyerror("expected yes or no.");
+		else cfg_parser->cfg->do_udp = (strcmp((yyvsp[(2) - (2)].str), "yes")==0);
+		free((yyvsp[(2) - (2)].str));
+	}
+    break;
+
+  case 341:
 #line 840 "./util/configparser.y"
-=======
-#line 3404 "util/configparser.c"
-    break;
-
-  case 339: /* server_do_tcp: VAR_DO_TCP STRING_ARG  */
-#line 839 "./util/configparser.y"
->>>>>>> b0dbfa37
-        {
-		OUTYY(("P(server_do_tcp:%s)\n", (yyvsp[0].str)));
-		if(strcmp((yyvsp[0].str), "yes") != 0 && strcmp((yyvsp[0].str), "no") != 0)
-			yyerror("expected yes or no.");
-		else cfg_parser->cfg->do_tcp = (strcmp((yyvsp[0].str), "yes")==0);
-		free((yyvsp[0].str));
-	}
-<<<<<<< HEAD
-#line 3432 "util/configparser.c"
-    break;
-
-  case 342: /* server_prefer_ip4: VAR_PREFER_IP4 STRING_ARG  */
+    {
+		OUTYY(("P(server_do_tcp:%s)\n", (yyvsp[(2) - (2)].str)));
+		if(strcmp((yyvsp[(2) - (2)].str), "yes") != 0 && strcmp((yyvsp[(2) - (2)].str), "no") != 0)
+			yyerror("expected yes or no.");
+		else cfg_parser->cfg->do_tcp = (strcmp((yyvsp[(2) - (2)].str), "yes")==0);
+		free((yyvsp[(2) - (2)].str));
+	}
+    break;
+
+  case 342:
 #line 849 "./util/configparser.y"
-=======
-#line 3416 "util/configparser.c"
-    break;
-
-  case 340: /* server_prefer_ip4: VAR_PREFER_IP4 STRING_ARG  */
-#line 848 "./util/configparser.y"
->>>>>>> b0dbfa37
-        {
-		OUTYY(("P(server_prefer_ip4:%s)\n", (yyvsp[0].str)));
-		if(strcmp((yyvsp[0].str), "yes") != 0 && strcmp((yyvsp[0].str), "no") != 0)
-			yyerror("expected yes or no.");
-		else cfg_parser->cfg->prefer_ip4 = (strcmp((yyvsp[0].str), "yes")==0);
-		free((yyvsp[0].str));
-	}
-<<<<<<< HEAD
-#line 3444 "util/configparser.c"
-    break;
-
-  case 343: /* server_prefer_ip6: VAR_PREFER_IP6 STRING_ARG  */
+    {
+		OUTYY(("P(server_prefer_ip4:%s)\n", (yyvsp[(2) - (2)].str)));
+		if(strcmp((yyvsp[(2) - (2)].str), "yes") != 0 && strcmp((yyvsp[(2) - (2)].str), "no") != 0)
+			yyerror("expected yes or no.");
+		else cfg_parser->cfg->prefer_ip4 = (strcmp((yyvsp[(2) - (2)].str), "yes")==0);
+		free((yyvsp[(2) - (2)].str));
+	}
+    break;
+
+  case 343:
 #line 858 "./util/configparser.y"
-=======
-#line 3428 "util/configparser.c"
-    break;
-
-  case 341: /* server_prefer_ip6: VAR_PREFER_IP6 STRING_ARG  */
-#line 857 "./util/configparser.y"
->>>>>>> b0dbfa37
-        {
-		OUTYY(("P(server_prefer_ip6:%s)\n", (yyvsp[0].str)));
-		if(strcmp((yyvsp[0].str), "yes") != 0 && strcmp((yyvsp[0].str), "no") != 0)
-			yyerror("expected yes or no.");
-		else cfg_parser->cfg->prefer_ip6 = (strcmp((yyvsp[0].str), "yes")==0);
-		free((yyvsp[0].str));
-	}
-<<<<<<< HEAD
-#line 3456 "util/configparser.c"
-    break;
-
-  case 344: /* server_tcp_mss: VAR_TCP_MSS STRING_ARG  */
+    {
+		OUTYY(("P(server_prefer_ip6:%s)\n", (yyvsp[(2) - (2)].str)));
+		if(strcmp((yyvsp[(2) - (2)].str), "yes") != 0 && strcmp((yyvsp[(2) - (2)].str), "no") != 0)
+			yyerror("expected yes or no.");
+		else cfg_parser->cfg->prefer_ip6 = (strcmp((yyvsp[(2) - (2)].str), "yes")==0);
+		free((yyvsp[(2) - (2)].str));
+	}
+    break;
+
+  case 344:
 #line 867 "./util/configparser.y"
-=======
-#line 3440 "util/configparser.c"
-    break;
-
-  case 342: /* server_tcp_mss: VAR_TCP_MSS STRING_ARG  */
-#line 866 "./util/configparser.y"
->>>>>>> b0dbfa37
-        {
-		OUTYY(("P(server_tcp_mss:%s)\n", (yyvsp[0].str)));
-		if(atoi((yyvsp[0].str)) == 0 && strcmp((yyvsp[0].str), "0") != 0)
+    {
+		OUTYY(("P(server_tcp_mss:%s)\n", (yyvsp[(2) - (2)].str)));
+		if(atoi((yyvsp[(2) - (2)].str)) == 0 && strcmp((yyvsp[(2) - (2)].str), "0") != 0)
 				yyerror("number expected");
-		else cfg_parser->cfg->tcp_mss = atoi((yyvsp[0].str));
-		free((yyvsp[0].str));
-	}
-<<<<<<< HEAD
-#line 3468 "util/configparser.c"
-    break;
-
-  case 345: /* server_outgoing_tcp_mss: VAR_OUTGOING_TCP_MSS STRING_ARG  */
+		else cfg_parser->cfg->tcp_mss = atoi((yyvsp[(2) - (2)].str));
+		free((yyvsp[(2) - (2)].str));
+	}
+    break;
+
+  case 345:
 #line 876 "./util/configparser.y"
-=======
-#line 3452 "util/configparser.c"
-    break;
-
-  case 343: /* server_outgoing_tcp_mss: VAR_OUTGOING_TCP_MSS STRING_ARG  */
-#line 875 "./util/configparser.y"
->>>>>>> b0dbfa37
-        {
-		OUTYY(("P(server_outgoing_tcp_mss:%s)\n", (yyvsp[0].str)));
-		if(atoi((yyvsp[0].str)) == 0 && strcmp((yyvsp[0].str), "0") != 0)
+    {
+		OUTYY(("P(server_outgoing_tcp_mss:%s)\n", (yyvsp[(2) - (2)].str)));
+		if(atoi((yyvsp[(2) - (2)].str)) == 0 && strcmp((yyvsp[(2) - (2)].str), "0") != 0)
 			yyerror("number expected");
-		else cfg_parser->cfg->outgoing_tcp_mss = atoi((yyvsp[0].str));
-		free((yyvsp[0].str));
-	}
-<<<<<<< HEAD
-#line 3480 "util/configparser.c"
-    break;
-
-  case 346: /* server_tcp_idle_timeout: VAR_TCP_IDLE_TIMEOUT STRING_ARG  */
+		else cfg_parser->cfg->outgoing_tcp_mss = atoi((yyvsp[(2) - (2)].str));
+		free((yyvsp[(2) - (2)].str));
+	}
+    break;
+
+  case 346:
 #line 885 "./util/configparser.y"
-=======
-#line 3464 "util/configparser.c"
-    break;
-
-  case 344: /* server_tcp_idle_timeout: VAR_TCP_IDLE_TIMEOUT STRING_ARG  */
-#line 884 "./util/configparser.y"
->>>>>>> b0dbfa37
-        {
-		OUTYY(("P(server_tcp_idle_timeout:%s)\n", (yyvsp[0].str)));
-		if(atoi((yyvsp[0].str)) == 0 && strcmp((yyvsp[0].str), "0") != 0)
+    {
+		OUTYY(("P(server_tcp_idle_timeout:%s)\n", (yyvsp[(2) - (2)].str)));
+		if(atoi((yyvsp[(2) - (2)].str)) == 0 && strcmp((yyvsp[(2) - (2)].str), "0") != 0)
 			yyerror("number expected");
-		else if (atoi((yyvsp[0].str)) > 120000)
+		else if (atoi((yyvsp[(2) - (2)].str)) > 120000)
 			cfg_parser->cfg->tcp_idle_timeout = 120000;
-		else if (atoi((yyvsp[0].str)) < 1)
+		else if (atoi((yyvsp[(2) - (2)].str)) < 1)
 			cfg_parser->cfg->tcp_idle_timeout = 1;
-		else cfg_parser->cfg->tcp_idle_timeout = atoi((yyvsp[0].str));
-		free((yyvsp[0].str));
-	}
-<<<<<<< HEAD
-#line 3496 "util/configparser.c"
-    break;
-
-  case 347: /* server_max_reuse_tcp_queries: VAR_MAX_REUSE_TCP_QUERIES STRING_ARG  */
+		else cfg_parser->cfg->tcp_idle_timeout = atoi((yyvsp[(2) - (2)].str));
+		free((yyvsp[(2) - (2)].str));
+	}
+    break;
+
+  case 347:
 #line 898 "./util/configparser.y"
-=======
-#line 3480 "util/configparser.c"
-    break;
-
-  case 345: /* server_max_reuse_tcp_queries: VAR_MAX_REUSE_TCP_QUERIES STRING_ARG  */
-#line 897 "./util/configparser.y"
->>>>>>> b0dbfa37
-        {
-		OUTYY(("P(server_max_reuse_tcp_queries:%s)\n", (yyvsp[0].str)));
-		if(atoi((yyvsp[0].str)) == 0 && strcmp((yyvsp[0].str), "0") != 0)
+    {
+		OUTYY(("P(server_max_reuse_tcp_queries:%s)\n", (yyvsp[(2) - (2)].str)));
+		if(atoi((yyvsp[(2) - (2)].str)) == 0 && strcmp((yyvsp[(2) - (2)].str), "0") != 0)
 			yyerror("number expected");
-		else if (atoi((yyvsp[0].str)) < 1)
+		else if (atoi((yyvsp[(2) - (2)].str)) < 1)
 			cfg_parser->cfg->max_reuse_tcp_queries = 0;
-		else cfg_parser->cfg->max_reuse_tcp_queries = atoi((yyvsp[0].str));
-		free((yyvsp[0].str));
-	}
-<<<<<<< HEAD
-#line 3510 "util/configparser.c"
-    break;
-
-  case 348: /* server_tcp_reuse_timeout: VAR_TCP_REUSE_TIMEOUT STRING_ARG  */
+		else cfg_parser->cfg->max_reuse_tcp_queries = atoi((yyvsp[(2) - (2)].str));
+		free((yyvsp[(2) - (2)].str));
+	}
+    break;
+
+  case 348:
 #line 909 "./util/configparser.y"
-=======
-#line 3494 "util/configparser.c"
-    break;
-
-  case 346: /* server_tcp_reuse_timeout: VAR_TCP_REUSE_TIMEOUT STRING_ARG  */
-#line 908 "./util/configparser.y"
->>>>>>> b0dbfa37
-        {
-		OUTYY(("P(server_tcp_reuse_timeout:%s)\n", (yyvsp[0].str)));
-		if(atoi((yyvsp[0].str)) == 0 && strcmp((yyvsp[0].str), "0") != 0)
+    {
+		OUTYY(("P(server_tcp_reuse_timeout:%s)\n", (yyvsp[(2) - (2)].str)));
+		if(atoi((yyvsp[(2) - (2)].str)) == 0 && strcmp((yyvsp[(2) - (2)].str), "0") != 0)
 			yyerror("number expected");
-		else if (atoi((yyvsp[0].str)) < 1)
+		else if (atoi((yyvsp[(2) - (2)].str)) < 1)
 			cfg_parser->cfg->tcp_reuse_timeout = 0;
-		else cfg_parser->cfg->tcp_reuse_timeout = atoi((yyvsp[0].str));
-		free((yyvsp[0].str));
-	}
-<<<<<<< HEAD
-#line 3524 "util/configparser.c"
-    break;
-
-  case 349: /* server_tcp_auth_query_timeout: VAR_TCP_AUTH_QUERY_TIMEOUT STRING_ARG  */
+		else cfg_parser->cfg->tcp_reuse_timeout = atoi((yyvsp[(2) - (2)].str));
+		free((yyvsp[(2) - (2)].str));
+	}
+    break;
+
+  case 349:
 #line 920 "./util/configparser.y"
-=======
-#line 3508 "util/configparser.c"
-    break;
-
-  case 347: /* server_tcp_auth_query_timeout: VAR_TCP_AUTH_QUERY_TIMEOUT STRING_ARG  */
-#line 919 "./util/configparser.y"
->>>>>>> b0dbfa37
-        {
-		OUTYY(("P(server_tcp_auth_query_timeout:%s)\n", (yyvsp[0].str)));
-		if(atoi((yyvsp[0].str)) == 0 && strcmp((yyvsp[0].str), "0") != 0)
+    {
+		OUTYY(("P(server_tcp_auth_query_timeout:%s)\n", (yyvsp[(2) - (2)].str)));
+		if(atoi((yyvsp[(2) - (2)].str)) == 0 && strcmp((yyvsp[(2) - (2)].str), "0") != 0)
 			yyerror("number expected");
-		else if (atoi((yyvsp[0].str)) < 1)
+		else if (atoi((yyvsp[(2) - (2)].str)) < 1)
 			cfg_parser->cfg->tcp_auth_query_timeout = 0;
-		else cfg_parser->cfg->tcp_auth_query_timeout = atoi((yyvsp[0].str));
-		free((yyvsp[0].str));
-	}
-<<<<<<< HEAD
-#line 3538 "util/configparser.c"
-    break;
-
-  case 350: /* server_tcp_keepalive: VAR_EDNS_TCP_KEEPALIVE STRING_ARG  */
+		else cfg_parser->cfg->tcp_auth_query_timeout = atoi((yyvsp[(2) - (2)].str));
+		free((yyvsp[(2) - (2)].str));
+	}
+    break;
+
+  case 350:
 #line 931 "./util/configparser.y"
-=======
-#line 3522 "util/configparser.c"
-    break;
-
-  case 348: /* server_tcp_keepalive: VAR_EDNS_TCP_KEEPALIVE STRING_ARG  */
-#line 930 "./util/configparser.y"
->>>>>>> b0dbfa37
-        {
-		OUTYY(("P(server_tcp_keepalive:%s)\n", (yyvsp[0].str)));
-		if(strcmp((yyvsp[0].str), "yes") != 0 && strcmp((yyvsp[0].str), "no") != 0)
-			yyerror("expected yes or no.");
-		else cfg_parser->cfg->do_tcp_keepalive = (strcmp((yyvsp[0].str), "yes")==0);
-		free((yyvsp[0].str));
-	}
-<<<<<<< HEAD
-#line 3550 "util/configparser.c"
-    break;
-
-  case 351: /* server_tcp_keepalive_timeout: VAR_EDNS_TCP_KEEPALIVE_TIMEOUT STRING_ARG  */
+    {
+		OUTYY(("P(server_tcp_keepalive:%s)\n", (yyvsp[(2) - (2)].str)));
+		if(strcmp((yyvsp[(2) - (2)].str), "yes") != 0 && strcmp((yyvsp[(2) - (2)].str), "no") != 0)
+			yyerror("expected yes or no.");
+		else cfg_parser->cfg->do_tcp_keepalive = (strcmp((yyvsp[(2) - (2)].str), "yes")==0);
+		free((yyvsp[(2) - (2)].str));
+	}
+    break;
+
+  case 351:
 #line 940 "./util/configparser.y"
-=======
-#line 3534 "util/configparser.c"
-    break;
-
-  case 349: /* server_tcp_keepalive_timeout: VAR_EDNS_TCP_KEEPALIVE_TIMEOUT STRING_ARG  */
-#line 939 "./util/configparser.y"
->>>>>>> b0dbfa37
-        {
-		OUTYY(("P(server_tcp_keepalive_timeout:%s)\n", (yyvsp[0].str)));
-		if(atoi((yyvsp[0].str)) == 0 && strcmp((yyvsp[0].str), "0") != 0)
+    {
+		OUTYY(("P(server_tcp_keepalive_timeout:%s)\n", (yyvsp[(2) - (2)].str)));
+		if(atoi((yyvsp[(2) - (2)].str)) == 0 && strcmp((yyvsp[(2) - (2)].str), "0") != 0)
 			yyerror("number expected");
-		else if (atoi((yyvsp[0].str)) > 6553500)
+		else if (atoi((yyvsp[(2) - (2)].str)) > 6553500)
 			cfg_parser->cfg->tcp_keepalive_timeout = 6553500;
-		else if (atoi((yyvsp[0].str)) < 1)
+		else if (atoi((yyvsp[(2) - (2)].str)) < 1)
 			cfg_parser->cfg->tcp_keepalive_timeout = 0;
-		else cfg_parser->cfg->tcp_keepalive_timeout = atoi((yyvsp[0].str));
-		free((yyvsp[0].str));
-	}
-<<<<<<< HEAD
-#line 3566 "util/configparser.c"
-    break;
-
-  case 352: /* server_tcp_upstream: VAR_TCP_UPSTREAM STRING_ARG  */
+		else cfg_parser->cfg->tcp_keepalive_timeout = atoi((yyvsp[(2) - (2)].str));
+		free((yyvsp[(2) - (2)].str));
+	}
+    break;
+
+  case 352:
 #line 953 "./util/configparser.y"
-=======
-#line 3550 "util/configparser.c"
-    break;
-
-  case 350: /* server_tcp_upstream: VAR_TCP_UPSTREAM STRING_ARG  */
-#line 952 "./util/configparser.y"
->>>>>>> b0dbfa37
-        {
-		OUTYY(("P(server_tcp_upstream:%s)\n", (yyvsp[0].str)));
-		if(strcmp((yyvsp[0].str), "yes") != 0 && strcmp((yyvsp[0].str), "no") != 0)
-			yyerror("expected yes or no.");
-		else cfg_parser->cfg->tcp_upstream = (strcmp((yyvsp[0].str), "yes")==0);
-		free((yyvsp[0].str));
-	}
-<<<<<<< HEAD
-#line 3578 "util/configparser.c"
-    break;
-
-  case 353: /* server_udp_upstream_without_downstream: VAR_UDP_UPSTREAM_WITHOUT_DOWNSTREAM STRING_ARG  */
+    {
+		OUTYY(("P(server_tcp_upstream:%s)\n", (yyvsp[(2) - (2)].str)));
+		if(strcmp((yyvsp[(2) - (2)].str), "yes") != 0 && strcmp((yyvsp[(2) - (2)].str), "no") != 0)
+			yyerror("expected yes or no.");
+		else cfg_parser->cfg->tcp_upstream = (strcmp((yyvsp[(2) - (2)].str), "yes")==0);
+		free((yyvsp[(2) - (2)].str));
+	}
+    break;
+
+  case 353:
 #line 962 "./util/configparser.y"
-=======
-#line 3562 "util/configparser.c"
-    break;
-
-  case 351: /* server_udp_upstream_without_downstream: VAR_UDP_UPSTREAM_WITHOUT_DOWNSTREAM STRING_ARG  */
-#line 961 "./util/configparser.y"
->>>>>>> b0dbfa37
-        {
-		OUTYY(("P(server_udp_upstream_without_downstream:%s)\n", (yyvsp[0].str)));
-		if(strcmp((yyvsp[0].str), "yes") != 0 && strcmp((yyvsp[0].str), "no") != 0)
-			yyerror("expected yes or no.");
-		else cfg_parser->cfg->udp_upstream_without_downstream = (strcmp((yyvsp[0].str), "yes")==0);
-		free((yyvsp[0].str));
-	}
-<<<<<<< HEAD
-#line 3590 "util/configparser.c"
-    break;
-
-  case 354: /* server_ssl_upstream: VAR_SSL_UPSTREAM STRING_ARG  */
+    {
+		OUTYY(("P(server_udp_upstream_without_downstream:%s)\n", (yyvsp[(2) - (2)].str)));
+		if(strcmp((yyvsp[(2) - (2)].str), "yes") != 0 && strcmp((yyvsp[(2) - (2)].str), "no") != 0)
+			yyerror("expected yes or no.");
+		else cfg_parser->cfg->udp_upstream_without_downstream = (strcmp((yyvsp[(2) - (2)].str), "yes")==0);
+		free((yyvsp[(2) - (2)].str));
+	}
+    break;
+
+  case 354:
 #line 971 "./util/configparser.y"
-=======
-#line 3574 "util/configparser.c"
-    break;
-
-  case 352: /* server_ssl_upstream: VAR_SSL_UPSTREAM STRING_ARG  */
-#line 970 "./util/configparser.y"
->>>>>>> b0dbfa37
-        {
-		OUTYY(("P(server_ssl_upstream:%s)\n", (yyvsp[0].str)));
-		if(strcmp((yyvsp[0].str), "yes") != 0 && strcmp((yyvsp[0].str), "no") != 0)
-			yyerror("expected yes or no.");
-		else cfg_parser->cfg->ssl_upstream = (strcmp((yyvsp[0].str), "yes")==0);
-		free((yyvsp[0].str));
-	}
-<<<<<<< HEAD
-#line 3602 "util/configparser.c"
-    break;
-
-  case 355: /* server_ssl_service_key: VAR_SSL_SERVICE_KEY STRING_ARG  */
+    {
+		OUTYY(("P(server_ssl_upstream:%s)\n", (yyvsp[(2) - (2)].str)));
+		if(strcmp((yyvsp[(2) - (2)].str), "yes") != 0 && strcmp((yyvsp[(2) - (2)].str), "no") != 0)
+			yyerror("expected yes or no.");
+		else cfg_parser->cfg->ssl_upstream = (strcmp((yyvsp[(2) - (2)].str), "yes")==0);
+		free((yyvsp[(2) - (2)].str));
+	}
+    break;
+
+  case 355:
 #line 980 "./util/configparser.y"
-=======
-#line 3586 "util/configparser.c"
-    break;
-
-  case 353: /* server_ssl_service_key: VAR_SSL_SERVICE_KEY STRING_ARG  */
-#line 979 "./util/configparser.y"
->>>>>>> b0dbfa37
-        {
-		OUTYY(("P(server_ssl_service_key:%s)\n", (yyvsp[0].str)));
+    {
+		OUTYY(("P(server_ssl_service_key:%s)\n", (yyvsp[(2) - (2)].str)));
 		free(cfg_parser->cfg->ssl_service_key);
-		cfg_parser->cfg->ssl_service_key = (yyvsp[0].str);
-	}
-<<<<<<< HEAD
-#line 3612 "util/configparser.c"
-    break;
-
-  case 356: /* server_ssl_service_pem: VAR_SSL_SERVICE_PEM STRING_ARG  */
+		cfg_parser->cfg->ssl_service_key = (yyvsp[(2) - (2)].str);
+	}
+    break;
+
+  case 356:
 #line 987 "./util/configparser.y"
-=======
-#line 3596 "util/configparser.c"
-    break;
-
-  case 354: /* server_ssl_service_pem: VAR_SSL_SERVICE_PEM STRING_ARG  */
-#line 986 "./util/configparser.y"
->>>>>>> b0dbfa37
-        {
-		OUTYY(("P(server_ssl_service_pem:%s)\n", (yyvsp[0].str)));
+    {
+		OUTYY(("P(server_ssl_service_pem:%s)\n", (yyvsp[(2) - (2)].str)));
 		free(cfg_parser->cfg->ssl_service_pem);
-		cfg_parser->cfg->ssl_service_pem = (yyvsp[0].str);
-	}
-<<<<<<< HEAD
-#line 3622 "util/configparser.c"
-    break;
-
-  case 357: /* server_ssl_port: VAR_SSL_PORT STRING_ARG  */
+		cfg_parser->cfg->ssl_service_pem = (yyvsp[(2) - (2)].str);
+	}
+    break;
+
+  case 357:
 #line 994 "./util/configparser.y"
-=======
-#line 3606 "util/configparser.c"
-    break;
-
-  case 355: /* server_ssl_port: VAR_SSL_PORT STRING_ARG  */
-#line 993 "./util/configparser.y"
->>>>>>> b0dbfa37
-        {
-		OUTYY(("P(server_ssl_port:%s)\n", (yyvsp[0].str)));
-		if(atoi((yyvsp[0].str)) == 0)
+    {
+		OUTYY(("P(server_ssl_port:%s)\n", (yyvsp[(2) - (2)].str)));
+		if(atoi((yyvsp[(2) - (2)].str)) == 0)
 			yyerror("port number expected");
-		else cfg_parser->cfg->ssl_port = atoi((yyvsp[0].str));
-		free((yyvsp[0].str));
-	}
-<<<<<<< HEAD
-#line 3634 "util/configparser.c"
-    break;
-
-  case 358: /* server_tls_cert_bundle: VAR_TLS_CERT_BUNDLE STRING_ARG  */
+		else cfg_parser->cfg->ssl_port = atoi((yyvsp[(2) - (2)].str));
+		free((yyvsp[(2) - (2)].str));
+	}
+    break;
+
+  case 358:
 #line 1003 "./util/configparser.y"
-=======
-#line 3618 "util/configparser.c"
-    break;
-
-  case 356: /* server_tls_cert_bundle: VAR_TLS_CERT_BUNDLE STRING_ARG  */
-#line 1002 "./util/configparser.y"
->>>>>>> b0dbfa37
-        {
-		OUTYY(("P(server_tls_cert_bundle:%s)\n", (yyvsp[0].str)));
+    {
+		OUTYY(("P(server_tls_cert_bundle:%s)\n", (yyvsp[(2) - (2)].str)));
 		free(cfg_parser->cfg->tls_cert_bundle);
-		cfg_parser->cfg->tls_cert_bundle = (yyvsp[0].str);
-	}
-<<<<<<< HEAD
-#line 3644 "util/configparser.c"
-    break;
-
-  case 359: /* server_tls_win_cert: VAR_TLS_WIN_CERT STRING_ARG  */
+		cfg_parser->cfg->tls_cert_bundle = (yyvsp[(2) - (2)].str);
+	}
+    break;
+
+  case 359:
 #line 1010 "./util/configparser.y"
-=======
-#line 3628 "util/configparser.c"
-    break;
-
-  case 357: /* server_tls_win_cert: VAR_TLS_WIN_CERT STRING_ARG  */
-#line 1009 "./util/configparser.y"
->>>>>>> b0dbfa37
-        {
-		OUTYY(("P(server_tls_win_cert:%s)\n", (yyvsp[0].str)));
-		if(strcmp((yyvsp[0].str), "yes") != 0 && strcmp((yyvsp[0].str), "no") != 0)
-			yyerror("expected yes or no.");
-		else cfg_parser->cfg->tls_win_cert = (strcmp((yyvsp[0].str), "yes")==0);
-		free((yyvsp[0].str));
-	}
-<<<<<<< HEAD
-#line 3656 "util/configparser.c"
-    break;
-
-  case 360: /* server_tls_additional_port: VAR_TLS_ADDITIONAL_PORT STRING_ARG  */
+    {
+		OUTYY(("P(server_tls_win_cert:%s)\n", (yyvsp[(2) - (2)].str)));
+		if(strcmp((yyvsp[(2) - (2)].str), "yes") != 0 && strcmp((yyvsp[(2) - (2)].str), "no") != 0)
+			yyerror("expected yes or no.");
+		else cfg_parser->cfg->tls_win_cert = (strcmp((yyvsp[(2) - (2)].str), "yes")==0);
+		free((yyvsp[(2) - (2)].str));
+	}
+    break;
+
+  case 360:
 #line 1019 "./util/configparser.y"
-=======
-#line 3640 "util/configparser.c"
-    break;
-
-  case 358: /* server_tls_additional_port: VAR_TLS_ADDITIONAL_PORT STRING_ARG  */
-#line 1018 "./util/configparser.y"
->>>>>>> b0dbfa37
-        {
-		OUTYY(("P(server_tls_additional_port:%s)\n", (yyvsp[0].str)));
+    {
+		OUTYY(("P(server_tls_additional_port:%s)\n", (yyvsp[(2) - (2)].str)));
 		if(!cfg_strlist_insert(&cfg_parser->cfg->tls_additional_port,
-			(yyvsp[0].str)))
+			(yyvsp[(2) - (2)].str)))
 			yyerror("out of memory");
 	}
-<<<<<<< HEAD
-#line 3667 "util/configparser.c"
-    break;
-
-  case 361: /* server_tls_ciphers: VAR_TLS_CIPHERS STRING_ARG  */
+    break;
+
+  case 361:
 #line 1027 "./util/configparser.y"
-=======
-#line 3651 "util/configparser.c"
-    break;
-
-  case 359: /* server_tls_ciphers: VAR_TLS_CIPHERS STRING_ARG  */
-#line 1026 "./util/configparser.y"
->>>>>>> b0dbfa37
-        {
-		OUTYY(("P(server_tls_ciphers:%s)\n", (yyvsp[0].str)));
+    {
+		OUTYY(("P(server_tls_ciphers:%s)\n", (yyvsp[(2) - (2)].str)));
 		free(cfg_parser->cfg->tls_ciphers);
-		cfg_parser->cfg->tls_ciphers = (yyvsp[0].str);
-	}
-<<<<<<< HEAD
-#line 3677 "util/configparser.c"
-    break;
-
-  case 362: /* server_tls_ciphersuites: VAR_TLS_CIPHERSUITES STRING_ARG  */
+		cfg_parser->cfg->tls_ciphers = (yyvsp[(2) - (2)].str);
+	}
+    break;
+
+  case 362:
 #line 1034 "./util/configparser.y"
-=======
-#line 3661 "util/configparser.c"
-    break;
-
-  case 360: /* server_tls_ciphersuites: VAR_TLS_CIPHERSUITES STRING_ARG  */
-#line 1033 "./util/configparser.y"
->>>>>>> b0dbfa37
-        {
-		OUTYY(("P(server_tls_ciphersuites:%s)\n", (yyvsp[0].str)));
+    {
+		OUTYY(("P(server_tls_ciphersuites:%s)\n", (yyvsp[(2) - (2)].str)));
 		free(cfg_parser->cfg->tls_ciphersuites);
-		cfg_parser->cfg->tls_ciphersuites = (yyvsp[0].str);
-	}
-<<<<<<< HEAD
-#line 3687 "util/configparser.c"
-    break;
-
-  case 363: /* server_tls_session_ticket_keys: VAR_TLS_SESSION_TICKET_KEYS STRING_ARG  */
+		cfg_parser->cfg->tls_ciphersuites = (yyvsp[(2) - (2)].str);
+	}
+    break;
+
+  case 363:
 #line 1041 "./util/configparser.y"
-=======
-#line 3671 "util/configparser.c"
-    break;
-
-  case 361: /* server_tls_session_ticket_keys: VAR_TLS_SESSION_TICKET_KEYS STRING_ARG  */
-#line 1040 "./util/configparser.y"
->>>>>>> b0dbfa37
-        {
-		OUTYY(("P(server_tls_session_ticket_keys:%s)\n", (yyvsp[0].str)));
+    {
+		OUTYY(("P(server_tls_session_ticket_keys:%s)\n", (yyvsp[(2) - (2)].str)));
 		if(!cfg_strlist_append(&cfg_parser->cfg->tls_session_ticket_keys,
-			(yyvsp[0].str)))
+			(yyvsp[(2) - (2)].str)))
 			yyerror("out of memory");
 	}
-<<<<<<< HEAD
-#line 3698 "util/configparser.c"
-    break;
-
-  case 364: /* server_tls_use_sni: VAR_TLS_USE_SNI STRING_ARG  */
+    break;
+
+  case 364:
 #line 1049 "./util/configparser.y"
-=======
-#line 3682 "util/configparser.c"
-    break;
-
-  case 362: /* server_tls_use_sni: VAR_TLS_USE_SNI STRING_ARG  */
-#line 1048 "./util/configparser.y"
->>>>>>> b0dbfa37
-        {
-		OUTYY(("P(server_tls_use_sni:%s)\n", (yyvsp[0].str)));
-		if(strcmp((yyvsp[0].str), "yes") != 0 && strcmp((yyvsp[0].str), "no") != 0)
-			yyerror("expected yes or no.");
-		else cfg_parser->cfg->tls_use_sni = (strcmp((yyvsp[0].str), "yes")==0);
-		free((yyvsp[0].str));
-	}
-<<<<<<< HEAD
-#line 3710 "util/configparser.c"
-    break;
-
-  case 365: /* server_https_port: VAR_HTTPS_PORT STRING_ARG  */
+    {
+		OUTYY(("P(server_tls_use_sni:%s)\n", (yyvsp[(2) - (2)].str)));
+		if(strcmp((yyvsp[(2) - (2)].str), "yes") != 0 && strcmp((yyvsp[(2) - (2)].str), "no") != 0)
+			yyerror("expected yes or no.");
+		else cfg_parser->cfg->tls_use_sni = (strcmp((yyvsp[(2) - (2)].str), "yes")==0);
+		free((yyvsp[(2) - (2)].str));
+	}
+    break;
+
+  case 365:
 #line 1058 "./util/configparser.y"
-=======
-#line 3694 "util/configparser.c"
-    break;
-
-  case 363: /* server_https_port: VAR_HTTPS_PORT STRING_ARG  */
-#line 1057 "./util/configparser.y"
->>>>>>> b0dbfa37
-        {
-		OUTYY(("P(server_https_port:%s)\n", (yyvsp[0].str)));
-		if(atoi((yyvsp[0].str)) == 0)
+    {
+		OUTYY(("P(server_https_port:%s)\n", (yyvsp[(2) - (2)].str)));
+		if(atoi((yyvsp[(2) - (2)].str)) == 0)
 			yyerror("port number expected");
-		else cfg_parser->cfg->https_port = atoi((yyvsp[0].str));
-		free((yyvsp[0].str));
-	}
-<<<<<<< HEAD
-#line 3722 "util/configparser.c"
-    break;
-
-  case 366: /* server_http_endpoint: VAR_HTTP_ENDPOINT STRING_ARG  */
+		else cfg_parser->cfg->https_port = atoi((yyvsp[(2) - (2)].str));
+		free((yyvsp[(2) - (2)].str));
+	}
+    break;
+
+  case 366:
 #line 1066 "./util/configparser.y"
-=======
-#line 3706 "util/configparser.c"
-    break;
-
-  case 364: /* server_http_endpoint: VAR_HTTP_ENDPOINT STRING_ARG  */
-#line 1065 "./util/configparser.y"
->>>>>>> b0dbfa37
-        {
-		OUTYY(("P(server_http_endpoint:%s)\n", (yyvsp[0].str)));
+    {
+		OUTYY(("P(server_http_endpoint:%s)\n", (yyvsp[(2) - (2)].str)));
 		free(cfg_parser->cfg->http_endpoint);
-		if((yyvsp[0].str) && (yyvsp[0].str)[0] != '/') {
-			cfg_parser->cfg->http_endpoint = malloc(strlen((yyvsp[0].str))+2);
+		if((yyvsp[(2) - (2)].str) && (yyvsp[(2) - (2)].str)[0] != '/') {
+			cfg_parser->cfg->http_endpoint = malloc(strlen((yyvsp[(2) - (2)].str))+2);
 			if(!cfg_parser->cfg->http_endpoint)
 				yyerror("out of memory");
 			cfg_parser->cfg->http_endpoint[0] = '/';
-			memmove(cfg_parser->cfg->http_endpoint+1, (yyvsp[0].str),
-				strlen((yyvsp[0].str))+1);
-			free((yyvsp[0].str));
+			memmove(cfg_parser->cfg->http_endpoint+1, (yyvsp[(2) - (2)].str),
+				strlen((yyvsp[(2) - (2)].str))+1);
+			free((yyvsp[(2) - (2)].str));
 		} else {
-			cfg_parser->cfg->http_endpoint = (yyvsp[0].str);
+			cfg_parser->cfg->http_endpoint = (yyvsp[(2) - (2)].str);
 		}
 	}
-<<<<<<< HEAD
-#line 3742 "util/configparser.c"
-    break;
-
-  case 367: /* server_http_max_streams: VAR_HTTP_MAX_STREAMS STRING_ARG  */
+    break;
+
+  case 367:
 #line 1082 "./util/configparser.y"
-=======
-#line 3726 "util/configparser.c"
-    break;
-
-  case 365: /* server_http_max_streams: VAR_HTTP_MAX_STREAMS STRING_ARG  */
-#line 1081 "./util/configparser.y"
->>>>>>> b0dbfa37
-        {
-		OUTYY(("P(server_http_max_streams:%s)\n", (yyvsp[0].str)));
-		if(atoi((yyvsp[0].str)) == 0 && strcmp((yyvsp[0].str), "0") != 0)
+    {
+		OUTYY(("P(server_http_max_streams:%s)\n", (yyvsp[(2) - (2)].str)));
+		if(atoi((yyvsp[(2) - (2)].str)) == 0 && strcmp((yyvsp[(2) - (2)].str), "0") != 0)
 			yyerror("number expected");
-		else cfg_parser->cfg->http_max_streams = atoi((yyvsp[0].str));
-		free((yyvsp[0].str));
-	}
-<<<<<<< HEAD
-#line 3754 "util/configparser.c"
-    break;
-
-  case 368: /* server_http_query_buffer_size: VAR_HTTP_QUERY_BUFFER_SIZE STRING_ARG  */
+		else cfg_parser->cfg->http_max_streams = atoi((yyvsp[(2) - (2)].str));
+		free((yyvsp[(2) - (2)].str));
+	}
+    break;
+
+  case 368:
 #line 1090 "./util/configparser.y"
-=======
-#line 3738 "util/configparser.c"
-    break;
-
-  case 366: /* server_http_query_buffer_size: VAR_HTTP_QUERY_BUFFER_SIZE STRING_ARG  */
-#line 1089 "./util/configparser.y"
->>>>>>> b0dbfa37
-        {
-		OUTYY(("P(server_http_query_buffer_size:%s)\n", (yyvsp[0].str)));
-		if(!cfg_parse_memsize((yyvsp[0].str),
+    {
+		OUTYY(("P(server_http_query_buffer_size:%s)\n", (yyvsp[(2) - (2)].str)));
+		if(!cfg_parse_memsize((yyvsp[(2) - (2)].str),
 			&cfg_parser->cfg->http_query_buffer_size))
 			yyerror("memory size expected");
-		free((yyvsp[0].str));
-	}
-<<<<<<< HEAD
-#line 3766 "util/configparser.c"
-    break;
-
-  case 369: /* server_http_response_buffer_size: VAR_HTTP_RESPONSE_BUFFER_SIZE STRING_ARG  */
+		free((yyvsp[(2) - (2)].str));
+	}
+    break;
+
+  case 369:
 #line 1098 "./util/configparser.y"
-=======
-#line 3750 "util/configparser.c"
-    break;
-
-  case 367: /* server_http_response_buffer_size: VAR_HTTP_RESPONSE_BUFFER_SIZE STRING_ARG  */
-#line 1097 "./util/configparser.y"
->>>>>>> b0dbfa37
-        {
-		OUTYY(("P(server_http_response_buffer_size:%s)\n", (yyvsp[0].str)));
-		if(!cfg_parse_memsize((yyvsp[0].str),
+    {
+		OUTYY(("P(server_http_response_buffer_size:%s)\n", (yyvsp[(2) - (2)].str)));
+		if(!cfg_parse_memsize((yyvsp[(2) - (2)].str),
 			&cfg_parser->cfg->http_response_buffer_size))
 			yyerror("memory size expected");
-		free((yyvsp[0].str));
-	}
-<<<<<<< HEAD
-#line 3778 "util/configparser.c"
-    break;
-
-  case 370: /* server_http_nodelay: VAR_HTTP_NODELAY STRING_ARG  */
+		free((yyvsp[(2) - (2)].str));
+	}
+    break;
+
+  case 370:
 #line 1106 "./util/configparser.y"
-=======
-#line 3762 "util/configparser.c"
-    break;
-
-  case 368: /* server_http_nodelay: VAR_HTTP_NODELAY STRING_ARG  */
-#line 1105 "./util/configparser.y"
->>>>>>> b0dbfa37
-        {
-		OUTYY(("P(server_http_nodelay:%s)\n", (yyvsp[0].str)));
-		if(strcmp((yyvsp[0].str), "yes") != 0 && strcmp((yyvsp[0].str), "no") != 0)
-			yyerror("expected yes or no.");
-		else cfg_parser->cfg->http_nodelay = (strcmp((yyvsp[0].str), "yes")==0);
-		free((yyvsp[0].str));
-	}
-<<<<<<< HEAD
-#line 3790 "util/configparser.c"
-    break;
-
-  case 371: /* server_http_notls_downstream: VAR_HTTP_NOTLS_DOWNSTREAM STRING_ARG  */
+    {
+		OUTYY(("P(server_http_nodelay:%s)\n", (yyvsp[(2) - (2)].str)));
+		if(strcmp((yyvsp[(2) - (2)].str), "yes") != 0 && strcmp((yyvsp[(2) - (2)].str), "no") != 0)
+			yyerror("expected yes or no.");
+		else cfg_parser->cfg->http_nodelay = (strcmp((yyvsp[(2) - (2)].str), "yes")==0);
+		free((yyvsp[(2) - (2)].str));
+	}
+    break;
+
+  case 371:
 #line 1114 "./util/configparser.y"
-=======
-#line 3774 "util/configparser.c"
-    break;
-
-  case 369: /* server_http_notls_downstream: VAR_HTTP_NOTLS_DOWNSTREAM STRING_ARG  */
-#line 1113 "./util/configparser.y"
->>>>>>> b0dbfa37
-        {
-		OUTYY(("P(server_http_notls_downstream:%s)\n", (yyvsp[0].str)));
-		if(strcmp((yyvsp[0].str), "yes") != 0 && strcmp((yyvsp[0].str), "no") != 0)
-			yyerror("expected yes or no.");
-		else cfg_parser->cfg->http_notls_downstream = (strcmp((yyvsp[0].str), "yes")==0);
-		free((yyvsp[0].str));
-	}
-<<<<<<< HEAD
-#line 3802 "util/configparser.c"
-    break;
-
-  case 372: /* server_use_systemd: VAR_USE_SYSTEMD STRING_ARG  */
+    {
+		OUTYY(("P(server_http_notls_downstream:%s)\n", (yyvsp[(2) - (2)].str)));
+		if(strcmp((yyvsp[(2) - (2)].str), "yes") != 0 && strcmp((yyvsp[(2) - (2)].str), "no") != 0)
+			yyerror("expected yes or no.");
+		else cfg_parser->cfg->http_notls_downstream = (strcmp((yyvsp[(2) - (2)].str), "yes")==0);
+		free((yyvsp[(2) - (2)].str));
+	}
+    break;
+
+  case 372:
 #line 1122 "./util/configparser.y"
-=======
-#line 3786 "util/configparser.c"
-    break;
-
-  case 370: /* server_use_systemd: VAR_USE_SYSTEMD STRING_ARG  */
-#line 1121 "./util/configparser.y"
->>>>>>> b0dbfa37
-        {
-		OUTYY(("P(server_use_systemd:%s)\n", (yyvsp[0].str)));
-		if(strcmp((yyvsp[0].str), "yes") != 0 && strcmp((yyvsp[0].str), "no") != 0)
-			yyerror("expected yes or no.");
-		else cfg_parser->cfg->use_systemd = (strcmp((yyvsp[0].str), "yes")==0);
-		free((yyvsp[0].str));
-	}
-<<<<<<< HEAD
-#line 3814 "util/configparser.c"
-    break;
-
-  case 373: /* server_do_daemonize: VAR_DO_DAEMONIZE STRING_ARG  */
+    {
+		OUTYY(("P(server_use_systemd:%s)\n", (yyvsp[(2) - (2)].str)));
+		if(strcmp((yyvsp[(2) - (2)].str), "yes") != 0 && strcmp((yyvsp[(2) - (2)].str), "no") != 0)
+			yyerror("expected yes or no.");
+		else cfg_parser->cfg->use_systemd = (strcmp((yyvsp[(2) - (2)].str), "yes")==0);
+		free((yyvsp[(2) - (2)].str));
+	}
+    break;
+
+  case 373:
 #line 1131 "./util/configparser.y"
-=======
-#line 3798 "util/configparser.c"
-    break;
-
-  case 371: /* server_do_daemonize: VAR_DO_DAEMONIZE STRING_ARG  */
-#line 1130 "./util/configparser.y"
->>>>>>> b0dbfa37
-        {
-		OUTYY(("P(server_do_daemonize:%s)\n", (yyvsp[0].str)));
-		if(strcmp((yyvsp[0].str), "yes") != 0 && strcmp((yyvsp[0].str), "no") != 0)
-			yyerror("expected yes or no.");
-		else cfg_parser->cfg->do_daemonize = (strcmp((yyvsp[0].str), "yes")==0);
-		free((yyvsp[0].str));
-	}
-<<<<<<< HEAD
-#line 3826 "util/configparser.c"
-    break;
-
-  case 374: /* server_use_syslog: VAR_USE_SYSLOG STRING_ARG  */
+    {
+		OUTYY(("P(server_do_daemonize:%s)\n", (yyvsp[(2) - (2)].str)));
+		if(strcmp((yyvsp[(2) - (2)].str), "yes") != 0 && strcmp((yyvsp[(2) - (2)].str), "no") != 0)
+			yyerror("expected yes or no.");
+		else cfg_parser->cfg->do_daemonize = (strcmp((yyvsp[(2) - (2)].str), "yes")==0);
+		free((yyvsp[(2) - (2)].str));
+	}
+    break;
+
+  case 374:
 #line 1140 "./util/configparser.y"
-=======
-#line 3810 "util/configparser.c"
-    break;
-
-  case 372: /* server_use_syslog: VAR_USE_SYSLOG STRING_ARG  */
-#line 1139 "./util/configparser.y"
->>>>>>> b0dbfa37
-        {
-		OUTYY(("P(server_use_syslog:%s)\n", (yyvsp[0].str)));
-		if(strcmp((yyvsp[0].str), "yes") != 0 && strcmp((yyvsp[0].str), "no") != 0)
-			yyerror("expected yes or no.");
-		else cfg_parser->cfg->use_syslog = (strcmp((yyvsp[0].str), "yes")==0);
+    {
+		OUTYY(("P(server_use_syslog:%s)\n", (yyvsp[(2) - (2)].str)));
+		if(strcmp((yyvsp[(2) - (2)].str), "yes") != 0 && strcmp((yyvsp[(2) - (2)].str), "no") != 0)
+			yyerror("expected yes or no.");
+		else cfg_parser->cfg->use_syslog = (strcmp((yyvsp[(2) - (2)].str), "yes")==0);
 #if !defined(HAVE_SYSLOG_H) && !defined(UB_ON_WINDOWS)
-		if(strcmp((yyvsp[0].str), "yes") == 0)
+		if(strcmp((yyvsp[(2) - (2)].str), "yes") == 0)
 			yyerror("no syslog services are available. "
 				"(reconfigure and compile to add)");
 #endif
-		free((yyvsp[0].str));
-	}
-<<<<<<< HEAD
-#line 3843 "util/configparser.c"
-    break;
-
-  case 375: /* server_log_time_ascii: VAR_LOG_TIME_ASCII STRING_ARG  */
+		free((yyvsp[(2) - (2)].str));
+	}
+    break;
+
+  case 375:
 #line 1154 "./util/configparser.y"
-=======
-#line 3827 "util/configparser.c"
-    break;
-
-  case 373: /* server_log_time_ascii: VAR_LOG_TIME_ASCII STRING_ARG  */
-#line 1153 "./util/configparser.y"
->>>>>>> b0dbfa37
-        {
-		OUTYY(("P(server_log_time_ascii:%s)\n", (yyvsp[0].str)));
-		if(strcmp((yyvsp[0].str), "yes") != 0 && strcmp((yyvsp[0].str), "no") != 0)
-			yyerror("expected yes or no.");
-		else cfg_parser->cfg->log_time_ascii = (strcmp((yyvsp[0].str), "yes")==0);
-		free((yyvsp[0].str));
-	}
-<<<<<<< HEAD
-#line 3855 "util/configparser.c"
-    break;
-
-  case 376: /* server_log_queries: VAR_LOG_QUERIES STRING_ARG  */
+    {
+		OUTYY(("P(server_log_time_ascii:%s)\n", (yyvsp[(2) - (2)].str)));
+		if(strcmp((yyvsp[(2) - (2)].str), "yes") != 0 && strcmp((yyvsp[(2) - (2)].str), "no") != 0)
+			yyerror("expected yes or no.");
+		else cfg_parser->cfg->log_time_ascii = (strcmp((yyvsp[(2) - (2)].str), "yes")==0);
+		free((yyvsp[(2) - (2)].str));
+	}
+    break;
+
+  case 376:
 #line 1163 "./util/configparser.y"
-=======
-#line 3839 "util/configparser.c"
-    break;
-
-  case 374: /* server_log_queries: VAR_LOG_QUERIES STRING_ARG  */
-#line 1162 "./util/configparser.y"
->>>>>>> b0dbfa37
-        {
-		OUTYY(("P(server_log_queries:%s)\n", (yyvsp[0].str)));
-		if(strcmp((yyvsp[0].str), "yes") != 0 && strcmp((yyvsp[0].str), "no") != 0)
-			yyerror("expected yes or no.");
-		else cfg_parser->cfg->log_queries = (strcmp((yyvsp[0].str), "yes")==0);
-		free((yyvsp[0].str));
-	}
-<<<<<<< HEAD
-#line 3867 "util/configparser.c"
-    break;
-
-  case 377: /* server_log_replies: VAR_LOG_REPLIES STRING_ARG  */
+    {
+		OUTYY(("P(server_log_queries:%s)\n", (yyvsp[(2) - (2)].str)));
+		if(strcmp((yyvsp[(2) - (2)].str), "yes") != 0 && strcmp((yyvsp[(2) - (2)].str), "no") != 0)
+			yyerror("expected yes or no.");
+		else cfg_parser->cfg->log_queries = (strcmp((yyvsp[(2) - (2)].str), "yes")==0);
+		free((yyvsp[(2) - (2)].str));
+	}
+    break;
+
+  case 377:
 #line 1172 "./util/configparser.y"
-=======
-#line 3851 "util/configparser.c"
-    break;
-
-  case 375: /* server_log_replies: VAR_LOG_REPLIES STRING_ARG  */
-#line 1171 "./util/configparser.y"
->>>>>>> b0dbfa37
-        {
-		OUTYY(("P(server_log_replies:%s)\n", (yyvsp[0].str)));
-		if(strcmp((yyvsp[0].str), "yes") != 0 && strcmp((yyvsp[0].str), "no") != 0)
-			yyerror("expected yes or no.");
-		else cfg_parser->cfg->log_replies = (strcmp((yyvsp[0].str), "yes")==0);
-		free((yyvsp[0].str));
-	}
-<<<<<<< HEAD
-#line 3879 "util/configparser.c"
-    break;
-
-  case 378: /* server_log_tag_queryreply: VAR_LOG_TAG_QUERYREPLY STRING_ARG  */
+    {
+		OUTYY(("P(server_log_replies:%s)\n", (yyvsp[(2) - (2)].str)));
+		if(strcmp((yyvsp[(2) - (2)].str), "yes") != 0 && strcmp((yyvsp[(2) - (2)].str), "no") != 0)
+			yyerror("expected yes or no.");
+		else cfg_parser->cfg->log_replies = (strcmp((yyvsp[(2) - (2)].str), "yes")==0);
+		free((yyvsp[(2) - (2)].str));
+	}
+    break;
+
+  case 378:
 #line 1181 "./util/configparser.y"
-=======
-#line 3863 "util/configparser.c"
-    break;
-
-  case 376: /* server_log_tag_queryreply: VAR_LOG_TAG_QUERYREPLY STRING_ARG  */
-#line 1180 "./util/configparser.y"
->>>>>>> b0dbfa37
-        {
-		OUTYY(("P(server_log_tag_queryreply:%s)\n", (yyvsp[0].str)));
-		if(strcmp((yyvsp[0].str), "yes") != 0 && strcmp((yyvsp[0].str), "no") != 0)
-			yyerror("expected yes or no.");
-		else cfg_parser->cfg->log_tag_queryreply = (strcmp((yyvsp[0].str), "yes")==0);
-		free((yyvsp[0].str));
-	}
-<<<<<<< HEAD
-#line 3891 "util/configparser.c"
-    break;
-
-  case 379: /* server_log_servfail: VAR_LOG_SERVFAIL STRING_ARG  */
+    {
+		OUTYY(("P(server_log_tag_queryreply:%s)\n", (yyvsp[(2) - (2)].str)));
+		if(strcmp((yyvsp[(2) - (2)].str), "yes") != 0 && strcmp((yyvsp[(2) - (2)].str), "no") != 0)
+			yyerror("expected yes or no.");
+		else cfg_parser->cfg->log_tag_queryreply = (strcmp((yyvsp[(2) - (2)].str), "yes")==0);
+		free((yyvsp[(2) - (2)].str));
+	}
+    break;
+
+  case 379:
 #line 1190 "./util/configparser.y"
-=======
-#line 3875 "util/configparser.c"
-    break;
-
-  case 377: /* server_log_servfail: VAR_LOG_SERVFAIL STRING_ARG  */
-#line 1189 "./util/configparser.y"
->>>>>>> b0dbfa37
-        {
-		OUTYY(("P(server_log_servfail:%s)\n", (yyvsp[0].str)));
-		if(strcmp((yyvsp[0].str), "yes") != 0 && strcmp((yyvsp[0].str), "no") != 0)
-			yyerror("expected yes or no.");
-		else cfg_parser->cfg->log_servfail = (strcmp((yyvsp[0].str), "yes")==0);
-		free((yyvsp[0].str));
-	}
-<<<<<<< HEAD
-#line 3903 "util/configparser.c"
-    break;
-
-  case 380: /* server_log_local_actions: VAR_LOG_LOCAL_ACTIONS STRING_ARG  */
+    {
+		OUTYY(("P(server_log_servfail:%s)\n", (yyvsp[(2) - (2)].str)));
+		if(strcmp((yyvsp[(2) - (2)].str), "yes") != 0 && strcmp((yyvsp[(2) - (2)].str), "no") != 0)
+			yyerror("expected yes or no.");
+		else cfg_parser->cfg->log_servfail = (strcmp((yyvsp[(2) - (2)].str), "yes")==0);
+		free((yyvsp[(2) - (2)].str));
+	}
+    break;
+
+  case 380:
 #line 1199 "./util/configparser.y"
-=======
-#line 3887 "util/configparser.c"
-    break;
-
-  case 378: /* server_log_local_actions: VAR_LOG_LOCAL_ACTIONS STRING_ARG  */
-#line 1198 "./util/configparser.y"
->>>>>>> b0dbfa37
-        {
-		OUTYY(("P(server_log_local_actions:%s)\n", (yyvsp[0].str)));
-		if(strcmp((yyvsp[0].str), "yes") != 0 && strcmp((yyvsp[0].str), "no") != 0)
-			yyerror("expected yes or no.");
-		else cfg_parser->cfg->log_local_actions = (strcmp((yyvsp[0].str), "yes")==0);
-		free((yyvsp[0].str));
-	}
-<<<<<<< HEAD
-#line 3915 "util/configparser.c"
-    break;
-
-  case 381: /* server_chroot: VAR_CHROOT STRING_ARG  */
+    {
+		OUTYY(("P(server_log_local_actions:%s)\n", (yyvsp[(2) - (2)].str)));
+		if(strcmp((yyvsp[(2) - (2)].str), "yes") != 0 && strcmp((yyvsp[(2) - (2)].str), "no") != 0)
+			yyerror("expected yes or no.");
+		else cfg_parser->cfg->log_local_actions = (strcmp((yyvsp[(2) - (2)].str), "yes")==0);
+		free((yyvsp[(2) - (2)].str));
+	}
+    break;
+
+  case 381:
 #line 1208 "./util/configparser.y"
-=======
-#line 3899 "util/configparser.c"
-    break;
-
-  case 379: /* server_chroot: VAR_CHROOT STRING_ARG  */
-#line 1207 "./util/configparser.y"
->>>>>>> b0dbfa37
-        {
-		OUTYY(("P(server_chroot:%s)\n", (yyvsp[0].str)));
+    {
+		OUTYY(("P(server_chroot:%s)\n", (yyvsp[(2) - (2)].str)));
 		free(cfg_parser->cfg->chrootdir);
-		cfg_parser->cfg->chrootdir = (yyvsp[0].str);
-	}
-<<<<<<< HEAD
-#line 3925 "util/configparser.c"
-    break;
-
-  case 382: /* server_username: VAR_USERNAME STRING_ARG  */
+		cfg_parser->cfg->chrootdir = (yyvsp[(2) - (2)].str);
+	}
+    break;
+
+  case 382:
 #line 1215 "./util/configparser.y"
-=======
-#line 3909 "util/configparser.c"
-    break;
-
-  case 380: /* server_username: VAR_USERNAME STRING_ARG  */
-#line 1214 "./util/configparser.y"
->>>>>>> b0dbfa37
-        {
-		OUTYY(("P(server_username:%s)\n", (yyvsp[0].str)));
+    {
+		OUTYY(("P(server_username:%s)\n", (yyvsp[(2) - (2)].str)));
 		free(cfg_parser->cfg->username);
-		cfg_parser->cfg->username = (yyvsp[0].str);
-	}
-<<<<<<< HEAD
-#line 3935 "util/configparser.c"
-    break;
-
-  case 383: /* server_directory: VAR_DIRECTORY STRING_ARG  */
+		cfg_parser->cfg->username = (yyvsp[(2) - (2)].str);
+	}
+    break;
+
+  case 383:
 #line 1222 "./util/configparser.y"
-=======
-#line 3919 "util/configparser.c"
-    break;
-
-  case 381: /* server_directory: VAR_DIRECTORY STRING_ARG  */
-#line 1221 "./util/configparser.y"
->>>>>>> b0dbfa37
-        {
-		OUTYY(("P(server_directory:%s)\n", (yyvsp[0].str)));
+    {
+		OUTYY(("P(server_directory:%s)\n", (yyvsp[(2) - (2)].str)));
 		free(cfg_parser->cfg->directory);
-		cfg_parser->cfg->directory = (yyvsp[0].str);
+		cfg_parser->cfg->directory = (yyvsp[(2) - (2)].str);
 		/* change there right away for includes relative to this */
-		if((yyvsp[0].str)[0]) {
+		if((yyvsp[(2) - (2)].str)[0]) {
 			char* d;
 #ifdef UB_ON_WINDOWS
 			w_config_adjust_directory(cfg_parser->cfg);
@@ -4757,2020 +4332,1146 @@
 			}
 		}
 	}
-<<<<<<< HEAD
-#line 3964 "util/configparser.c"
-    break;
-
-  case 384: /* server_logfile: VAR_LOGFILE STRING_ARG  */
+    break;
+
+  case 384:
 #line 1248 "./util/configparser.y"
-=======
-#line 3948 "util/configparser.c"
-    break;
-
-  case 382: /* server_logfile: VAR_LOGFILE STRING_ARG  */
-#line 1247 "./util/configparser.y"
->>>>>>> b0dbfa37
-        {
-		OUTYY(("P(server_logfile:%s)\n", (yyvsp[0].str)));
+    {
+		OUTYY(("P(server_logfile:%s)\n", (yyvsp[(2) - (2)].str)));
 		free(cfg_parser->cfg->logfile);
-		cfg_parser->cfg->logfile = (yyvsp[0].str);
+		cfg_parser->cfg->logfile = (yyvsp[(2) - (2)].str);
 		cfg_parser->cfg->use_syslog = 0;
 	}
-<<<<<<< HEAD
-#line 3975 "util/configparser.c"
-    break;
-
-  case 385: /* server_pidfile: VAR_PIDFILE STRING_ARG  */
+    break;
+
+  case 385:
 #line 1256 "./util/configparser.y"
-=======
-#line 3959 "util/configparser.c"
-    break;
-
-  case 383: /* server_pidfile: VAR_PIDFILE STRING_ARG  */
-#line 1255 "./util/configparser.y"
->>>>>>> b0dbfa37
-        {
-		OUTYY(("P(server_pidfile:%s)\n", (yyvsp[0].str)));
+    {
+		OUTYY(("P(server_pidfile:%s)\n", (yyvsp[(2) - (2)].str)));
 		free(cfg_parser->cfg->pidfile);
-		cfg_parser->cfg->pidfile = (yyvsp[0].str);
-	}
-<<<<<<< HEAD
-#line 3985 "util/configparser.c"
-    break;
-
-  case 386: /* server_root_hints: VAR_ROOT_HINTS STRING_ARG  */
+		cfg_parser->cfg->pidfile = (yyvsp[(2) - (2)].str);
+	}
+    break;
+
+  case 386:
 #line 1263 "./util/configparser.y"
-=======
-#line 3969 "util/configparser.c"
-    break;
-
-  case 384: /* server_root_hints: VAR_ROOT_HINTS STRING_ARG  */
-#line 1262 "./util/configparser.y"
->>>>>>> b0dbfa37
-        {
-		OUTYY(("P(server_root_hints:%s)\n", (yyvsp[0].str)));
-		if(!cfg_strlist_insert(&cfg_parser->cfg->root_hints, (yyvsp[0].str)))
+    {
+		OUTYY(("P(server_root_hints:%s)\n", (yyvsp[(2) - (2)].str)));
+		if(!cfg_strlist_insert(&cfg_parser->cfg->root_hints, (yyvsp[(2) - (2)].str)))
 			yyerror("out of memory");
 	}
-<<<<<<< HEAD
-#line 3995 "util/configparser.c"
-    break;
-
-  case 387: /* server_dlv_anchor_file: VAR_DLV_ANCHOR_FILE STRING_ARG  */
+    break;
+
+  case 387:
 #line 1270 "./util/configparser.y"
-=======
-#line 3979 "util/configparser.c"
-    break;
-
-  case 385: /* server_dlv_anchor_file: VAR_DLV_ANCHOR_FILE STRING_ARG  */
-#line 1269 "./util/configparser.y"
->>>>>>> b0dbfa37
-        {
-		OUTYY(("P(server_dlv_anchor_file:%s)\n", (yyvsp[0].str)));
+    {
+		OUTYY(("P(server_dlv_anchor_file:%s)\n", (yyvsp[(2) - (2)].str)));
 		log_warn("option dlv-anchor-file ignored: DLV is decommissioned");
-		free((yyvsp[0].str));
-	}
-<<<<<<< HEAD
-#line 4005 "util/configparser.c"
-    break;
-
-  case 388: /* server_dlv_anchor: VAR_DLV_ANCHOR STRING_ARG  */
+		free((yyvsp[(2) - (2)].str));
+	}
+    break;
+
+  case 388:
 #line 1277 "./util/configparser.y"
-=======
-#line 3989 "util/configparser.c"
-    break;
-
-  case 386: /* server_dlv_anchor: VAR_DLV_ANCHOR STRING_ARG  */
-#line 1276 "./util/configparser.y"
->>>>>>> b0dbfa37
-        {
-		OUTYY(("P(server_dlv_anchor:%s)\n", (yyvsp[0].str)));
+    {
+		OUTYY(("P(server_dlv_anchor:%s)\n", (yyvsp[(2) - (2)].str)));
 		log_warn("option dlv-anchor ignored: DLV is decommissioned");
-		free((yyvsp[0].str));
-	}
-<<<<<<< HEAD
-#line 4015 "util/configparser.c"
-    break;
-
-  case 389: /* server_auto_trust_anchor_file: VAR_AUTO_TRUST_ANCHOR_FILE STRING_ARG  */
+		free((yyvsp[(2) - (2)].str));
+	}
+    break;
+
+  case 389:
 #line 1284 "./util/configparser.y"
-=======
-#line 3999 "util/configparser.c"
-    break;
-
-  case 387: /* server_auto_trust_anchor_file: VAR_AUTO_TRUST_ANCHOR_FILE STRING_ARG  */
-#line 1283 "./util/configparser.y"
->>>>>>> b0dbfa37
-        {
-		OUTYY(("P(server_auto_trust_anchor_file:%s)\n", (yyvsp[0].str)));
+    {
+		OUTYY(("P(server_auto_trust_anchor_file:%s)\n", (yyvsp[(2) - (2)].str)));
 		if(!cfg_strlist_insert(&cfg_parser->cfg->
-			auto_trust_anchor_file_list, (yyvsp[0].str)))
+			auto_trust_anchor_file_list, (yyvsp[(2) - (2)].str)))
 			yyerror("out of memory");
 	}
-<<<<<<< HEAD
-#line 4026 "util/configparser.c"
-    break;
-
-  case 390: /* server_trust_anchor_file: VAR_TRUST_ANCHOR_FILE STRING_ARG  */
+    break;
+
+  case 390:
 #line 1292 "./util/configparser.y"
-=======
-#line 4010 "util/configparser.c"
-    break;
-
-  case 388: /* server_trust_anchor_file: VAR_TRUST_ANCHOR_FILE STRING_ARG  */
-#line 1291 "./util/configparser.y"
->>>>>>> b0dbfa37
-        {
-		OUTYY(("P(server_trust_anchor_file:%s)\n", (yyvsp[0].str)));
+    {
+		OUTYY(("P(server_trust_anchor_file:%s)\n", (yyvsp[(2) - (2)].str)));
 		if(!cfg_strlist_insert(&cfg_parser->cfg->
-			trust_anchor_file_list, (yyvsp[0].str)))
+			trust_anchor_file_list, (yyvsp[(2) - (2)].str)))
 			yyerror("out of memory");
 	}
-<<<<<<< HEAD
-#line 4037 "util/configparser.c"
-    break;
-
-  case 391: /* server_trusted_keys_file: VAR_TRUSTED_KEYS_FILE STRING_ARG  */
+    break;
+
+  case 391:
 #line 1300 "./util/configparser.y"
-=======
-#line 4021 "util/configparser.c"
-    break;
-
-  case 389: /* server_trusted_keys_file: VAR_TRUSTED_KEYS_FILE STRING_ARG  */
-#line 1299 "./util/configparser.y"
->>>>>>> b0dbfa37
-        {
-		OUTYY(("P(server_trusted_keys_file:%s)\n", (yyvsp[0].str)));
+    {
+		OUTYY(("P(server_trusted_keys_file:%s)\n", (yyvsp[(2) - (2)].str)));
 		if(!cfg_strlist_insert(&cfg_parser->cfg->
-			trusted_keys_file_list, (yyvsp[0].str)))
+			trusted_keys_file_list, (yyvsp[(2) - (2)].str)))
 			yyerror("out of memory");
 	}
-<<<<<<< HEAD
-#line 4048 "util/configparser.c"
-    break;
-
-  case 392: /* server_trust_anchor: VAR_TRUST_ANCHOR STRING_ARG  */
+    break;
+
+  case 392:
 #line 1308 "./util/configparser.y"
-=======
-#line 4032 "util/configparser.c"
-    break;
-
-  case 390: /* server_trust_anchor: VAR_TRUST_ANCHOR STRING_ARG  */
-#line 1307 "./util/configparser.y"
->>>>>>> b0dbfa37
-        {
-		OUTYY(("P(server_trust_anchor:%s)\n", (yyvsp[0].str)));
-		if(!cfg_strlist_insert(&cfg_parser->cfg->trust_anchor_list, (yyvsp[0].str)))
+    {
+		OUTYY(("P(server_trust_anchor:%s)\n", (yyvsp[(2) - (2)].str)));
+		if(!cfg_strlist_insert(&cfg_parser->cfg->trust_anchor_list, (yyvsp[(2) - (2)].str)))
 			yyerror("out of memory");
 	}
-<<<<<<< HEAD
-#line 4058 "util/configparser.c"
-    break;
-
-  case 393: /* server_trust_anchor_signaling: VAR_TRUST_ANCHOR_SIGNALING STRING_ARG  */
+    break;
+
+  case 393:
 #line 1315 "./util/configparser.y"
-=======
-#line 4042 "util/configparser.c"
-    break;
-
-  case 391: /* server_trust_anchor_signaling: VAR_TRUST_ANCHOR_SIGNALING STRING_ARG  */
-#line 1314 "./util/configparser.y"
->>>>>>> b0dbfa37
-        {
-		OUTYY(("P(server_trust_anchor_signaling:%s)\n", (yyvsp[0].str)));
-		if(strcmp((yyvsp[0].str), "yes") != 0 && strcmp((yyvsp[0].str), "no") != 0)
+    {
+		OUTYY(("P(server_trust_anchor_signaling:%s)\n", (yyvsp[(2) - (2)].str)));
+		if(strcmp((yyvsp[(2) - (2)].str), "yes") != 0 && strcmp((yyvsp[(2) - (2)].str), "no") != 0)
 			yyerror("expected yes or no.");
 		else
 			cfg_parser->cfg->trust_anchor_signaling =
-				(strcmp((yyvsp[0].str), "yes")==0);
-		free((yyvsp[0].str));
-	}
-<<<<<<< HEAD
-#line 4072 "util/configparser.c"
-    break;
-
-  case 394: /* server_root_key_sentinel: VAR_ROOT_KEY_SENTINEL STRING_ARG  */
+				(strcmp((yyvsp[(2) - (2)].str), "yes")==0);
+		free((yyvsp[(2) - (2)].str));
+	}
+    break;
+
+  case 394:
 #line 1326 "./util/configparser.y"
-=======
-#line 4056 "util/configparser.c"
-    break;
-
-  case 392: /* server_root_key_sentinel: VAR_ROOT_KEY_SENTINEL STRING_ARG  */
-#line 1325 "./util/configparser.y"
->>>>>>> b0dbfa37
-        {
-		OUTYY(("P(server_root_key_sentinel:%s)\n", (yyvsp[0].str)));
-		if(strcmp((yyvsp[0].str), "yes") != 0 && strcmp((yyvsp[0].str), "no") != 0)
+    {
+		OUTYY(("P(server_root_key_sentinel:%s)\n", (yyvsp[(2) - (2)].str)));
+		if(strcmp((yyvsp[(2) - (2)].str), "yes") != 0 && strcmp((yyvsp[(2) - (2)].str), "no") != 0)
 			yyerror("expected yes or no.");
 		else
 			cfg_parser->cfg->root_key_sentinel =
-				(strcmp((yyvsp[0].str), "yes")==0);
-		free((yyvsp[0].str));
-	}
-<<<<<<< HEAD
-#line 4086 "util/configparser.c"
-    break;
-
-  case 395: /* server_domain_insecure: VAR_DOMAIN_INSECURE STRING_ARG  */
+				(strcmp((yyvsp[(2) - (2)].str), "yes")==0);
+		free((yyvsp[(2) - (2)].str));
+	}
+    break;
+
+  case 395:
 #line 1337 "./util/configparser.y"
-=======
-#line 4070 "util/configparser.c"
-    break;
-
-  case 393: /* server_domain_insecure: VAR_DOMAIN_INSECURE STRING_ARG  */
-#line 1336 "./util/configparser.y"
->>>>>>> b0dbfa37
-        {
-		OUTYY(("P(server_domain_insecure:%s)\n", (yyvsp[0].str)));
-		if(!cfg_strlist_insert(&cfg_parser->cfg->domain_insecure, (yyvsp[0].str)))
+    {
+		OUTYY(("P(server_domain_insecure:%s)\n", (yyvsp[(2) - (2)].str)));
+		if(!cfg_strlist_insert(&cfg_parser->cfg->domain_insecure, (yyvsp[(2) - (2)].str)))
 			yyerror("out of memory");
 	}
-<<<<<<< HEAD
-#line 4096 "util/configparser.c"
-    break;
-
-  case 396: /* server_hide_identity: VAR_HIDE_IDENTITY STRING_ARG  */
+    break;
+
+  case 396:
 #line 1344 "./util/configparser.y"
-=======
-#line 4080 "util/configparser.c"
-    break;
-
-  case 394: /* server_hide_identity: VAR_HIDE_IDENTITY STRING_ARG  */
-#line 1343 "./util/configparser.y"
->>>>>>> b0dbfa37
-        {
-		OUTYY(("P(server_hide_identity:%s)\n", (yyvsp[0].str)));
-		if(strcmp((yyvsp[0].str), "yes") != 0 && strcmp((yyvsp[0].str), "no") != 0)
-			yyerror("expected yes or no.");
-		else cfg_parser->cfg->hide_identity = (strcmp((yyvsp[0].str), "yes")==0);
-		free((yyvsp[0].str));
-	}
-<<<<<<< HEAD
-#line 4108 "util/configparser.c"
-    break;
-
-  case 397: /* server_hide_version: VAR_HIDE_VERSION STRING_ARG  */
+    {
+		OUTYY(("P(server_hide_identity:%s)\n", (yyvsp[(2) - (2)].str)));
+		if(strcmp((yyvsp[(2) - (2)].str), "yes") != 0 && strcmp((yyvsp[(2) - (2)].str), "no") != 0)
+			yyerror("expected yes or no.");
+		else cfg_parser->cfg->hide_identity = (strcmp((yyvsp[(2) - (2)].str), "yes")==0);
+		free((yyvsp[(2) - (2)].str));
+	}
+    break;
+
+  case 397:
 #line 1353 "./util/configparser.y"
-=======
-#line 4092 "util/configparser.c"
-    break;
-
-  case 395: /* server_hide_version: VAR_HIDE_VERSION STRING_ARG  */
-#line 1352 "./util/configparser.y"
->>>>>>> b0dbfa37
-        {
-		OUTYY(("P(server_hide_version:%s)\n", (yyvsp[0].str)));
-		if(strcmp((yyvsp[0].str), "yes") != 0 && strcmp((yyvsp[0].str), "no") != 0)
-			yyerror("expected yes or no.");
-		else cfg_parser->cfg->hide_version = (strcmp((yyvsp[0].str), "yes")==0);
-		free((yyvsp[0].str));
-	}
-<<<<<<< HEAD
-#line 4120 "util/configparser.c"
-    break;
-
-  case 398: /* server_hide_trustanchor: VAR_HIDE_TRUSTANCHOR STRING_ARG  */
+    {
+		OUTYY(("P(server_hide_version:%s)\n", (yyvsp[(2) - (2)].str)));
+		if(strcmp((yyvsp[(2) - (2)].str), "yes") != 0 && strcmp((yyvsp[(2) - (2)].str), "no") != 0)
+			yyerror("expected yes or no.");
+		else cfg_parser->cfg->hide_version = (strcmp((yyvsp[(2) - (2)].str), "yes")==0);
+		free((yyvsp[(2) - (2)].str));
+	}
+    break;
+
+  case 398:
 #line 1362 "./util/configparser.y"
-=======
-#line 4104 "util/configparser.c"
-    break;
-
-  case 396: /* server_hide_trustanchor: VAR_HIDE_TRUSTANCHOR STRING_ARG  */
-#line 1361 "./util/configparser.y"
->>>>>>> b0dbfa37
-        {
-		OUTYY(("P(server_hide_trustanchor:%s)\n", (yyvsp[0].str)));
-		if(strcmp((yyvsp[0].str), "yes") != 0 && strcmp((yyvsp[0].str), "no") != 0)
-			yyerror("expected yes or no.");
-		else cfg_parser->cfg->hide_trustanchor = (strcmp((yyvsp[0].str), "yes")==0);
-		free((yyvsp[0].str));
-	}
-<<<<<<< HEAD
-#line 4132 "util/configparser.c"
-    break;
-
-  case 399: /* server_hide_http_user_agent: VAR_HIDE_HTTP_USER_AGENT STRING_ARG  */
+    {
+		OUTYY(("P(server_hide_trustanchor:%s)\n", (yyvsp[(2) - (2)].str)));
+		if(strcmp((yyvsp[(2) - (2)].str), "yes") != 0 && strcmp((yyvsp[(2) - (2)].str), "no") != 0)
+			yyerror("expected yes or no.");
+		else cfg_parser->cfg->hide_trustanchor = (strcmp((yyvsp[(2) - (2)].str), "yes")==0);
+		free((yyvsp[(2) - (2)].str));
+	}
+    break;
+
+  case 399:
 #line 1371 "./util/configparser.y"
-=======
-#line 4116 "util/configparser.c"
-    break;
-
-  case 397: /* server_hide_http_user_agent: VAR_HIDE_HTTP_USER_AGENT STRING_ARG  */
-#line 1370 "./util/configparser.y"
->>>>>>> b0dbfa37
-        {
-		OUTYY(("P(server_hide_user_agent:%s)\n", (yyvsp[0].str)));
-		if(strcmp((yyvsp[0].str), "yes") != 0 && strcmp((yyvsp[0].str), "no") != 0)
-			yyerror("expected yes or no.");
-		else cfg_parser->cfg->hide_http_user_agent = (strcmp((yyvsp[0].str), "yes")==0);
-		free((yyvsp[0].str));
-	}
-<<<<<<< HEAD
-#line 4144 "util/configparser.c"
-    break;
-
-  case 400: /* server_identity: VAR_IDENTITY STRING_ARG  */
+    {
+		OUTYY(("P(server_hide_user_agent:%s)\n", (yyvsp[(2) - (2)].str)));
+		if(strcmp((yyvsp[(2) - (2)].str), "yes") != 0 && strcmp((yyvsp[(2) - (2)].str), "no") != 0)
+			yyerror("expected yes or no.");
+		else cfg_parser->cfg->hide_http_user_agent = (strcmp((yyvsp[(2) - (2)].str), "yes")==0);
+		free((yyvsp[(2) - (2)].str));
+	}
+    break;
+
+  case 400:
 #line 1380 "./util/configparser.y"
-=======
-#line 4128 "util/configparser.c"
-    break;
-
-  case 398: /* server_identity: VAR_IDENTITY STRING_ARG  */
-#line 1379 "./util/configparser.y"
->>>>>>> b0dbfa37
-        {
-		OUTYY(("P(server_identity:%s)\n", (yyvsp[0].str)));
+    {
+		OUTYY(("P(server_identity:%s)\n", (yyvsp[(2) - (2)].str)));
 		free(cfg_parser->cfg->identity);
-		cfg_parser->cfg->identity = (yyvsp[0].str);
-	}
-<<<<<<< HEAD
-#line 4154 "util/configparser.c"
-    break;
-
-  case 401: /* server_version: VAR_VERSION STRING_ARG  */
+		cfg_parser->cfg->identity = (yyvsp[(2) - (2)].str);
+	}
+    break;
+
+  case 401:
 #line 1387 "./util/configparser.y"
-=======
-#line 4138 "util/configparser.c"
-    break;
-
-  case 399: /* server_version: VAR_VERSION STRING_ARG  */
-#line 1386 "./util/configparser.y"
->>>>>>> b0dbfa37
-        {
-		OUTYY(("P(server_version:%s)\n", (yyvsp[0].str)));
+    {
+		OUTYY(("P(server_version:%s)\n", (yyvsp[(2) - (2)].str)));
 		free(cfg_parser->cfg->version);
-		cfg_parser->cfg->version = (yyvsp[0].str);
-	}
-<<<<<<< HEAD
-#line 4164 "util/configparser.c"
-    break;
-
-  case 402: /* server_http_user_agent: VAR_HTTP_USER_AGENT STRING_ARG  */
+		cfg_parser->cfg->version = (yyvsp[(2) - (2)].str);
+	}
+    break;
+
+  case 402:
 #line 1394 "./util/configparser.y"
-=======
-#line 4148 "util/configparser.c"
-    break;
-
-  case 400: /* server_http_user_agent: VAR_HTTP_USER_AGENT STRING_ARG  */
-#line 1393 "./util/configparser.y"
->>>>>>> b0dbfa37
-        {
-		OUTYY(("P(server_http_user_agent:%s)\n", (yyvsp[0].str)));
+    {
+		OUTYY(("P(server_http_user_agent:%s)\n", (yyvsp[(2) - (2)].str)));
 		free(cfg_parser->cfg->http_user_agent);
-		cfg_parser->cfg->http_user_agent = (yyvsp[0].str);
-	}
-<<<<<<< HEAD
-#line 4174 "util/configparser.c"
-    break;
-
-  case 403: /* server_nsid: VAR_NSID STRING_ARG  */
+		cfg_parser->cfg->http_user_agent = (yyvsp[(2) - (2)].str);
+	}
+    break;
+
+  case 403:
 #line 1401 "./util/configparser.y"
-=======
-#line 4158 "util/configparser.c"
-    break;
-
-  case 401: /* server_nsid: VAR_NSID STRING_ARG  */
-#line 1400 "./util/configparser.y"
->>>>>>> b0dbfa37
-        {
-		OUTYY(("P(server_nsid:%s)\n", (yyvsp[0].str)));
+    {
+		OUTYY(("P(server_nsid:%s)\n", (yyvsp[(2) - (2)].str)));
 		free(cfg_parser->cfg->nsid_cfg_str);
-		cfg_parser->cfg->nsid_cfg_str = (yyvsp[0].str);
+		cfg_parser->cfg->nsid_cfg_str = (yyvsp[(2) - (2)].str);
 		free(cfg_parser->cfg->nsid);
 		cfg_parser->cfg->nsid = NULL;
 		cfg_parser->cfg->nsid_len = 0;
-		if (*(yyvsp[0].str) == 0)
+		if (*(yyvsp[(2) - (2)].str) == 0)
 			; /* pass; empty string is not setting nsid */
 		else if (!(cfg_parser->cfg->nsid = cfg_parse_nsid(
-					(yyvsp[0].str), &cfg_parser->cfg->nsid_len)))
+					(yyvsp[(2) - (2)].str), &cfg_parser->cfg->nsid_len)))
 			yyerror("the NSID must be either a hex string or an "
 			    "ascii character string prepended with ascii_.");
 	}
-<<<<<<< HEAD
-#line 4193 "util/configparser.c"
-    break;
-
-  case 404: /* server_so_rcvbuf: VAR_SO_RCVBUF STRING_ARG  */
+    break;
+
+  case 404:
 #line 1417 "./util/configparser.y"
-=======
-#line 4177 "util/configparser.c"
-    break;
-
-  case 402: /* server_so_rcvbuf: VAR_SO_RCVBUF STRING_ARG  */
-#line 1416 "./util/configparser.y"
->>>>>>> b0dbfa37
-        {
-		OUTYY(("P(server_so_rcvbuf:%s)\n", (yyvsp[0].str)));
-		if(!cfg_parse_memsize((yyvsp[0].str), &cfg_parser->cfg->so_rcvbuf))
+    {
+		OUTYY(("P(server_so_rcvbuf:%s)\n", (yyvsp[(2) - (2)].str)));
+		if(!cfg_parse_memsize((yyvsp[(2) - (2)].str), &cfg_parser->cfg->so_rcvbuf))
 			yyerror("buffer size expected");
-		free((yyvsp[0].str));
-	}
-<<<<<<< HEAD
-#line 4204 "util/configparser.c"
-    break;
-
-  case 405: /* server_so_sndbuf: VAR_SO_SNDBUF STRING_ARG  */
+		free((yyvsp[(2) - (2)].str));
+	}
+    break;
+
+  case 405:
 #line 1425 "./util/configparser.y"
-=======
-#line 4188 "util/configparser.c"
-    break;
-
-  case 403: /* server_so_sndbuf: VAR_SO_SNDBUF STRING_ARG  */
-#line 1424 "./util/configparser.y"
->>>>>>> b0dbfa37
-        {
-		OUTYY(("P(server_so_sndbuf:%s)\n", (yyvsp[0].str)));
-		if(!cfg_parse_memsize((yyvsp[0].str), &cfg_parser->cfg->so_sndbuf))
+    {
+		OUTYY(("P(server_so_sndbuf:%s)\n", (yyvsp[(2) - (2)].str)));
+		if(!cfg_parse_memsize((yyvsp[(2) - (2)].str), &cfg_parser->cfg->so_sndbuf))
 			yyerror("buffer size expected");
-		free((yyvsp[0].str));
-	}
-<<<<<<< HEAD
-#line 4215 "util/configparser.c"
-    break;
-
-  case 406: /* server_so_reuseport: VAR_SO_REUSEPORT STRING_ARG  */
+		free((yyvsp[(2) - (2)].str));
+	}
+    break;
+
+  case 406:
 #line 1433 "./util/configparser.y"
-=======
-#line 4199 "util/configparser.c"
-    break;
-
-  case 404: /* server_so_reuseport: VAR_SO_REUSEPORT STRING_ARG  */
-#line 1432 "./util/configparser.y"
->>>>>>> b0dbfa37
-        {
-		OUTYY(("P(server_so_reuseport:%s)\n", (yyvsp[0].str)));
-		if(strcmp((yyvsp[0].str), "yes") != 0 && strcmp((yyvsp[0].str), "no") != 0)
+    {
+		OUTYY(("P(server_so_reuseport:%s)\n", (yyvsp[(2) - (2)].str)));
+		if(strcmp((yyvsp[(2) - (2)].str), "yes") != 0 && strcmp((yyvsp[(2) - (2)].str), "no") != 0)
 			yyerror("expected yes or no.");
 		else cfg_parser->cfg->so_reuseport =
-			(strcmp((yyvsp[0].str), "yes")==0);
-		free((yyvsp[0].str));
-	}
-<<<<<<< HEAD
-#line 4228 "util/configparser.c"
-    break;
-
-  case 407: /* server_ip_transparent: VAR_IP_TRANSPARENT STRING_ARG  */
+			(strcmp((yyvsp[(2) - (2)].str), "yes")==0);
+		free((yyvsp[(2) - (2)].str));
+	}
+    break;
+
+  case 407:
 #line 1443 "./util/configparser.y"
-=======
-#line 4212 "util/configparser.c"
-    break;
-
-  case 405: /* server_ip_transparent: VAR_IP_TRANSPARENT STRING_ARG  */
-#line 1442 "./util/configparser.y"
->>>>>>> b0dbfa37
-        {
-		OUTYY(("P(server_ip_transparent:%s)\n", (yyvsp[0].str)));
-		if(strcmp((yyvsp[0].str), "yes") != 0 && strcmp((yyvsp[0].str), "no") != 0)
+    {
+		OUTYY(("P(server_ip_transparent:%s)\n", (yyvsp[(2) - (2)].str)));
+		if(strcmp((yyvsp[(2) - (2)].str), "yes") != 0 && strcmp((yyvsp[(2) - (2)].str), "no") != 0)
 			yyerror("expected yes or no.");
 		else cfg_parser->cfg->ip_transparent =
-			(strcmp((yyvsp[0].str), "yes")==0);
-		free((yyvsp[0].str));
-	}
-<<<<<<< HEAD
-#line 4241 "util/configparser.c"
-    break;
-
-  case 408: /* server_ip_freebind: VAR_IP_FREEBIND STRING_ARG  */
+			(strcmp((yyvsp[(2) - (2)].str), "yes")==0);
+		free((yyvsp[(2) - (2)].str));
+	}
+    break;
+
+  case 408:
 #line 1453 "./util/configparser.y"
-=======
-#line 4225 "util/configparser.c"
-    break;
-
-  case 406: /* server_ip_freebind: VAR_IP_FREEBIND STRING_ARG  */
-#line 1452 "./util/configparser.y"
->>>>>>> b0dbfa37
-        {
-		OUTYY(("P(server_ip_freebind:%s)\n", (yyvsp[0].str)));
-		if(strcmp((yyvsp[0].str), "yes") != 0 && strcmp((yyvsp[0].str), "no") != 0)
+    {
+		OUTYY(("P(server_ip_freebind:%s)\n", (yyvsp[(2) - (2)].str)));
+		if(strcmp((yyvsp[(2) - (2)].str), "yes") != 0 && strcmp((yyvsp[(2) - (2)].str), "no") != 0)
 			yyerror("expected yes or no.");
 		else cfg_parser->cfg->ip_freebind =
-			(strcmp((yyvsp[0].str), "yes")==0);
-		free((yyvsp[0].str));
-	}
-<<<<<<< HEAD
-#line 4254 "util/configparser.c"
-    break;
-
-  case 409: /* server_ip_dscp: VAR_IP_DSCP STRING_ARG  */
+			(strcmp((yyvsp[(2) - (2)].str), "yes")==0);
+		free((yyvsp[(2) - (2)].str));
+	}
+    break;
+
+  case 409:
 #line 1463 "./util/configparser.y"
-=======
-#line 4238 "util/configparser.c"
-    break;
-
-  case 407: /* server_ip_dscp: VAR_IP_DSCP STRING_ARG  */
-#line 1462 "./util/configparser.y"
->>>>>>> b0dbfa37
-        {
-		OUTYY(("P(server_ip_dscp:%s)\n", (yyvsp[0].str)));
-		if(atoi((yyvsp[0].str)) == 0 && strcmp((yyvsp[0].str), "0") != 0)
+    {
+		OUTYY(("P(server_ip_dscp:%s)\n", (yyvsp[(2) - (2)].str)));
+		if(atoi((yyvsp[(2) - (2)].str)) == 0 && strcmp((yyvsp[(2) - (2)].str), "0") != 0)
 			yyerror("number expected");
-		else if (atoi((yyvsp[0].str)) > 63)
+		else if (atoi((yyvsp[(2) - (2)].str)) > 63)
 			yyerror("value too large (max 63)");
-		else if (atoi((yyvsp[0].str)) < 0)
+		else if (atoi((yyvsp[(2) - (2)].str)) < 0)
 			yyerror("value too small (min 0)");
 		else
-			cfg_parser->cfg->ip_dscp = atoi((yyvsp[0].str));
-		free((yyvsp[0].str));
-	}
-<<<<<<< HEAD
-#line 4271 "util/configparser.c"
-    break;
-
-  case 410: /* server_stream_wait_size: VAR_STREAM_WAIT_SIZE STRING_ARG  */
+			cfg_parser->cfg->ip_dscp = atoi((yyvsp[(2) - (2)].str));
+		free((yyvsp[(2) - (2)].str));
+	}
+    break;
+
+  case 410:
 #line 1477 "./util/configparser.y"
-=======
-#line 4255 "util/configparser.c"
-    break;
-
-  case 408: /* server_stream_wait_size: VAR_STREAM_WAIT_SIZE STRING_ARG  */
-#line 1476 "./util/configparser.y"
->>>>>>> b0dbfa37
-        {
-		OUTYY(("P(server_stream_wait_size:%s)\n", (yyvsp[0].str)));
-		if(!cfg_parse_memsize((yyvsp[0].str), &cfg_parser->cfg->stream_wait_size))
+    {
+		OUTYY(("P(server_stream_wait_size:%s)\n", (yyvsp[(2) - (2)].str)));
+		if(!cfg_parse_memsize((yyvsp[(2) - (2)].str), &cfg_parser->cfg->stream_wait_size))
 			yyerror("memory size expected");
-		free((yyvsp[0].str));
-	}
-<<<<<<< HEAD
-#line 4282 "util/configparser.c"
-    break;
-
-  case 411: /* server_edns_buffer_size: VAR_EDNS_BUFFER_SIZE STRING_ARG  */
+		free((yyvsp[(2) - (2)].str));
+	}
+    break;
+
+  case 411:
 #line 1485 "./util/configparser.y"
-=======
-#line 4266 "util/configparser.c"
-    break;
-
-  case 409: /* server_edns_buffer_size: VAR_EDNS_BUFFER_SIZE STRING_ARG  */
-#line 1484 "./util/configparser.y"
->>>>>>> b0dbfa37
-        {
-		OUTYY(("P(server_edns_buffer_size:%s)\n", (yyvsp[0].str)));
-		if(atoi((yyvsp[0].str)) == 0)
+    {
+		OUTYY(("P(server_edns_buffer_size:%s)\n", (yyvsp[(2) - (2)].str)));
+		if(atoi((yyvsp[(2) - (2)].str)) == 0)
 			yyerror("number expected");
-		else if (atoi((yyvsp[0].str)) < 12)
+		else if (atoi((yyvsp[(2) - (2)].str)) < 12)
 			yyerror("edns buffer size too small");
-		else if (atoi((yyvsp[0].str)) > 65535)
+		else if (atoi((yyvsp[(2) - (2)].str)) > 65535)
 			cfg_parser->cfg->edns_buffer_size = 65535;
-		else cfg_parser->cfg->edns_buffer_size = atoi((yyvsp[0].str));
-		free((yyvsp[0].str));
-	}
-<<<<<<< HEAD
-#line 4298 "util/configparser.c"
-    break;
-
-  case 412: /* server_msg_buffer_size: VAR_MSG_BUFFER_SIZE STRING_ARG  */
+		else cfg_parser->cfg->edns_buffer_size = atoi((yyvsp[(2) - (2)].str));
+		free((yyvsp[(2) - (2)].str));
+	}
+    break;
+
+  case 412:
 #line 1498 "./util/configparser.y"
-=======
-#line 4282 "util/configparser.c"
-    break;
-
-  case 410: /* server_msg_buffer_size: VAR_MSG_BUFFER_SIZE STRING_ARG  */
-#line 1497 "./util/configparser.y"
->>>>>>> b0dbfa37
-        {
-		OUTYY(("P(server_msg_buffer_size:%s)\n", (yyvsp[0].str)));
-		if(atoi((yyvsp[0].str)) == 0)
+    {
+		OUTYY(("P(server_msg_buffer_size:%s)\n", (yyvsp[(2) - (2)].str)));
+		if(atoi((yyvsp[(2) - (2)].str)) == 0)
 			yyerror("number expected");
-		else if (atoi((yyvsp[0].str)) < 4096)
+		else if (atoi((yyvsp[(2) - (2)].str)) < 4096)
 			yyerror("message buffer size too small (use 4096)");
-		else cfg_parser->cfg->msg_buffer_size = atoi((yyvsp[0].str));
-		free((yyvsp[0].str));
-	}
-<<<<<<< HEAD
-#line 4312 "util/configparser.c"
-    break;
-
-  case 413: /* server_msg_cache_size: VAR_MSG_CACHE_SIZE STRING_ARG  */
+		else cfg_parser->cfg->msg_buffer_size = atoi((yyvsp[(2) - (2)].str));
+		free((yyvsp[(2) - (2)].str));
+	}
+    break;
+
+  case 413:
 #line 1509 "./util/configparser.y"
-=======
-#line 4296 "util/configparser.c"
-    break;
-
-  case 411: /* server_msg_cache_size: VAR_MSG_CACHE_SIZE STRING_ARG  */
-#line 1508 "./util/configparser.y"
->>>>>>> b0dbfa37
-        {
-		OUTYY(("P(server_msg_cache_size:%s)\n", (yyvsp[0].str)));
-		if(!cfg_parse_memsize((yyvsp[0].str), &cfg_parser->cfg->msg_cache_size))
+    {
+		OUTYY(("P(server_msg_cache_size:%s)\n", (yyvsp[(2) - (2)].str)));
+		if(!cfg_parse_memsize((yyvsp[(2) - (2)].str), &cfg_parser->cfg->msg_cache_size))
 			yyerror("memory size expected");
-		free((yyvsp[0].str));
-	}
-<<<<<<< HEAD
-#line 4323 "util/configparser.c"
-    break;
-
-  case 414: /* server_msg_cache_slabs: VAR_MSG_CACHE_SLABS STRING_ARG  */
+		free((yyvsp[(2) - (2)].str));
+	}
+    break;
+
+  case 414:
 #line 1517 "./util/configparser.y"
-=======
-#line 4307 "util/configparser.c"
-    break;
-
-  case 412: /* server_msg_cache_slabs: VAR_MSG_CACHE_SLABS STRING_ARG  */
-#line 1516 "./util/configparser.y"
->>>>>>> b0dbfa37
-        {
-		OUTYY(("P(server_msg_cache_slabs:%s)\n", (yyvsp[0].str)));
-		if(atoi((yyvsp[0].str)) == 0) {
+    {
+		OUTYY(("P(server_msg_cache_slabs:%s)\n", (yyvsp[(2) - (2)].str)));
+		if(atoi((yyvsp[(2) - (2)].str)) == 0) {
 			yyerror("number expected");
 		} else {
-			cfg_parser->cfg->msg_cache_slabs = atoi((yyvsp[0].str));
+			cfg_parser->cfg->msg_cache_slabs = atoi((yyvsp[(2) - (2)].str));
 			if(!is_pow2(cfg_parser->cfg->msg_cache_slabs))
 				yyerror("must be a power of 2");
 		}
-		free((yyvsp[0].str));
-	}
-<<<<<<< HEAD
-#line 4339 "util/configparser.c"
-    break;
-
-  case 415: /* server_num_queries_per_thread: VAR_NUM_QUERIES_PER_THREAD STRING_ARG  */
+		free((yyvsp[(2) - (2)].str));
+	}
+    break;
+
+  case 415:
 #line 1530 "./util/configparser.y"
-=======
-#line 4323 "util/configparser.c"
-    break;
-
-  case 413: /* server_num_queries_per_thread: VAR_NUM_QUERIES_PER_THREAD STRING_ARG  */
-#line 1529 "./util/configparser.y"
->>>>>>> b0dbfa37
-        {
-		OUTYY(("P(server_num_queries_per_thread:%s)\n", (yyvsp[0].str)));
-		if(atoi((yyvsp[0].str)) == 0)
+    {
+		OUTYY(("P(server_num_queries_per_thread:%s)\n", (yyvsp[(2) - (2)].str)));
+		if(atoi((yyvsp[(2) - (2)].str)) == 0)
 			yyerror("number expected");
-		else cfg_parser->cfg->num_queries_per_thread = atoi((yyvsp[0].str));
-		free((yyvsp[0].str));
-	}
-<<<<<<< HEAD
-#line 4351 "util/configparser.c"
-    break;
-
-  case 416: /* server_jostle_timeout: VAR_JOSTLE_TIMEOUT STRING_ARG  */
+		else cfg_parser->cfg->num_queries_per_thread = atoi((yyvsp[(2) - (2)].str));
+		free((yyvsp[(2) - (2)].str));
+	}
+    break;
+
+  case 416:
 #line 1539 "./util/configparser.y"
-=======
-#line 4335 "util/configparser.c"
-    break;
-
-  case 414: /* server_jostle_timeout: VAR_JOSTLE_TIMEOUT STRING_ARG  */
-#line 1538 "./util/configparser.y"
->>>>>>> b0dbfa37
-        {
-		OUTYY(("P(server_jostle_timeout:%s)\n", (yyvsp[0].str)));
-		if(atoi((yyvsp[0].str)) == 0 && strcmp((yyvsp[0].str), "0") != 0)
+    {
+		OUTYY(("P(server_jostle_timeout:%s)\n", (yyvsp[(2) - (2)].str)));
+		if(atoi((yyvsp[(2) - (2)].str)) == 0 && strcmp((yyvsp[(2) - (2)].str), "0") != 0)
 			yyerror("number expected");
-		else cfg_parser->cfg->jostle_time = atoi((yyvsp[0].str));
-		free((yyvsp[0].str));
-	}
-<<<<<<< HEAD
-#line 4363 "util/configparser.c"
-    break;
-
-  case 417: /* server_delay_close: VAR_DELAY_CLOSE STRING_ARG  */
+		else cfg_parser->cfg->jostle_time = atoi((yyvsp[(2) - (2)].str));
+		free((yyvsp[(2) - (2)].str));
+	}
+    break;
+
+  case 417:
 #line 1548 "./util/configparser.y"
-=======
-#line 4347 "util/configparser.c"
-    break;
-
-  case 415: /* server_delay_close: VAR_DELAY_CLOSE STRING_ARG  */
-#line 1547 "./util/configparser.y"
->>>>>>> b0dbfa37
-        {
-		OUTYY(("P(server_delay_close:%s)\n", (yyvsp[0].str)));
-		if(atoi((yyvsp[0].str)) == 0 && strcmp((yyvsp[0].str), "0") != 0)
+    {
+		OUTYY(("P(server_delay_close:%s)\n", (yyvsp[(2) - (2)].str)));
+		if(atoi((yyvsp[(2) - (2)].str)) == 0 && strcmp((yyvsp[(2) - (2)].str), "0") != 0)
 			yyerror("number expected");
-		else cfg_parser->cfg->delay_close = atoi((yyvsp[0].str));
-		free((yyvsp[0].str));
-	}
-<<<<<<< HEAD
-#line 4375 "util/configparser.c"
-    break;
-
-  case 418: /* server_udp_connect: VAR_UDP_CONNECT STRING_ARG  */
+		else cfg_parser->cfg->delay_close = atoi((yyvsp[(2) - (2)].str));
+		free((yyvsp[(2) - (2)].str));
+	}
+    break;
+
+  case 418:
 #line 1557 "./util/configparser.y"
-=======
-#line 4359 "util/configparser.c"
-    break;
-
-  case 416: /* server_udp_connect: VAR_UDP_CONNECT STRING_ARG  */
-#line 1556 "./util/configparser.y"
->>>>>>> b0dbfa37
-        {
-		OUTYY(("P(server_udp_connect:%s)\n", (yyvsp[0].str)));
-		if(strcmp((yyvsp[0].str), "yes") != 0 && strcmp((yyvsp[0].str), "no") != 0)
-			yyerror("expected yes or no.");
-		else cfg_parser->cfg->udp_connect = (strcmp((yyvsp[0].str), "yes")==0);
-		free((yyvsp[0].str));
-	}
-<<<<<<< HEAD
-#line 4387 "util/configparser.c"
-    break;
-
-  case 419: /* server_unblock_lan_zones: VAR_UNBLOCK_LAN_ZONES STRING_ARG  */
+    {
+		OUTYY(("P(server_udp_connect:%s)\n", (yyvsp[(2) - (2)].str)));
+		if(strcmp((yyvsp[(2) - (2)].str), "yes") != 0 && strcmp((yyvsp[(2) - (2)].str), "no") != 0)
+			yyerror("expected yes or no.");
+		else cfg_parser->cfg->udp_connect = (strcmp((yyvsp[(2) - (2)].str), "yes")==0);
+		free((yyvsp[(2) - (2)].str));
+	}
+    break;
+
+  case 419:
 #line 1566 "./util/configparser.y"
-=======
-#line 4371 "util/configparser.c"
-    break;
-
-  case 417: /* server_unblock_lan_zones: VAR_UNBLOCK_LAN_ZONES STRING_ARG  */
-#line 1565 "./util/configparser.y"
->>>>>>> b0dbfa37
-        {
-		OUTYY(("P(server_unblock_lan_zones:%s)\n", (yyvsp[0].str)));
-		if(strcmp((yyvsp[0].str), "yes") != 0 && strcmp((yyvsp[0].str), "no") != 0)
+    {
+		OUTYY(("P(server_unblock_lan_zones:%s)\n", (yyvsp[(2) - (2)].str)));
+		if(strcmp((yyvsp[(2) - (2)].str), "yes") != 0 && strcmp((yyvsp[(2) - (2)].str), "no") != 0)
 			yyerror("expected yes or no.");
 		else cfg_parser->cfg->unblock_lan_zones =
-			(strcmp((yyvsp[0].str), "yes")==0);
-		free((yyvsp[0].str));
-	}
-<<<<<<< HEAD
-#line 4400 "util/configparser.c"
-    break;
-
-  case 420: /* server_insecure_lan_zones: VAR_INSECURE_LAN_ZONES STRING_ARG  */
+			(strcmp((yyvsp[(2) - (2)].str), "yes")==0);
+		free((yyvsp[(2) - (2)].str));
+	}
+    break;
+
+  case 420:
 #line 1576 "./util/configparser.y"
-=======
-#line 4384 "util/configparser.c"
-    break;
-
-  case 418: /* server_insecure_lan_zones: VAR_INSECURE_LAN_ZONES STRING_ARG  */
-#line 1575 "./util/configparser.y"
->>>>>>> b0dbfa37
-        {
-		OUTYY(("P(server_insecure_lan_zones:%s)\n", (yyvsp[0].str)));
-		if(strcmp((yyvsp[0].str), "yes") != 0 && strcmp((yyvsp[0].str), "no") != 0)
+    {
+		OUTYY(("P(server_insecure_lan_zones:%s)\n", (yyvsp[(2) - (2)].str)));
+		if(strcmp((yyvsp[(2) - (2)].str), "yes") != 0 && strcmp((yyvsp[(2) - (2)].str), "no") != 0)
 			yyerror("expected yes or no.");
 		else cfg_parser->cfg->insecure_lan_zones =
-			(strcmp((yyvsp[0].str), "yes")==0);
-		free((yyvsp[0].str));
-	}
-<<<<<<< HEAD
-#line 4413 "util/configparser.c"
-    break;
-
-  case 421: /* server_rrset_cache_size: VAR_RRSET_CACHE_SIZE STRING_ARG  */
+			(strcmp((yyvsp[(2) - (2)].str), "yes")==0);
+		free((yyvsp[(2) - (2)].str));
+	}
+    break;
+
+  case 421:
 #line 1586 "./util/configparser.y"
-=======
-#line 4397 "util/configparser.c"
-    break;
-
-  case 419: /* server_rrset_cache_size: VAR_RRSET_CACHE_SIZE STRING_ARG  */
-#line 1585 "./util/configparser.y"
->>>>>>> b0dbfa37
-        {
-		OUTYY(("P(server_rrset_cache_size:%s)\n", (yyvsp[0].str)));
-		if(!cfg_parse_memsize((yyvsp[0].str), &cfg_parser->cfg->rrset_cache_size))
+    {
+		OUTYY(("P(server_rrset_cache_size:%s)\n", (yyvsp[(2) - (2)].str)));
+		if(!cfg_parse_memsize((yyvsp[(2) - (2)].str), &cfg_parser->cfg->rrset_cache_size))
 			yyerror("memory size expected");
-		free((yyvsp[0].str));
-	}
-<<<<<<< HEAD
-#line 4424 "util/configparser.c"
-    break;
-
-  case 422: /* server_rrset_cache_slabs: VAR_RRSET_CACHE_SLABS STRING_ARG  */
+		free((yyvsp[(2) - (2)].str));
+	}
+    break;
+
+  case 422:
 #line 1594 "./util/configparser.y"
-=======
-#line 4408 "util/configparser.c"
-    break;
-
-  case 420: /* server_rrset_cache_slabs: VAR_RRSET_CACHE_SLABS STRING_ARG  */
-#line 1593 "./util/configparser.y"
->>>>>>> b0dbfa37
-        {
-		OUTYY(("P(server_rrset_cache_slabs:%s)\n", (yyvsp[0].str)));
-		if(atoi((yyvsp[0].str)) == 0) {
+    {
+		OUTYY(("P(server_rrset_cache_slabs:%s)\n", (yyvsp[(2) - (2)].str)));
+		if(atoi((yyvsp[(2) - (2)].str)) == 0) {
 			yyerror("number expected");
 		} else {
-			cfg_parser->cfg->rrset_cache_slabs = atoi((yyvsp[0].str));
+			cfg_parser->cfg->rrset_cache_slabs = atoi((yyvsp[(2) - (2)].str));
 			if(!is_pow2(cfg_parser->cfg->rrset_cache_slabs))
 				yyerror("must be a power of 2");
 		}
-		free((yyvsp[0].str));
-	}
-<<<<<<< HEAD
-#line 4440 "util/configparser.c"
-    break;
-
-  case 423: /* server_infra_host_ttl: VAR_INFRA_HOST_TTL STRING_ARG  */
+		free((yyvsp[(2) - (2)].str));
+	}
+    break;
+
+  case 423:
 #line 1607 "./util/configparser.y"
-=======
-#line 4424 "util/configparser.c"
-    break;
-
-  case 421: /* server_infra_host_ttl: VAR_INFRA_HOST_TTL STRING_ARG  */
-#line 1606 "./util/configparser.y"
->>>>>>> b0dbfa37
-        {
-		OUTYY(("P(server_infra_host_ttl:%s)\n", (yyvsp[0].str)));
-		if(atoi((yyvsp[0].str)) == 0 && strcmp((yyvsp[0].str), "0") != 0)
+    {
+		OUTYY(("P(server_infra_host_ttl:%s)\n", (yyvsp[(2) - (2)].str)));
+		if(atoi((yyvsp[(2) - (2)].str)) == 0 && strcmp((yyvsp[(2) - (2)].str), "0") != 0)
 			yyerror("number expected");
-		else cfg_parser->cfg->host_ttl = atoi((yyvsp[0].str));
-		free((yyvsp[0].str));
-	}
-<<<<<<< HEAD
-#line 4452 "util/configparser.c"
-    break;
-
-  case 424: /* server_infra_lame_ttl: VAR_INFRA_LAME_TTL STRING_ARG  */
+		else cfg_parser->cfg->host_ttl = atoi((yyvsp[(2) - (2)].str));
+		free((yyvsp[(2) - (2)].str));
+	}
+    break;
+
+  case 424:
 #line 1616 "./util/configparser.y"
-=======
-#line 4436 "util/configparser.c"
-    break;
-
-  case 422: /* server_infra_lame_ttl: VAR_INFRA_LAME_TTL STRING_ARG  */
-#line 1615 "./util/configparser.y"
->>>>>>> b0dbfa37
-        {
-		OUTYY(("P(server_infra_lame_ttl:%s)\n", (yyvsp[0].str)));
+    {
+		OUTYY(("P(server_infra_lame_ttl:%s)\n", (yyvsp[(2) - (2)].str)));
 		verbose(VERB_DETAIL, "ignored infra-lame-ttl: %s (option "
-			"removed, use infra-host-ttl)", (yyvsp[0].str));
-		free((yyvsp[0].str));
-	}
-<<<<<<< HEAD
-#line 4463 "util/configparser.c"
-    break;
-
-  case 425: /* server_infra_cache_numhosts: VAR_INFRA_CACHE_NUMHOSTS STRING_ARG  */
+			"removed, use infra-host-ttl)", (yyvsp[(2) - (2)].str));
+		free((yyvsp[(2) - (2)].str));
+	}
+    break;
+
+  case 425:
 #line 1624 "./util/configparser.y"
-=======
-#line 4447 "util/configparser.c"
-    break;
-
-  case 423: /* server_infra_cache_numhosts: VAR_INFRA_CACHE_NUMHOSTS STRING_ARG  */
-#line 1623 "./util/configparser.y"
->>>>>>> b0dbfa37
-        {
-		OUTYY(("P(server_infra_cache_numhosts:%s)\n", (yyvsp[0].str)));
-		if(atoi((yyvsp[0].str)) == 0)
+    {
+		OUTYY(("P(server_infra_cache_numhosts:%s)\n", (yyvsp[(2) - (2)].str)));
+		if(atoi((yyvsp[(2) - (2)].str)) == 0)
 			yyerror("number expected");
-		else cfg_parser->cfg->infra_cache_numhosts = atoi((yyvsp[0].str));
-		free((yyvsp[0].str));
-	}
-<<<<<<< HEAD
-#line 4475 "util/configparser.c"
-    break;
-
-  case 426: /* server_infra_cache_lame_size: VAR_INFRA_CACHE_LAME_SIZE STRING_ARG  */
+		else cfg_parser->cfg->infra_cache_numhosts = atoi((yyvsp[(2) - (2)].str));
+		free((yyvsp[(2) - (2)].str));
+	}
+    break;
+
+  case 426:
 #line 1633 "./util/configparser.y"
-=======
-#line 4459 "util/configparser.c"
-    break;
-
-  case 424: /* server_infra_cache_lame_size: VAR_INFRA_CACHE_LAME_SIZE STRING_ARG  */
-#line 1632 "./util/configparser.y"
->>>>>>> b0dbfa37
-        {
-		OUTYY(("P(server_infra_cache_lame_size:%s)\n", (yyvsp[0].str)));
+    {
+		OUTYY(("P(server_infra_cache_lame_size:%s)\n", (yyvsp[(2) - (2)].str)));
 		verbose(VERB_DETAIL, "ignored infra-cache-lame-size: %s "
-			"(option removed, use infra-cache-numhosts)", (yyvsp[0].str));
-		free((yyvsp[0].str));
-	}
-<<<<<<< HEAD
-#line 4486 "util/configparser.c"
-    break;
-
-  case 427: /* server_infra_cache_slabs: VAR_INFRA_CACHE_SLABS STRING_ARG  */
+			"(option removed, use infra-cache-numhosts)", (yyvsp[(2) - (2)].str));
+		free((yyvsp[(2) - (2)].str));
+	}
+    break;
+
+  case 427:
 #line 1641 "./util/configparser.y"
-=======
-#line 4470 "util/configparser.c"
-    break;
-
-  case 425: /* server_infra_cache_slabs: VAR_INFRA_CACHE_SLABS STRING_ARG  */
-#line 1640 "./util/configparser.y"
->>>>>>> b0dbfa37
-        {
-		OUTYY(("P(server_infra_cache_slabs:%s)\n", (yyvsp[0].str)));
-		if(atoi((yyvsp[0].str)) == 0) {
+    {
+		OUTYY(("P(server_infra_cache_slabs:%s)\n", (yyvsp[(2) - (2)].str)));
+		if(atoi((yyvsp[(2) - (2)].str)) == 0) {
 			yyerror("number expected");
 		} else {
-			cfg_parser->cfg->infra_cache_slabs = atoi((yyvsp[0].str));
+			cfg_parser->cfg->infra_cache_slabs = atoi((yyvsp[(2) - (2)].str));
 			if(!is_pow2(cfg_parser->cfg->infra_cache_slabs))
 				yyerror("must be a power of 2");
 		}
-		free((yyvsp[0].str));
-	}
-<<<<<<< HEAD
-#line 4502 "util/configparser.c"
-    break;
-
-  case 428: /* server_infra_cache_min_rtt: VAR_INFRA_CACHE_MIN_RTT STRING_ARG  */
+		free((yyvsp[(2) - (2)].str));
+	}
+    break;
+
+  case 428:
 #line 1654 "./util/configparser.y"
-=======
-#line 4486 "util/configparser.c"
-    break;
-
-  case 426: /* server_infra_cache_min_rtt: VAR_INFRA_CACHE_MIN_RTT STRING_ARG  */
-#line 1653 "./util/configparser.y"
->>>>>>> b0dbfa37
-        {
-		OUTYY(("P(server_infra_cache_min_rtt:%s)\n", (yyvsp[0].str)));
-		if(atoi((yyvsp[0].str)) == 0 && strcmp((yyvsp[0].str), "0") != 0)
+    {
+		OUTYY(("P(server_infra_cache_min_rtt:%s)\n", (yyvsp[(2) - (2)].str)));
+		if(atoi((yyvsp[(2) - (2)].str)) == 0 && strcmp((yyvsp[(2) - (2)].str), "0") != 0)
 			yyerror("number expected");
-		else cfg_parser->cfg->infra_cache_min_rtt = atoi((yyvsp[0].str));
-		free((yyvsp[0].str));
-	}
-<<<<<<< HEAD
-#line 4514 "util/configparser.c"
-    break;
-
-  case 429: /* server_infra_keep_probing: VAR_INFRA_KEEP_PROBING STRING_ARG  */
+		else cfg_parser->cfg->infra_cache_min_rtt = atoi((yyvsp[(2) - (2)].str));
+		free((yyvsp[(2) - (2)].str));
+	}
+    break;
+
+  case 429:
 #line 1663 "./util/configparser.y"
-=======
-#line 4498 "util/configparser.c"
-    break;
-
-  case 427: /* server_infra_keep_probing: VAR_INFRA_KEEP_PROBING STRING_ARG  */
-#line 1662 "./util/configparser.y"
->>>>>>> b0dbfa37
-        {
-		OUTYY(("P(server_infra_keep_probing:%s)\n", (yyvsp[0].str)));
-		if(strcmp((yyvsp[0].str), "yes") != 0 && strcmp((yyvsp[0].str), "no") != 0)
+    {
+		OUTYY(("P(server_infra_keep_probing:%s)\n", (yyvsp[(2) - (2)].str)));
+		if(strcmp((yyvsp[(2) - (2)].str), "yes") != 0 && strcmp((yyvsp[(2) - (2)].str), "no") != 0)
 			yyerror("expected yes or no.");
 		else cfg_parser->cfg->infra_keep_probing =
-			(strcmp((yyvsp[0].str), "yes")==0);
-		free((yyvsp[0].str));
-	}
-<<<<<<< HEAD
-#line 4527 "util/configparser.c"
-    break;
-
-  case 430: /* server_target_fetch_policy: VAR_TARGET_FETCH_POLICY STRING_ARG  */
+			(strcmp((yyvsp[(2) - (2)].str), "yes")==0);
+		free((yyvsp[(2) - (2)].str));
+	}
+    break;
+
+  case 430:
 #line 1673 "./util/configparser.y"
-=======
-#line 4511 "util/configparser.c"
-    break;
-
-  case 428: /* server_target_fetch_policy: VAR_TARGET_FETCH_POLICY STRING_ARG  */
-#line 1672 "./util/configparser.y"
->>>>>>> b0dbfa37
-        {
-		OUTYY(("P(server_target_fetch_policy:%s)\n", (yyvsp[0].str)));
+    {
+		OUTYY(("P(server_target_fetch_policy:%s)\n", (yyvsp[(2) - (2)].str)));
 		free(cfg_parser->cfg->target_fetch_policy);
-		cfg_parser->cfg->target_fetch_policy = (yyvsp[0].str);
-	}
-<<<<<<< HEAD
-#line 4537 "util/configparser.c"
-    break;
-
-  case 431: /* server_harden_short_bufsize: VAR_HARDEN_SHORT_BUFSIZE STRING_ARG  */
+		cfg_parser->cfg->target_fetch_policy = (yyvsp[(2) - (2)].str);
+	}
+    break;
+
+  case 431:
 #line 1680 "./util/configparser.y"
-=======
-#line 4521 "util/configparser.c"
-    break;
-
-  case 429: /* server_harden_short_bufsize: VAR_HARDEN_SHORT_BUFSIZE STRING_ARG  */
-#line 1679 "./util/configparser.y"
->>>>>>> b0dbfa37
-        {
-		OUTYY(("P(server_harden_short_bufsize:%s)\n", (yyvsp[0].str)));
-		if(strcmp((yyvsp[0].str), "yes") != 0 && strcmp((yyvsp[0].str), "no") != 0)
+    {
+		OUTYY(("P(server_harden_short_bufsize:%s)\n", (yyvsp[(2) - (2)].str)));
+		if(strcmp((yyvsp[(2) - (2)].str), "yes") != 0 && strcmp((yyvsp[(2) - (2)].str), "no") != 0)
 			yyerror("expected yes or no.");
 		else cfg_parser->cfg->harden_short_bufsize =
-			(strcmp((yyvsp[0].str), "yes")==0);
-		free((yyvsp[0].str));
-	}
-<<<<<<< HEAD
-#line 4550 "util/configparser.c"
-    break;
-
-  case 432: /* server_harden_large_queries: VAR_HARDEN_LARGE_QUERIES STRING_ARG  */
+			(strcmp((yyvsp[(2) - (2)].str), "yes")==0);
+		free((yyvsp[(2) - (2)].str));
+	}
+    break;
+
+  case 432:
 #line 1690 "./util/configparser.y"
-=======
-#line 4534 "util/configparser.c"
-    break;
-
-  case 430: /* server_harden_large_queries: VAR_HARDEN_LARGE_QUERIES STRING_ARG  */
-#line 1689 "./util/configparser.y"
->>>>>>> b0dbfa37
-        {
-		OUTYY(("P(server_harden_large_queries:%s)\n", (yyvsp[0].str)));
-		if(strcmp((yyvsp[0].str), "yes") != 0 && strcmp((yyvsp[0].str), "no") != 0)
+    {
+		OUTYY(("P(server_harden_large_queries:%s)\n", (yyvsp[(2) - (2)].str)));
+		if(strcmp((yyvsp[(2) - (2)].str), "yes") != 0 && strcmp((yyvsp[(2) - (2)].str), "no") != 0)
 			yyerror("expected yes or no.");
 		else cfg_parser->cfg->harden_large_queries =
-			(strcmp((yyvsp[0].str), "yes")==0);
-		free((yyvsp[0].str));
-	}
-<<<<<<< HEAD
-#line 4563 "util/configparser.c"
-    break;
-
-  case 433: /* server_harden_glue: VAR_HARDEN_GLUE STRING_ARG  */
+			(strcmp((yyvsp[(2) - (2)].str), "yes")==0);
+		free((yyvsp[(2) - (2)].str));
+	}
+    break;
+
+  case 433:
 #line 1700 "./util/configparser.y"
-=======
-#line 4547 "util/configparser.c"
-    break;
-
-  case 431: /* server_harden_glue: VAR_HARDEN_GLUE STRING_ARG  */
-#line 1699 "./util/configparser.y"
->>>>>>> b0dbfa37
-        {
-		OUTYY(("P(server_harden_glue:%s)\n", (yyvsp[0].str)));
-		if(strcmp((yyvsp[0].str), "yes") != 0 && strcmp((yyvsp[0].str), "no") != 0)
+    {
+		OUTYY(("P(server_harden_glue:%s)\n", (yyvsp[(2) - (2)].str)));
+		if(strcmp((yyvsp[(2) - (2)].str), "yes") != 0 && strcmp((yyvsp[(2) - (2)].str), "no") != 0)
 			yyerror("expected yes or no.");
 		else cfg_parser->cfg->harden_glue =
-			(strcmp((yyvsp[0].str), "yes")==0);
-		free((yyvsp[0].str));
-	}
-<<<<<<< HEAD
-#line 4576 "util/configparser.c"
-    break;
-
-  case 434: /* server_harden_dnssec_stripped: VAR_HARDEN_DNSSEC_STRIPPED STRING_ARG  */
+			(strcmp((yyvsp[(2) - (2)].str), "yes")==0);
+		free((yyvsp[(2) - (2)].str));
+	}
+    break;
+
+  case 434:
 #line 1710 "./util/configparser.y"
-=======
-#line 4560 "util/configparser.c"
-    break;
-
-  case 432: /* server_harden_dnssec_stripped: VAR_HARDEN_DNSSEC_STRIPPED STRING_ARG  */
-#line 1709 "./util/configparser.y"
->>>>>>> b0dbfa37
-        {
-		OUTYY(("P(server_harden_dnssec_stripped:%s)\n", (yyvsp[0].str)));
-		if(strcmp((yyvsp[0].str), "yes") != 0 && strcmp((yyvsp[0].str), "no") != 0)
+    {
+		OUTYY(("P(server_harden_dnssec_stripped:%s)\n", (yyvsp[(2) - (2)].str)));
+		if(strcmp((yyvsp[(2) - (2)].str), "yes") != 0 && strcmp((yyvsp[(2) - (2)].str), "no") != 0)
 			yyerror("expected yes or no.");
 		else cfg_parser->cfg->harden_dnssec_stripped =
-			(strcmp((yyvsp[0].str), "yes")==0);
-		free((yyvsp[0].str));
-	}
-<<<<<<< HEAD
-#line 4589 "util/configparser.c"
-    break;
-
-  case 435: /* server_harden_below_nxdomain: VAR_HARDEN_BELOW_NXDOMAIN STRING_ARG  */
+			(strcmp((yyvsp[(2) - (2)].str), "yes")==0);
+		free((yyvsp[(2) - (2)].str));
+	}
+    break;
+
+  case 435:
 #line 1720 "./util/configparser.y"
-=======
-#line 4573 "util/configparser.c"
-    break;
-
-  case 433: /* server_harden_below_nxdomain: VAR_HARDEN_BELOW_NXDOMAIN STRING_ARG  */
-#line 1719 "./util/configparser.y"
->>>>>>> b0dbfa37
-        {
-		OUTYY(("P(server_harden_below_nxdomain:%s)\n", (yyvsp[0].str)));
-		if(strcmp((yyvsp[0].str), "yes") != 0 && strcmp((yyvsp[0].str), "no") != 0)
+    {
+		OUTYY(("P(server_harden_below_nxdomain:%s)\n", (yyvsp[(2) - (2)].str)));
+		if(strcmp((yyvsp[(2) - (2)].str), "yes") != 0 && strcmp((yyvsp[(2) - (2)].str), "no") != 0)
 			yyerror("expected yes or no.");
 		else cfg_parser->cfg->harden_below_nxdomain =
-			(strcmp((yyvsp[0].str), "yes")==0);
-		free((yyvsp[0].str));
-	}
-<<<<<<< HEAD
-#line 4602 "util/configparser.c"
-    break;
-
-  case 436: /* server_harden_referral_path: VAR_HARDEN_REFERRAL_PATH STRING_ARG  */
+			(strcmp((yyvsp[(2) - (2)].str), "yes")==0);
+		free((yyvsp[(2) - (2)].str));
+	}
+    break;
+
+  case 436:
 #line 1730 "./util/configparser.y"
-=======
-#line 4586 "util/configparser.c"
-    break;
-
-  case 434: /* server_harden_referral_path: VAR_HARDEN_REFERRAL_PATH STRING_ARG  */
-#line 1729 "./util/configparser.y"
->>>>>>> b0dbfa37
-        {
-		OUTYY(("P(server_harden_referral_path:%s)\n", (yyvsp[0].str)));
-		if(strcmp((yyvsp[0].str), "yes") != 0 && strcmp((yyvsp[0].str), "no") != 0)
+    {
+		OUTYY(("P(server_harden_referral_path:%s)\n", (yyvsp[(2) - (2)].str)));
+		if(strcmp((yyvsp[(2) - (2)].str), "yes") != 0 && strcmp((yyvsp[(2) - (2)].str), "no") != 0)
 			yyerror("expected yes or no.");
 		else cfg_parser->cfg->harden_referral_path =
-			(strcmp((yyvsp[0].str), "yes")==0);
-		free((yyvsp[0].str));
-	}
-<<<<<<< HEAD
-#line 4615 "util/configparser.c"
-    break;
-
-  case 437: /* server_harden_algo_downgrade: VAR_HARDEN_ALGO_DOWNGRADE STRING_ARG  */
+			(strcmp((yyvsp[(2) - (2)].str), "yes")==0);
+		free((yyvsp[(2) - (2)].str));
+	}
+    break;
+
+  case 437:
 #line 1740 "./util/configparser.y"
-=======
-#line 4599 "util/configparser.c"
-    break;
-
-  case 435: /* server_harden_algo_downgrade: VAR_HARDEN_ALGO_DOWNGRADE STRING_ARG  */
-#line 1739 "./util/configparser.y"
->>>>>>> b0dbfa37
-        {
-		OUTYY(("P(server_harden_algo_downgrade:%s)\n", (yyvsp[0].str)));
-		if(strcmp((yyvsp[0].str), "yes") != 0 && strcmp((yyvsp[0].str), "no") != 0)
+    {
+		OUTYY(("P(server_harden_algo_downgrade:%s)\n", (yyvsp[(2) - (2)].str)));
+		if(strcmp((yyvsp[(2) - (2)].str), "yes") != 0 && strcmp((yyvsp[(2) - (2)].str), "no") != 0)
 			yyerror("expected yes or no.");
 		else cfg_parser->cfg->harden_algo_downgrade =
-			(strcmp((yyvsp[0].str), "yes")==0);
-		free((yyvsp[0].str));
-	}
-<<<<<<< HEAD
-#line 4628 "util/configparser.c"
-    break;
-
-  case 438: /* server_use_caps_for_id: VAR_USE_CAPS_FOR_ID STRING_ARG  */
+			(strcmp((yyvsp[(2) - (2)].str), "yes")==0);
+		free((yyvsp[(2) - (2)].str));
+	}
+    break;
+
+  case 438:
 #line 1750 "./util/configparser.y"
-=======
-#line 4612 "util/configparser.c"
-    break;
-
-  case 436: /* server_use_caps_for_id: VAR_USE_CAPS_FOR_ID STRING_ARG  */
-#line 1749 "./util/configparser.y"
->>>>>>> b0dbfa37
-        {
-		OUTYY(("P(server_use_caps_for_id:%s)\n", (yyvsp[0].str)));
-		if(strcmp((yyvsp[0].str), "yes") != 0 && strcmp((yyvsp[0].str), "no") != 0)
+    {
+		OUTYY(("P(server_use_caps_for_id:%s)\n", (yyvsp[(2) - (2)].str)));
+		if(strcmp((yyvsp[(2) - (2)].str), "yes") != 0 && strcmp((yyvsp[(2) - (2)].str), "no") != 0)
 			yyerror("expected yes or no.");
 		else cfg_parser->cfg->use_caps_bits_for_id =
-			(strcmp((yyvsp[0].str), "yes")==0);
-		free((yyvsp[0].str));
-	}
-<<<<<<< HEAD
-#line 4641 "util/configparser.c"
-    break;
-
-  case 439: /* server_caps_whitelist: VAR_CAPS_WHITELIST STRING_ARG  */
+			(strcmp((yyvsp[(2) - (2)].str), "yes")==0);
+		free((yyvsp[(2) - (2)].str));
+	}
+    break;
+
+  case 439:
 #line 1760 "./util/configparser.y"
-=======
-#line 4625 "util/configparser.c"
-    break;
-
-  case 437: /* server_caps_whitelist: VAR_CAPS_WHITELIST STRING_ARG  */
-#line 1759 "./util/configparser.y"
->>>>>>> b0dbfa37
-        {
-		OUTYY(("P(server_caps_whitelist:%s)\n", (yyvsp[0].str)));
-		if(!cfg_strlist_insert(&cfg_parser->cfg->caps_whitelist, (yyvsp[0].str)))
+    {
+		OUTYY(("P(server_caps_whitelist:%s)\n", (yyvsp[(2) - (2)].str)));
+		if(!cfg_strlist_insert(&cfg_parser->cfg->caps_whitelist, (yyvsp[(2) - (2)].str)))
 			yyerror("out of memory");
 	}
-<<<<<<< HEAD
-#line 4651 "util/configparser.c"
-    break;
-
-  case 440: /* server_private_address: VAR_PRIVATE_ADDRESS STRING_ARG  */
+    break;
+
+  case 440:
 #line 1767 "./util/configparser.y"
-=======
-#line 4635 "util/configparser.c"
-    break;
-
-  case 438: /* server_private_address: VAR_PRIVATE_ADDRESS STRING_ARG  */
-#line 1766 "./util/configparser.y"
->>>>>>> b0dbfa37
-        {
-		OUTYY(("P(server_private_address:%s)\n", (yyvsp[0].str)));
-		if(!cfg_strlist_insert(&cfg_parser->cfg->private_address, (yyvsp[0].str)))
+    {
+		OUTYY(("P(server_private_address:%s)\n", (yyvsp[(2) - (2)].str)));
+		if(!cfg_strlist_insert(&cfg_parser->cfg->private_address, (yyvsp[(2) - (2)].str)))
 			yyerror("out of memory");
 	}
-<<<<<<< HEAD
-#line 4661 "util/configparser.c"
-    break;
-
-  case 441: /* server_private_domain: VAR_PRIVATE_DOMAIN STRING_ARG  */
+    break;
+
+  case 441:
 #line 1774 "./util/configparser.y"
-=======
-#line 4645 "util/configparser.c"
-    break;
-
-  case 439: /* server_private_domain: VAR_PRIVATE_DOMAIN STRING_ARG  */
-#line 1773 "./util/configparser.y"
->>>>>>> b0dbfa37
-        {
-		OUTYY(("P(server_private_domain:%s)\n", (yyvsp[0].str)));
-		if(!cfg_strlist_insert(&cfg_parser->cfg->private_domain, (yyvsp[0].str)))
+    {
+		OUTYY(("P(server_private_domain:%s)\n", (yyvsp[(2) - (2)].str)));
+		if(!cfg_strlist_insert(&cfg_parser->cfg->private_domain, (yyvsp[(2) - (2)].str)))
 			yyerror("out of memory");
 	}
-<<<<<<< HEAD
-#line 4671 "util/configparser.c"
-    break;
-
-  case 442: /* server_prefetch: VAR_PREFETCH STRING_ARG  */
+    break;
+
+  case 442:
 #line 1781 "./util/configparser.y"
-=======
-#line 4655 "util/configparser.c"
-    break;
-
-  case 440: /* server_prefetch: VAR_PREFETCH STRING_ARG  */
-#line 1780 "./util/configparser.y"
->>>>>>> b0dbfa37
-        {
-		OUTYY(("P(server_prefetch:%s)\n", (yyvsp[0].str)));
-		if(strcmp((yyvsp[0].str), "yes") != 0 && strcmp((yyvsp[0].str), "no") != 0)
-			yyerror("expected yes or no.");
-		else cfg_parser->cfg->prefetch = (strcmp((yyvsp[0].str), "yes")==0);
-		free((yyvsp[0].str));
-	}
-<<<<<<< HEAD
-#line 4683 "util/configparser.c"
-    break;
-
-  case 443: /* server_prefetch_key: VAR_PREFETCH_KEY STRING_ARG  */
+    {
+		OUTYY(("P(server_prefetch:%s)\n", (yyvsp[(2) - (2)].str)));
+		if(strcmp((yyvsp[(2) - (2)].str), "yes") != 0 && strcmp((yyvsp[(2) - (2)].str), "no") != 0)
+			yyerror("expected yes or no.");
+		else cfg_parser->cfg->prefetch = (strcmp((yyvsp[(2) - (2)].str), "yes")==0);
+		free((yyvsp[(2) - (2)].str));
+	}
+    break;
+
+  case 443:
 #line 1790 "./util/configparser.y"
-=======
-#line 4667 "util/configparser.c"
-    break;
-
-  case 441: /* server_prefetch_key: VAR_PREFETCH_KEY STRING_ARG  */
-#line 1789 "./util/configparser.y"
->>>>>>> b0dbfa37
-        {
-		OUTYY(("P(server_prefetch_key:%s)\n", (yyvsp[0].str)));
-		if(strcmp((yyvsp[0].str), "yes") != 0 && strcmp((yyvsp[0].str), "no") != 0)
-			yyerror("expected yes or no.");
-		else cfg_parser->cfg->prefetch_key = (strcmp((yyvsp[0].str), "yes")==0);
-		free((yyvsp[0].str));
-	}
-<<<<<<< HEAD
-#line 4695 "util/configparser.c"
-    break;
-
-  case 444: /* server_deny_any: VAR_DENY_ANY STRING_ARG  */
+    {
+		OUTYY(("P(server_prefetch_key:%s)\n", (yyvsp[(2) - (2)].str)));
+		if(strcmp((yyvsp[(2) - (2)].str), "yes") != 0 && strcmp((yyvsp[(2) - (2)].str), "no") != 0)
+			yyerror("expected yes or no.");
+		else cfg_parser->cfg->prefetch_key = (strcmp((yyvsp[(2) - (2)].str), "yes")==0);
+		free((yyvsp[(2) - (2)].str));
+	}
+    break;
+
+  case 444:
 #line 1799 "./util/configparser.y"
-=======
-#line 4679 "util/configparser.c"
-    break;
-
-  case 442: /* server_deny_any: VAR_DENY_ANY STRING_ARG  */
-#line 1798 "./util/configparser.y"
->>>>>>> b0dbfa37
-        {
-		OUTYY(("P(server_deny_any:%s)\n", (yyvsp[0].str)));
-		if(strcmp((yyvsp[0].str), "yes") != 0 && strcmp((yyvsp[0].str), "no") != 0)
-			yyerror("expected yes or no.");
-		else cfg_parser->cfg->deny_any = (strcmp((yyvsp[0].str), "yes")==0);
-		free((yyvsp[0].str));
-	}
-<<<<<<< HEAD
-#line 4707 "util/configparser.c"
-    break;
-
-  case 445: /* server_unwanted_reply_threshold: VAR_UNWANTED_REPLY_THRESHOLD STRING_ARG  */
+    {
+		OUTYY(("P(server_deny_any:%s)\n", (yyvsp[(2) - (2)].str)));
+		if(strcmp((yyvsp[(2) - (2)].str), "yes") != 0 && strcmp((yyvsp[(2) - (2)].str), "no") != 0)
+			yyerror("expected yes or no.");
+		else cfg_parser->cfg->deny_any = (strcmp((yyvsp[(2) - (2)].str), "yes")==0);
+		free((yyvsp[(2) - (2)].str));
+	}
+    break;
+
+  case 445:
 #line 1808 "./util/configparser.y"
-=======
-#line 4691 "util/configparser.c"
-    break;
-
-  case 443: /* server_unwanted_reply_threshold: VAR_UNWANTED_REPLY_THRESHOLD STRING_ARG  */
-#line 1807 "./util/configparser.y"
->>>>>>> b0dbfa37
-        {
-		OUTYY(("P(server_unwanted_reply_threshold:%s)\n", (yyvsp[0].str)));
-		if(atoi((yyvsp[0].str)) == 0 && strcmp((yyvsp[0].str), "0") != 0)
+    {
+		OUTYY(("P(server_unwanted_reply_threshold:%s)\n", (yyvsp[(2) - (2)].str)));
+		if(atoi((yyvsp[(2) - (2)].str)) == 0 && strcmp((yyvsp[(2) - (2)].str), "0") != 0)
 			yyerror("number expected");
-		else cfg_parser->cfg->unwanted_threshold = atoi((yyvsp[0].str));
-		free((yyvsp[0].str));
-	}
-<<<<<<< HEAD
-#line 4719 "util/configparser.c"
-    break;
-
-  case 446: /* server_do_not_query_address: VAR_DO_NOT_QUERY_ADDRESS STRING_ARG  */
+		else cfg_parser->cfg->unwanted_threshold = atoi((yyvsp[(2) - (2)].str));
+		free((yyvsp[(2) - (2)].str));
+	}
+    break;
+
+  case 446:
 #line 1817 "./util/configparser.y"
-=======
-#line 4703 "util/configparser.c"
-    break;
-
-  case 444: /* server_do_not_query_address: VAR_DO_NOT_QUERY_ADDRESS STRING_ARG  */
-#line 1816 "./util/configparser.y"
->>>>>>> b0dbfa37
-        {
-		OUTYY(("P(server_do_not_query_address:%s)\n", (yyvsp[0].str)));
-		if(!cfg_strlist_insert(&cfg_parser->cfg->donotqueryaddrs, (yyvsp[0].str)))
+    {
+		OUTYY(("P(server_do_not_query_address:%s)\n", (yyvsp[(2) - (2)].str)));
+		if(!cfg_strlist_insert(&cfg_parser->cfg->donotqueryaddrs, (yyvsp[(2) - (2)].str)))
 			yyerror("out of memory");
 	}
-<<<<<<< HEAD
-#line 4729 "util/configparser.c"
-    break;
-
-  case 447: /* server_do_not_query_localhost: VAR_DO_NOT_QUERY_LOCALHOST STRING_ARG  */
+    break;
+
+  case 447:
 #line 1824 "./util/configparser.y"
-=======
-#line 4713 "util/configparser.c"
-    break;
-
-  case 445: /* server_do_not_query_localhost: VAR_DO_NOT_QUERY_LOCALHOST STRING_ARG  */
-#line 1823 "./util/configparser.y"
->>>>>>> b0dbfa37
-        {
-		OUTYY(("P(server_do_not_query_localhost:%s)\n", (yyvsp[0].str)));
-		if(strcmp((yyvsp[0].str), "yes") != 0 && strcmp((yyvsp[0].str), "no") != 0)
+    {
+		OUTYY(("P(server_do_not_query_localhost:%s)\n", (yyvsp[(2) - (2)].str)));
+		if(strcmp((yyvsp[(2) - (2)].str), "yes") != 0 && strcmp((yyvsp[(2) - (2)].str), "no") != 0)
 			yyerror("expected yes or no.");
 		else cfg_parser->cfg->donotquery_localhost =
-			(strcmp((yyvsp[0].str), "yes")==0);
-		free((yyvsp[0].str));
-	}
-<<<<<<< HEAD
-#line 4742 "util/configparser.c"
-    break;
-
-  case 448: /* server_access_control: VAR_ACCESS_CONTROL STRING_ARG STRING_ARG  */
+			(strcmp((yyvsp[(2) - (2)].str), "yes")==0);
+		free((yyvsp[(2) - (2)].str));
+	}
+    break;
+
+  case 448:
 #line 1834 "./util/configparser.y"
-=======
-#line 4726 "util/configparser.c"
-    break;
-
-  case 446: /* server_access_control: VAR_ACCESS_CONTROL STRING_ARG STRING_ARG  */
-#line 1833 "./util/configparser.y"
->>>>>>> b0dbfa37
-        {
-		OUTYY(("P(server_access_control:%s %s)\n", (yyvsp[-1].str), (yyvsp[0].str)));
-		if(strcmp((yyvsp[0].str), "deny")!=0 && strcmp((yyvsp[0].str), "refuse")!=0 &&
-			strcmp((yyvsp[0].str), "deny_non_local")!=0 &&
-			strcmp((yyvsp[0].str), "refuse_non_local")!=0 &&
-			strcmp((yyvsp[0].str), "allow_setrd")!=0 &&
-			strcmp((yyvsp[0].str), "allow")!=0 &&
-			strcmp((yyvsp[0].str), "allow_snoop")!=0) {
+    {
+		OUTYY(("P(server_access_control:%s %s)\n", (yyvsp[(2) - (3)].str), (yyvsp[(3) - (3)].str)));
+		if(strcmp((yyvsp[(3) - (3)].str), "deny")!=0 && strcmp((yyvsp[(3) - (3)].str), "refuse")!=0 &&
+			strcmp((yyvsp[(3) - (3)].str), "deny_non_local")!=0 &&
+			strcmp((yyvsp[(3) - (3)].str), "refuse_non_local")!=0 &&
+			strcmp((yyvsp[(3) - (3)].str), "allow_setrd")!=0 &&
+			strcmp((yyvsp[(3) - (3)].str), "allow")!=0 &&
+			strcmp((yyvsp[(3) - (3)].str), "allow_snoop")!=0) {
 			yyerror("expected deny, refuse, deny_non_local, "
 				"refuse_non_local, allow, allow_setrd or "
 				"allow_snoop in access control action");
-			free((yyvsp[-1].str));
-			free((yyvsp[0].str));
+			free((yyvsp[(2) - (3)].str));
+			free((yyvsp[(3) - (3)].str));
 		} else {
-			if(!cfg_str2list_insert(&cfg_parser->cfg->acls, (yyvsp[-1].str), (yyvsp[0].str)))
+			if(!cfg_str2list_insert(&cfg_parser->cfg->acls, (yyvsp[(2) - (3)].str), (yyvsp[(3) - (3)].str)))
 				fatal_exit("out of memory adding acl");
 		}
 	}
-<<<<<<< HEAD
-#line 4765 "util/configparser.c"
-    break;
-
-  case 449: /* server_module_conf: VAR_MODULE_CONF STRING_ARG  */
+    break;
+
+  case 449:
 #line 1854 "./util/configparser.y"
-=======
-#line 4749 "util/configparser.c"
-    break;
-
-  case 447: /* server_module_conf: VAR_MODULE_CONF STRING_ARG  */
-#line 1853 "./util/configparser.y"
->>>>>>> b0dbfa37
-        {
-		OUTYY(("P(server_module_conf:%s)\n", (yyvsp[0].str)));
+    {
+		OUTYY(("P(server_module_conf:%s)\n", (yyvsp[(2) - (2)].str)));
 		free(cfg_parser->cfg->module_conf);
-		cfg_parser->cfg->module_conf = (yyvsp[0].str);
-	}
-<<<<<<< HEAD
-#line 4775 "util/configparser.c"
-    break;
-
-  case 450: /* server_val_override_date: VAR_VAL_OVERRIDE_DATE STRING_ARG  */
+		cfg_parser->cfg->module_conf = (yyvsp[(2) - (2)].str);
+	}
+    break;
+
+  case 450:
 #line 1861 "./util/configparser.y"
-=======
-#line 4759 "util/configparser.c"
-    break;
-
-  case 448: /* server_val_override_date: VAR_VAL_OVERRIDE_DATE STRING_ARG  */
-#line 1860 "./util/configparser.y"
->>>>>>> b0dbfa37
-        {
-		OUTYY(("P(server_val_override_date:%s)\n", (yyvsp[0].str)));
-		if(*(yyvsp[0].str) == '\0' || strcmp((yyvsp[0].str), "0") == 0) {
+    {
+		OUTYY(("P(server_val_override_date:%s)\n", (yyvsp[(2) - (2)].str)));
+		if(*(yyvsp[(2) - (2)].str) == '\0' || strcmp((yyvsp[(2) - (2)].str), "0") == 0) {
 			cfg_parser->cfg->val_date_override = 0;
-		} else if(strlen((yyvsp[0].str)) == 14) {
+		} else if(strlen((yyvsp[(2) - (2)].str)) == 14) {
 			cfg_parser->cfg->val_date_override =
-				cfg_convert_timeval((yyvsp[0].str));
+				cfg_convert_timeval((yyvsp[(2) - (2)].str));
 			if(!cfg_parser->cfg->val_date_override)
 				yyerror("bad date/time specification");
 		} else {
-			if(atoi((yyvsp[0].str)) == 0)
+			if(atoi((yyvsp[(2) - (2)].str)) == 0)
 				yyerror("number expected");
-			cfg_parser->cfg->val_date_override = atoi((yyvsp[0].str));
+			cfg_parser->cfg->val_date_override = atoi((yyvsp[(2) - (2)].str));
 		}
-		free((yyvsp[0].str));
-	}
-<<<<<<< HEAD
-#line 4796 "util/configparser.c"
-    break;
-
-  case 451: /* server_val_sig_skew_min: VAR_VAL_SIG_SKEW_MIN STRING_ARG  */
+		free((yyvsp[(2) - (2)].str));
+	}
+    break;
+
+  case 451:
 #line 1879 "./util/configparser.y"
-=======
-#line 4780 "util/configparser.c"
-    break;
-
-  case 449: /* server_val_sig_skew_min: VAR_VAL_SIG_SKEW_MIN STRING_ARG  */
-#line 1878 "./util/configparser.y"
->>>>>>> b0dbfa37
-        {
-		OUTYY(("P(server_val_sig_skew_min:%s)\n", (yyvsp[0].str)));
-		if(*(yyvsp[0].str) == '\0' || strcmp((yyvsp[0].str), "0") == 0) {
+    {
+		OUTYY(("P(server_val_sig_skew_min:%s)\n", (yyvsp[(2) - (2)].str)));
+		if(*(yyvsp[(2) - (2)].str) == '\0' || strcmp((yyvsp[(2) - (2)].str), "0") == 0) {
 			cfg_parser->cfg->val_sig_skew_min = 0;
 		} else {
-			cfg_parser->cfg->val_sig_skew_min = atoi((yyvsp[0].str));
+			cfg_parser->cfg->val_sig_skew_min = atoi((yyvsp[(2) - (2)].str));
 			if(!cfg_parser->cfg->val_sig_skew_min)
 				yyerror("number expected");
 		}
-		free((yyvsp[0].str));
-	}
-<<<<<<< HEAD
-#line 4812 "util/configparser.c"
-    break;
-
-  case 452: /* server_val_sig_skew_max: VAR_VAL_SIG_SKEW_MAX STRING_ARG  */
+		free((yyvsp[(2) - (2)].str));
+	}
+    break;
+
+  case 452:
 #line 1892 "./util/configparser.y"
-=======
-#line 4796 "util/configparser.c"
-    break;
-
-  case 450: /* server_val_sig_skew_max: VAR_VAL_SIG_SKEW_MAX STRING_ARG  */
-#line 1891 "./util/configparser.y"
->>>>>>> b0dbfa37
-        {
-		OUTYY(("P(server_val_sig_skew_max:%s)\n", (yyvsp[0].str)));
-		if(*(yyvsp[0].str) == '\0' || strcmp((yyvsp[0].str), "0") == 0) {
+    {
+		OUTYY(("P(server_val_sig_skew_max:%s)\n", (yyvsp[(2) - (2)].str)));
+		if(*(yyvsp[(2) - (2)].str) == '\0' || strcmp((yyvsp[(2) - (2)].str), "0") == 0) {
 			cfg_parser->cfg->val_sig_skew_max = 0;
 		} else {
-			cfg_parser->cfg->val_sig_skew_max = atoi((yyvsp[0].str));
+			cfg_parser->cfg->val_sig_skew_max = atoi((yyvsp[(2) - (2)].str));
 			if(!cfg_parser->cfg->val_sig_skew_max)
 				yyerror("number expected");
 		}
-		free((yyvsp[0].str));
-	}
-<<<<<<< HEAD
-#line 4828 "util/configparser.c"
-    break;
-
-  case 453: /* server_val_max_restart: VAR_VAL_MAX_RESTART STRING_ARG  */
+		free((yyvsp[(2) - (2)].str));
+	}
+    break;
+
+  case 453:
 #line 1905 "./util/configparser.y"
-=======
-#line 4812 "util/configparser.c"
-    break;
-
-  case 451: /* server_val_max_restart: VAR_VAL_MAX_RESTART STRING_ARG  */
-#line 1904 "./util/configparser.y"
->>>>>>> b0dbfa37
-        {
-		OUTYY(("P(server_val_max_restart:%s)\n", (yyvsp[0].str)));
-		if(*(yyvsp[0].str) == '\0' || strcmp((yyvsp[0].str), "0") == 0) {
+    {
+		OUTYY(("P(server_val_max_restart:%s)\n", (yyvsp[(2) - (2)].str)));
+		if(*(yyvsp[(2) - (2)].str) == '\0' || strcmp((yyvsp[(2) - (2)].str), "0") == 0) {
 			cfg_parser->cfg->val_max_restart = 0;
 		} else {
-			cfg_parser->cfg->val_max_restart = atoi((yyvsp[0].str));
+			cfg_parser->cfg->val_max_restart = atoi((yyvsp[(2) - (2)].str));
 			if(!cfg_parser->cfg->val_max_restart)
 				yyerror("number expected");
 		}
-		free((yyvsp[0].str));
-	}
-<<<<<<< HEAD
-#line 4844 "util/configparser.c"
-    break;
-
-  case 454: /* server_cache_max_ttl: VAR_CACHE_MAX_TTL STRING_ARG  */
+		free((yyvsp[(2) - (2)].str));
+	}
+    break;
+
+  case 454:
 #line 1918 "./util/configparser.y"
-=======
-#line 4828 "util/configparser.c"
-    break;
-
-  case 452: /* server_cache_max_ttl: VAR_CACHE_MAX_TTL STRING_ARG  */
-#line 1917 "./util/configparser.y"
->>>>>>> b0dbfa37
-        {
-		OUTYY(("P(server_cache_max_ttl:%s)\n", (yyvsp[0].str)));
-		if(atoi((yyvsp[0].str)) == 0 && strcmp((yyvsp[0].str), "0") != 0)
+    {
+		OUTYY(("P(server_cache_max_ttl:%s)\n", (yyvsp[(2) - (2)].str)));
+		if(atoi((yyvsp[(2) - (2)].str)) == 0 && strcmp((yyvsp[(2) - (2)].str), "0") != 0)
 			yyerror("number expected");
-		else cfg_parser->cfg->max_ttl = atoi((yyvsp[0].str));
-		free((yyvsp[0].str));
-	}
-<<<<<<< HEAD
-#line 4856 "util/configparser.c"
-    break;
-
-  case 455: /* server_cache_max_negative_ttl: VAR_CACHE_MAX_NEGATIVE_TTL STRING_ARG  */
+		else cfg_parser->cfg->max_ttl = atoi((yyvsp[(2) - (2)].str));
+		free((yyvsp[(2) - (2)].str));
+	}
+    break;
+
+  case 455:
 #line 1927 "./util/configparser.y"
-=======
-#line 4840 "util/configparser.c"
-    break;
-
-  case 453: /* server_cache_max_negative_ttl: VAR_CACHE_MAX_NEGATIVE_TTL STRING_ARG  */
-#line 1926 "./util/configparser.y"
->>>>>>> b0dbfa37
-        {
-		OUTYY(("P(server_cache_max_negative_ttl:%s)\n", (yyvsp[0].str)));
-		if(atoi((yyvsp[0].str)) == 0 && strcmp((yyvsp[0].str), "0") != 0)
+    {
+		OUTYY(("P(server_cache_max_negative_ttl:%s)\n", (yyvsp[(2) - (2)].str)));
+		if(atoi((yyvsp[(2) - (2)].str)) == 0 && strcmp((yyvsp[(2) - (2)].str), "0") != 0)
 			yyerror("number expected");
-		else cfg_parser->cfg->max_negative_ttl = atoi((yyvsp[0].str));
-		free((yyvsp[0].str));
-	}
-<<<<<<< HEAD
-#line 4868 "util/configparser.c"
-    break;
-
-  case 456: /* server_cache_min_ttl: VAR_CACHE_MIN_TTL STRING_ARG  */
+		else cfg_parser->cfg->max_negative_ttl = atoi((yyvsp[(2) - (2)].str));
+		free((yyvsp[(2) - (2)].str));
+	}
+    break;
+
+  case 456:
 #line 1936 "./util/configparser.y"
-=======
-#line 4852 "util/configparser.c"
-    break;
-
-  case 454: /* server_cache_min_ttl: VAR_CACHE_MIN_TTL STRING_ARG  */
-#line 1935 "./util/configparser.y"
->>>>>>> b0dbfa37
-        {
-		OUTYY(("P(server_cache_min_ttl:%s)\n", (yyvsp[0].str)));
-		if(atoi((yyvsp[0].str)) == 0 && strcmp((yyvsp[0].str), "0") != 0)
+    {
+		OUTYY(("P(server_cache_min_ttl:%s)\n", (yyvsp[(2) - (2)].str)));
+		if(atoi((yyvsp[(2) - (2)].str)) == 0 && strcmp((yyvsp[(2) - (2)].str), "0") != 0)
 			yyerror("number expected");
-		else cfg_parser->cfg->min_ttl = atoi((yyvsp[0].str));
-		free((yyvsp[0].str));
-	}
-<<<<<<< HEAD
-#line 4880 "util/configparser.c"
-    break;
-
-  case 457: /* server_bogus_ttl: VAR_BOGUS_TTL STRING_ARG  */
+		else cfg_parser->cfg->min_ttl = atoi((yyvsp[(2) - (2)].str));
+		free((yyvsp[(2) - (2)].str));
+	}
+    break;
+
+  case 457:
 #line 1945 "./util/configparser.y"
-=======
-#line 4864 "util/configparser.c"
-    break;
-
-  case 455: /* server_bogus_ttl: VAR_BOGUS_TTL STRING_ARG  */
-#line 1944 "./util/configparser.y"
->>>>>>> b0dbfa37
-        {
-		OUTYY(("P(server_bogus_ttl:%s)\n", (yyvsp[0].str)));
-		if(atoi((yyvsp[0].str)) == 0 && strcmp((yyvsp[0].str), "0") != 0)
+    {
+		OUTYY(("P(server_bogus_ttl:%s)\n", (yyvsp[(2) - (2)].str)));
+		if(atoi((yyvsp[(2) - (2)].str)) == 0 && strcmp((yyvsp[(2) - (2)].str), "0") != 0)
 			yyerror("number expected");
-		else cfg_parser->cfg->bogus_ttl = atoi((yyvsp[0].str));
-		free((yyvsp[0].str));
-	}
-<<<<<<< HEAD
-#line 4892 "util/configparser.c"
-    break;
-
-  case 458: /* server_val_clean_additional: VAR_VAL_CLEAN_ADDITIONAL STRING_ARG  */
+		else cfg_parser->cfg->bogus_ttl = atoi((yyvsp[(2) - (2)].str));
+		free((yyvsp[(2) - (2)].str));
+	}
+    break;
+
+  case 458:
 #line 1954 "./util/configparser.y"
-=======
-#line 4876 "util/configparser.c"
-    break;
-
-  case 456: /* server_val_clean_additional: VAR_VAL_CLEAN_ADDITIONAL STRING_ARG  */
-#line 1953 "./util/configparser.y"
->>>>>>> b0dbfa37
-        {
-		OUTYY(("P(server_val_clean_additional:%s)\n", (yyvsp[0].str)));
-		if(strcmp((yyvsp[0].str), "yes") != 0 && strcmp((yyvsp[0].str), "no") != 0)
+    {
+		OUTYY(("P(server_val_clean_additional:%s)\n", (yyvsp[(2) - (2)].str)));
+		if(strcmp((yyvsp[(2) - (2)].str), "yes") != 0 && strcmp((yyvsp[(2) - (2)].str), "no") != 0)
 			yyerror("expected yes or no.");
 		else cfg_parser->cfg->val_clean_additional =
-			(strcmp((yyvsp[0].str), "yes")==0);
-		free((yyvsp[0].str));
-	}
-<<<<<<< HEAD
-#line 4905 "util/configparser.c"
-    break;
-
-  case 459: /* server_val_permissive_mode: VAR_VAL_PERMISSIVE_MODE STRING_ARG  */
+			(strcmp((yyvsp[(2) - (2)].str), "yes")==0);
+		free((yyvsp[(2) - (2)].str));
+	}
+    break;
+
+  case 459:
 #line 1964 "./util/configparser.y"
-=======
-#line 4889 "util/configparser.c"
-    break;
-
-  case 457: /* server_val_permissive_mode: VAR_VAL_PERMISSIVE_MODE STRING_ARG  */
-#line 1963 "./util/configparser.y"
->>>>>>> b0dbfa37
-        {
-		OUTYY(("P(server_val_permissive_mode:%s)\n", (yyvsp[0].str)));
-		if(strcmp((yyvsp[0].str), "yes") != 0 && strcmp((yyvsp[0].str), "no") != 0)
+    {
+		OUTYY(("P(server_val_permissive_mode:%s)\n", (yyvsp[(2) - (2)].str)));
+		if(strcmp((yyvsp[(2) - (2)].str), "yes") != 0 && strcmp((yyvsp[(2) - (2)].str), "no") != 0)
 			yyerror("expected yes or no.");
 		else cfg_parser->cfg->val_permissive_mode =
-			(strcmp((yyvsp[0].str), "yes")==0);
-		free((yyvsp[0].str));
-	}
-<<<<<<< HEAD
-#line 4918 "util/configparser.c"
-    break;
-
-  case 460: /* server_aggressive_nsec: VAR_AGGRESSIVE_NSEC STRING_ARG  */
+			(strcmp((yyvsp[(2) - (2)].str), "yes")==0);
+		free((yyvsp[(2) - (2)].str));
+	}
+    break;
+
+  case 460:
 #line 1974 "./util/configparser.y"
-=======
-#line 4902 "util/configparser.c"
-    break;
-
-  case 458: /* server_aggressive_nsec: VAR_AGGRESSIVE_NSEC STRING_ARG  */
-#line 1973 "./util/configparser.y"
->>>>>>> b0dbfa37
-        {
-		OUTYY(("P(server_aggressive_nsec:%s)\n", (yyvsp[0].str)));
-		if(strcmp((yyvsp[0].str), "yes") != 0 && strcmp((yyvsp[0].str), "no") != 0)
+    {
+		OUTYY(("P(server_aggressive_nsec:%s)\n", (yyvsp[(2) - (2)].str)));
+		if(strcmp((yyvsp[(2) - (2)].str), "yes") != 0 && strcmp((yyvsp[(2) - (2)].str), "no") != 0)
 			yyerror("expected yes or no.");
 		else
 			cfg_parser->cfg->aggressive_nsec =
-				(strcmp((yyvsp[0].str), "yes")==0);
-		free((yyvsp[0].str));
-	}
-<<<<<<< HEAD
-#line 4932 "util/configparser.c"
-    break;
-
-  case 461: /* server_ignore_cd_flag: VAR_IGNORE_CD_FLAG STRING_ARG  */
+				(strcmp((yyvsp[(2) - (2)].str), "yes")==0);
+		free((yyvsp[(2) - (2)].str));
+	}
+    break;
+
+  case 461:
 #line 1985 "./util/configparser.y"
-=======
-#line 4916 "util/configparser.c"
-    break;
-
-  case 459: /* server_ignore_cd_flag: VAR_IGNORE_CD_FLAG STRING_ARG  */
-#line 1984 "./util/configparser.y"
->>>>>>> b0dbfa37
-        {
-		OUTYY(("P(server_ignore_cd_flag:%s)\n", (yyvsp[0].str)));
-		if(strcmp((yyvsp[0].str), "yes") != 0 && strcmp((yyvsp[0].str), "no") != 0)
-			yyerror("expected yes or no.");
-		else cfg_parser->cfg->ignore_cd = (strcmp((yyvsp[0].str), "yes")==0);
-		free((yyvsp[0].str));
-	}
-<<<<<<< HEAD
-#line 4944 "util/configparser.c"
-    break;
-
-  case 462: /* server_serve_expired: VAR_SERVE_EXPIRED STRING_ARG  */
+    {
+		OUTYY(("P(server_ignore_cd_flag:%s)\n", (yyvsp[(2) - (2)].str)));
+		if(strcmp((yyvsp[(2) - (2)].str), "yes") != 0 && strcmp((yyvsp[(2) - (2)].str), "no") != 0)
+			yyerror("expected yes or no.");
+		else cfg_parser->cfg->ignore_cd = (strcmp((yyvsp[(2) - (2)].str), "yes")==0);
+		free((yyvsp[(2) - (2)].str));
+	}
+    break;
+
+  case 462:
 #line 1994 "./util/configparser.y"
-=======
-#line 4928 "util/configparser.c"
-    break;
-
-  case 460: /* server_serve_expired: VAR_SERVE_EXPIRED STRING_ARG  */
-#line 1993 "./util/configparser.y"
->>>>>>> b0dbfa37
-        {
-		OUTYY(("P(server_serve_expired:%s)\n", (yyvsp[0].str)));
-		if(strcmp((yyvsp[0].str), "yes") != 0 && strcmp((yyvsp[0].str), "no") != 0)
-			yyerror("expected yes or no.");
-		else cfg_parser->cfg->serve_expired = (strcmp((yyvsp[0].str), "yes")==0);
-		free((yyvsp[0].str));
-	}
-<<<<<<< HEAD
-#line 4956 "util/configparser.c"
-    break;
-
-  case 463: /* server_serve_expired_ttl: VAR_SERVE_EXPIRED_TTL STRING_ARG  */
+    {
+		OUTYY(("P(server_serve_expired:%s)\n", (yyvsp[(2) - (2)].str)));
+		if(strcmp((yyvsp[(2) - (2)].str), "yes") != 0 && strcmp((yyvsp[(2) - (2)].str), "no") != 0)
+			yyerror("expected yes or no.");
+		else cfg_parser->cfg->serve_expired = (strcmp((yyvsp[(2) - (2)].str), "yes")==0);
+		free((yyvsp[(2) - (2)].str));
+	}
+    break;
+
+  case 463:
 #line 2003 "./util/configparser.y"
-=======
-#line 4940 "util/configparser.c"
-    break;
-
-  case 461: /* server_serve_expired_ttl: VAR_SERVE_EXPIRED_TTL STRING_ARG  */
-#line 2002 "./util/configparser.y"
->>>>>>> b0dbfa37
-        {
-		OUTYY(("P(server_serve_expired_ttl:%s)\n", (yyvsp[0].str)));
-		if(atoi((yyvsp[0].str)) == 0 && strcmp((yyvsp[0].str), "0") != 0)
+    {
+		OUTYY(("P(server_serve_expired_ttl:%s)\n", (yyvsp[(2) - (2)].str)));
+		if(atoi((yyvsp[(2) - (2)].str)) == 0 && strcmp((yyvsp[(2) - (2)].str), "0") != 0)
 			yyerror("number expected");
-		else cfg_parser->cfg->serve_expired_ttl = atoi((yyvsp[0].str));
-		free((yyvsp[0].str));
-	}
-<<<<<<< HEAD
-#line 4968 "util/configparser.c"
-    break;
-
-  case 464: /* server_serve_expired_ttl_reset: VAR_SERVE_EXPIRED_TTL_RESET STRING_ARG  */
+		else cfg_parser->cfg->serve_expired_ttl = atoi((yyvsp[(2) - (2)].str));
+		free((yyvsp[(2) - (2)].str));
+	}
+    break;
+
+  case 464:
 #line 2012 "./util/configparser.y"
-=======
-#line 4952 "util/configparser.c"
-    break;
-
-  case 462: /* server_serve_expired_ttl_reset: VAR_SERVE_EXPIRED_TTL_RESET STRING_ARG  */
-#line 2011 "./util/configparser.y"
->>>>>>> b0dbfa37
-        {
-		OUTYY(("P(server_serve_expired_ttl_reset:%s)\n", (yyvsp[0].str)));
-		if(strcmp((yyvsp[0].str), "yes") != 0 && strcmp((yyvsp[0].str), "no") != 0)
-			yyerror("expected yes or no.");
-		else cfg_parser->cfg->serve_expired_ttl_reset = (strcmp((yyvsp[0].str), "yes")==0);
-		free((yyvsp[0].str));
-	}
-<<<<<<< HEAD
-#line 4980 "util/configparser.c"
-    break;
-
-  case 465: /* server_serve_expired_reply_ttl: VAR_SERVE_EXPIRED_REPLY_TTL STRING_ARG  */
+    {
+		OUTYY(("P(server_serve_expired_ttl_reset:%s)\n", (yyvsp[(2) - (2)].str)));
+		if(strcmp((yyvsp[(2) - (2)].str), "yes") != 0 && strcmp((yyvsp[(2) - (2)].str), "no") != 0)
+			yyerror("expected yes or no.");
+		else cfg_parser->cfg->serve_expired_ttl_reset = (strcmp((yyvsp[(2) - (2)].str), "yes")==0);
+		free((yyvsp[(2) - (2)].str));
+	}
+    break;
+
+  case 465:
 #line 2021 "./util/configparser.y"
-=======
-#line 4964 "util/configparser.c"
-    break;
-
-  case 463: /* server_serve_expired_reply_ttl: VAR_SERVE_EXPIRED_REPLY_TTL STRING_ARG  */
-#line 2020 "./util/configparser.y"
->>>>>>> b0dbfa37
-        {
-		OUTYY(("P(server_serve_expired_reply_ttl:%s)\n", (yyvsp[0].str)));
-		if(atoi((yyvsp[0].str)) == 0 && strcmp((yyvsp[0].str), "0") != 0)
+    {
+		OUTYY(("P(server_serve_expired_reply_ttl:%s)\n", (yyvsp[(2) - (2)].str)));
+		if(atoi((yyvsp[(2) - (2)].str)) == 0 && strcmp((yyvsp[(2) - (2)].str), "0") != 0)
 			yyerror("number expected");
-		else cfg_parser->cfg->serve_expired_reply_ttl = atoi((yyvsp[0].str));
-		free((yyvsp[0].str));
-	}
-<<<<<<< HEAD
-#line 4992 "util/configparser.c"
-    break;
-
-  case 466: /* server_serve_expired_client_timeout: VAR_SERVE_EXPIRED_CLIENT_TIMEOUT STRING_ARG  */
+		else cfg_parser->cfg->serve_expired_reply_ttl = atoi((yyvsp[(2) - (2)].str));
+		free((yyvsp[(2) - (2)].str));
+	}
+    break;
+
+  case 466:
 #line 2030 "./util/configparser.y"
-=======
-#line 4976 "util/configparser.c"
-    break;
-
-  case 464: /* server_serve_expired_client_timeout: VAR_SERVE_EXPIRED_CLIENT_TIMEOUT STRING_ARG  */
-#line 2029 "./util/configparser.y"
->>>>>>> b0dbfa37
-        {
-		OUTYY(("P(server_serve_expired_client_timeout:%s)\n", (yyvsp[0].str)));
-		if(atoi((yyvsp[0].str)) == 0 && strcmp((yyvsp[0].str), "0") != 0)
+    {
+		OUTYY(("P(server_serve_expired_client_timeout:%s)\n", (yyvsp[(2) - (2)].str)));
+		if(atoi((yyvsp[(2) - (2)].str)) == 0 && strcmp((yyvsp[(2) - (2)].str), "0") != 0)
 			yyerror("number expected");
-		else cfg_parser->cfg->serve_expired_client_timeout = atoi((yyvsp[0].str));
-		free((yyvsp[0].str));
-	}
-<<<<<<< HEAD
-#line 5004 "util/configparser.c"
-    break;
-
-  case 467: /* server_serve_expired_ede: VAR_SERVE_EXPIRED_EDE STRING_ARG  */
+		else cfg_parser->cfg->serve_expired_client_timeout = atoi((yyvsp[(2) - (2)].str));
+		free((yyvsp[(2) - (2)].str));
+	}
+    break;
+
+  case 467:
 #line 2039 "./util/configparser.y"
-        {
-		OUTYY(("P(server_serve_expired_ede:%s)\n", (yyvsp[0].str)));
-		if(strcmp((yyvsp[0].str), "yes") != 0 && strcmp((yyvsp[0].str), "no") != 0)
-			yyerror("expected yes or no.");
-		else cfg_parser->cfg->serve_expired_ede = (strcmp((yyvsp[0].str), "yes")==0);
-		free((yyvsp[0].str));
-	}
-#line 5016 "util/configparser.c"
-    break;
-
-  case 468: /* server_serve_original_ttl: VAR_SERVE_ORIGINAL_TTL STRING_ARG  */
+    {
+		OUTYY(("P(server_serve_expired_ede:%s)\n", (yyvsp[(2) - (2)].str)));
+		if(strcmp((yyvsp[(2) - (2)].str), "yes") != 0 && strcmp((yyvsp[(2) - (2)].str), "no") != 0)
+			yyerror("expected yes or no.");
+		else cfg_parser->cfg->serve_expired_ede = (strcmp((yyvsp[(2) - (2)].str), "yes")==0);
+		free((yyvsp[(2) - (2)].str));
+	}
+    break;
+
+  case 468:
 #line 2048 "./util/configparser.y"
-=======
-#line 4988 "util/configparser.c"
-    break;
-
-  case 465: /* server_serve_original_ttl: VAR_SERVE_ORIGINAL_TTL STRING_ARG  */
-#line 2038 "./util/configparser.y"
->>>>>>> b0dbfa37
-        {
-		OUTYY(("P(server_serve_original_ttl:%s)\n", (yyvsp[0].str)));
-		if(strcmp((yyvsp[0].str), "yes") != 0 && strcmp((yyvsp[0].str), "no") != 0)
-			yyerror("expected yes or no.");
-		else cfg_parser->cfg->serve_original_ttl = (strcmp((yyvsp[0].str), "yes")==0);
-		free((yyvsp[0].str));
-	}
-<<<<<<< HEAD
-#line 5028 "util/configparser.c"
-    break;
-
-  case 469: /* server_fake_dsa: VAR_FAKE_DSA STRING_ARG  */
+    {
+		OUTYY(("P(server_serve_original_ttl:%s)\n", (yyvsp[(2) - (2)].str)));
+		if(strcmp((yyvsp[(2) - (2)].str), "yes") != 0 && strcmp((yyvsp[(2) - (2)].str), "no") != 0)
+			yyerror("expected yes or no.");
+		else cfg_parser->cfg->serve_original_ttl = (strcmp((yyvsp[(2) - (2)].str), "yes")==0);
+		free((yyvsp[(2) - (2)].str));
+	}
+    break;
+
+  case 469:
 #line 2057 "./util/configparser.y"
-=======
-#line 5000 "util/configparser.c"
-    break;
-
-  case 466: /* server_fake_dsa: VAR_FAKE_DSA STRING_ARG  */
-#line 2047 "./util/configparser.y"
->>>>>>> b0dbfa37
-        {
-		OUTYY(("P(server_fake_dsa:%s)\n", (yyvsp[0].str)));
-		if(strcmp((yyvsp[0].str), "yes") != 0 && strcmp((yyvsp[0].str), "no") != 0)
+    {
+		OUTYY(("P(server_fake_dsa:%s)\n", (yyvsp[(2) - (2)].str)));
+		if(strcmp((yyvsp[(2) - (2)].str), "yes") != 0 && strcmp((yyvsp[(2) - (2)].str), "no") != 0)
 			yyerror("expected yes or no.");
 #if defined(HAVE_SSL) || defined(HAVE_NETTLE)
-		else fake_dsa = (strcmp((yyvsp[0].str), "yes")==0);
+		else fake_dsa = (strcmp((yyvsp[(2) - (2)].str), "yes")==0);
 		if(fake_dsa)
 			log_warn("test option fake_dsa is enabled");
 #endif
-		free((yyvsp[0].str));
-	}
-<<<<<<< HEAD
-#line 5044 "util/configparser.c"
-    break;
-
-  case 470: /* server_fake_sha1: VAR_FAKE_SHA1 STRING_ARG  */
+		free((yyvsp[(2) - (2)].str));
+	}
+    break;
+
+  case 470:
 #line 2070 "./util/configparser.y"
-=======
-#line 5016 "util/configparser.c"
-    break;
-
-  case 467: /* server_fake_sha1: VAR_FAKE_SHA1 STRING_ARG  */
-#line 2060 "./util/configparser.y"
->>>>>>> b0dbfa37
-        {
-		OUTYY(("P(server_fake_sha1:%s)\n", (yyvsp[0].str)));
-		if(strcmp((yyvsp[0].str), "yes") != 0 && strcmp((yyvsp[0].str), "no") != 0)
+    {
+		OUTYY(("P(server_fake_sha1:%s)\n", (yyvsp[(2) - (2)].str)));
+		if(strcmp((yyvsp[(2) - (2)].str), "yes") != 0 && strcmp((yyvsp[(2) - (2)].str), "no") != 0)
 			yyerror("expected yes or no.");
 #if defined(HAVE_SSL) || defined(HAVE_NETTLE)
-		else fake_sha1 = (strcmp((yyvsp[0].str), "yes")==0);
+		else fake_sha1 = (strcmp((yyvsp[(2) - (2)].str), "yes")==0);
 		if(fake_sha1)
 			log_warn("test option fake_sha1 is enabled");
 #endif
-		free((yyvsp[0].str));
-	}
-<<<<<<< HEAD
-#line 5060 "util/configparser.c"
-    break;
-
-  case 471: /* server_val_log_level: VAR_VAL_LOG_LEVEL STRING_ARG  */
+		free((yyvsp[(2) - (2)].str));
+	}
+    break;
+
+  case 471:
 #line 2083 "./util/configparser.y"
-=======
-#line 5032 "util/configparser.c"
-    break;
-
-  case 468: /* server_val_log_level: VAR_VAL_LOG_LEVEL STRING_ARG  */
-#line 2073 "./util/configparser.y"
->>>>>>> b0dbfa37
-        {
-		OUTYY(("P(server_val_log_level:%s)\n", (yyvsp[0].str)));
-		if(atoi((yyvsp[0].str)) == 0 && strcmp((yyvsp[0].str), "0") != 0)
+    {
+		OUTYY(("P(server_val_log_level:%s)\n", (yyvsp[(2) - (2)].str)));
+		if(atoi((yyvsp[(2) - (2)].str)) == 0 && strcmp((yyvsp[(2) - (2)].str), "0") != 0)
 			yyerror("number expected");
-		else cfg_parser->cfg->val_log_level = atoi((yyvsp[0].str));
-		free((yyvsp[0].str));
-	}
-<<<<<<< HEAD
-#line 5072 "util/configparser.c"
-    break;
-
-  case 472: /* server_val_nsec3_keysize_iterations: VAR_VAL_NSEC3_KEYSIZE_ITERATIONS STRING_ARG  */
+		else cfg_parser->cfg->val_log_level = atoi((yyvsp[(2) - (2)].str));
+		free((yyvsp[(2) - (2)].str));
+	}
+    break;
+
+  case 472:
 #line 2092 "./util/configparser.y"
-=======
-#line 5044 "util/configparser.c"
-    break;
-
-  case 469: /* server_val_nsec3_keysize_iterations: VAR_VAL_NSEC3_KEYSIZE_ITERATIONS STRING_ARG  */
-#line 2082 "./util/configparser.y"
->>>>>>> b0dbfa37
-        {
-		OUTYY(("P(server_val_nsec3_keysize_iterations:%s)\n", (yyvsp[0].str)));
+    {
+		OUTYY(("P(server_val_nsec3_keysize_iterations:%s)\n", (yyvsp[(2) - (2)].str)));
 		free(cfg_parser->cfg->val_nsec3_key_iterations);
-		cfg_parser->cfg->val_nsec3_key_iterations = (yyvsp[0].str);
-	}
-<<<<<<< HEAD
-#line 5082 "util/configparser.c"
-    break;
-
-  case 473: /* server_zonemd_permissive_mode: VAR_ZONEMD_PERMISSIVE_MODE STRING_ARG  */
+		cfg_parser->cfg->val_nsec3_key_iterations = (yyvsp[(2) - (2)].str);
+	}
+    break;
+
+  case 473:
 #line 2099 "./util/configparser.y"
-=======
-#line 5054 "util/configparser.c"
-    break;
-
-  case 470: /* server_zonemd_permissive_mode: VAR_ZONEMD_PERMISSIVE_MODE STRING_ARG  */
-#line 2089 "./util/configparser.y"
->>>>>>> b0dbfa37
-        {
-		OUTYY(("P(server_zonemd_permissive_mode:%s)\n", (yyvsp[0].str)));
-		if(strcmp((yyvsp[0].str), "yes") != 0 && strcmp((yyvsp[0].str), "no") != 0)
-			yyerror("expected yes or no.");
-		else	cfg_parser->cfg->zonemd_permissive_mode = (strcmp((yyvsp[0].str), "yes")==0);
-		free((yyvsp[0].str));
-	}
-<<<<<<< HEAD
-#line 5094 "util/configparser.c"
-    break;
-
-  case 474: /* server_add_holddown: VAR_ADD_HOLDDOWN STRING_ARG  */
+    {
+		OUTYY(("P(server_zonemd_permissive_mode:%s)\n", (yyvsp[(2) - (2)].str)));
+		if(strcmp((yyvsp[(2) - (2)].str), "yes") != 0 && strcmp((yyvsp[(2) - (2)].str), "no") != 0)
+			yyerror("expected yes or no.");
+		else	cfg_parser->cfg->zonemd_permissive_mode = (strcmp((yyvsp[(2) - (2)].str), "yes")==0);
+		free((yyvsp[(2) - (2)].str));
+	}
+    break;
+
+  case 474:
 #line 2108 "./util/configparser.y"
-=======
-#line 5066 "util/configparser.c"
-    break;
-
-  case 471: /* server_add_holddown: VAR_ADD_HOLDDOWN STRING_ARG  */
-#line 2098 "./util/configparser.y"
->>>>>>> b0dbfa37
-        {
-		OUTYY(("P(server_add_holddown:%s)\n", (yyvsp[0].str)));
-		if(atoi((yyvsp[0].str)) == 0 && strcmp((yyvsp[0].str), "0") != 0)
+    {
+		OUTYY(("P(server_add_holddown:%s)\n", (yyvsp[(2) - (2)].str)));
+		if(atoi((yyvsp[(2) - (2)].str)) == 0 && strcmp((yyvsp[(2) - (2)].str), "0") != 0)
 			yyerror("number expected");
-		else cfg_parser->cfg->add_holddown = atoi((yyvsp[0].str));
-		free((yyvsp[0].str));
-	}
-<<<<<<< HEAD
-#line 5106 "util/configparser.c"
-    break;
-
-  case 475: /* server_del_holddown: VAR_DEL_HOLDDOWN STRING_ARG  */
+		else cfg_parser->cfg->add_holddown = atoi((yyvsp[(2) - (2)].str));
+		free((yyvsp[(2) - (2)].str));
+	}
+    break;
+
+  case 475:
 #line 2117 "./util/configparser.y"
-=======
-#line 5078 "util/configparser.c"
-    break;
-
-  case 472: /* server_del_holddown: VAR_DEL_HOLDDOWN STRING_ARG  */
-#line 2107 "./util/configparser.y"
->>>>>>> b0dbfa37
-        {
-		OUTYY(("P(server_del_holddown:%s)\n", (yyvsp[0].str)));
-		if(atoi((yyvsp[0].str)) == 0 && strcmp((yyvsp[0].str), "0") != 0)
+    {
+		OUTYY(("P(server_del_holddown:%s)\n", (yyvsp[(2) - (2)].str)));
+		if(atoi((yyvsp[(2) - (2)].str)) == 0 && strcmp((yyvsp[(2) - (2)].str), "0") != 0)
 			yyerror("number expected");
-		else cfg_parser->cfg->del_holddown = atoi((yyvsp[0].str));
-		free((yyvsp[0].str));
-	}
-<<<<<<< HEAD
-#line 5118 "util/configparser.c"
-    break;
-
-  case 476: /* server_keep_missing: VAR_KEEP_MISSING STRING_ARG  */
+		else cfg_parser->cfg->del_holddown = atoi((yyvsp[(2) - (2)].str));
+		free((yyvsp[(2) - (2)].str));
+	}
+    break;
+
+  case 476:
 #line 2126 "./util/configparser.y"
-=======
-#line 5090 "util/configparser.c"
-    break;
-
-  case 473: /* server_keep_missing: VAR_KEEP_MISSING STRING_ARG  */
-#line 2116 "./util/configparser.y"
->>>>>>> b0dbfa37
-        {
-		OUTYY(("P(server_keep_missing:%s)\n", (yyvsp[0].str)));
-		if(atoi((yyvsp[0].str)) == 0 && strcmp((yyvsp[0].str), "0") != 0)
+    {
+		OUTYY(("P(server_keep_missing:%s)\n", (yyvsp[(2) - (2)].str)));
+		if(atoi((yyvsp[(2) - (2)].str)) == 0 && strcmp((yyvsp[(2) - (2)].str), "0") != 0)
 			yyerror("number expected");
-		else cfg_parser->cfg->keep_missing = atoi((yyvsp[0].str));
-		free((yyvsp[0].str));
-	}
-<<<<<<< HEAD
-#line 5130 "util/configparser.c"
-    break;
-
-  case 477: /* server_permit_small_holddown: VAR_PERMIT_SMALL_HOLDDOWN STRING_ARG  */
+		else cfg_parser->cfg->keep_missing = atoi((yyvsp[(2) - (2)].str));
+		free((yyvsp[(2) - (2)].str));
+	}
+    break;
+
+  case 477:
 #line 2135 "./util/configparser.y"
-=======
-#line 5102 "util/configparser.c"
-    break;
-
-  case 474: /* server_permit_small_holddown: VAR_PERMIT_SMALL_HOLDDOWN STRING_ARG  */
-#line 2125 "./util/configparser.y"
->>>>>>> b0dbfa37
-        {
-		OUTYY(("P(server_permit_small_holddown:%s)\n", (yyvsp[0].str)));
-		if(strcmp((yyvsp[0].str), "yes") != 0 && strcmp((yyvsp[0].str), "no") != 0)
+    {
+		OUTYY(("P(server_permit_small_holddown:%s)\n", (yyvsp[(2) - (2)].str)));
+		if(strcmp((yyvsp[(2) - (2)].str), "yes") != 0 && strcmp((yyvsp[(2) - (2)].str), "no") != 0)
 			yyerror("expected yes or no.");
 		else cfg_parser->cfg->permit_small_holddown =
-			(strcmp((yyvsp[0].str), "yes")==0);
-		free((yyvsp[0].str));
-	}
-<<<<<<< HEAD
-#line 5143 "util/configparser.c"
-    break;
-
-  case 478: /* server_key_cache_size: VAR_KEY_CACHE_SIZE STRING_ARG  */
+			(strcmp((yyvsp[(2) - (2)].str), "yes")==0);
+		free((yyvsp[(2) - (2)].str));
+	}
+    break;
+
+  case 478:
 #line 2144 "./util/configparser.y"
-=======
-#line 5115 "util/configparser.c"
-    break;
-
-  case 475: /* server_key_cache_size: VAR_KEY_CACHE_SIZE STRING_ARG  */
-#line 2134 "./util/configparser.y"
->>>>>>> b0dbfa37
-        {
-		OUTYY(("P(server_key_cache_size:%s)\n", (yyvsp[0].str)));
-		if(!cfg_parse_memsize((yyvsp[0].str), &cfg_parser->cfg->key_cache_size))
+    {
+		OUTYY(("P(server_key_cache_size:%s)\n", (yyvsp[(2) - (2)].str)));
+		if(!cfg_parse_memsize((yyvsp[(2) - (2)].str), &cfg_parser->cfg->key_cache_size))
 			yyerror("memory size expected");
-		free((yyvsp[0].str));
-	}
-<<<<<<< HEAD
-#line 5154 "util/configparser.c"
-    break;
-
-  case 479: /* server_key_cache_slabs: VAR_KEY_CACHE_SLABS STRING_ARG  */
+		free((yyvsp[(2) - (2)].str));
+	}
+    break;
+
+  case 479:
 #line 2152 "./util/configparser.y"
-=======
-#line 5126 "util/configparser.c"
-    break;
-
-  case 476: /* server_key_cache_slabs: VAR_KEY_CACHE_SLABS STRING_ARG  */
-#line 2142 "./util/configparser.y"
->>>>>>> b0dbfa37
-        {
-		OUTYY(("P(server_key_cache_slabs:%s)\n", (yyvsp[0].str)));
-		if(atoi((yyvsp[0].str)) == 0) {
+    {
+		OUTYY(("P(server_key_cache_slabs:%s)\n", (yyvsp[(2) - (2)].str)));
+		if(atoi((yyvsp[(2) - (2)].str)) == 0) {
 			yyerror("number expected");
 		} else {
-			cfg_parser->cfg->key_cache_slabs = atoi((yyvsp[0].str));
+			cfg_parser->cfg->key_cache_slabs = atoi((yyvsp[(2) - (2)].str));
 			if(!is_pow2(cfg_parser->cfg->key_cache_slabs))
 				yyerror("must be a power of 2");
 		}
-		free((yyvsp[0].str));
-	}
-<<<<<<< HEAD
-#line 5170 "util/configparser.c"
-    break;
-
-  case 480: /* server_neg_cache_size: VAR_NEG_CACHE_SIZE STRING_ARG  */
+		free((yyvsp[(2) - (2)].str));
+	}
+    break;
+
+  case 480:
 #line 2165 "./util/configparser.y"
-=======
-#line 5142 "util/configparser.c"
-    break;
-
-  case 477: /* server_neg_cache_size: VAR_NEG_CACHE_SIZE STRING_ARG  */
-#line 2155 "./util/configparser.y"
->>>>>>> b0dbfa37
-        {
-		OUTYY(("P(server_neg_cache_size:%s)\n", (yyvsp[0].str)));
-		if(!cfg_parse_memsize((yyvsp[0].str), &cfg_parser->cfg->neg_cache_size))
+    {
+		OUTYY(("P(server_neg_cache_size:%s)\n", (yyvsp[(2) - (2)].str)));
+		if(!cfg_parse_memsize((yyvsp[(2) - (2)].str), &cfg_parser->cfg->neg_cache_size))
 			yyerror("memory size expected");
-		free((yyvsp[0].str));
-	}
-<<<<<<< HEAD
-#line 5181 "util/configparser.c"
-    break;
-
-  case 481: /* server_local_zone: VAR_LOCAL_ZONE STRING_ARG STRING_ARG  */
+		free((yyvsp[(2) - (2)].str));
+	}
+    break;
+
+  case 481:
 #line 2173 "./util/configparser.y"
-=======
-#line 5153 "util/configparser.c"
-    break;
-
-  case 478: /* server_local_zone: VAR_LOCAL_ZONE STRING_ARG STRING_ARG  */
-#line 2163 "./util/configparser.y"
->>>>>>> b0dbfa37
-        {
-		OUTYY(("P(server_local_zone:%s %s)\n", (yyvsp[-1].str), (yyvsp[0].str)));
-		if(strcmp((yyvsp[0].str), "static")!=0 && strcmp((yyvsp[0].str), "deny")!=0 &&
-		   strcmp((yyvsp[0].str), "refuse")!=0 && strcmp((yyvsp[0].str), "redirect")!=0 &&
-		   strcmp((yyvsp[0].str), "transparent")!=0 && strcmp((yyvsp[0].str), "nodefault")!=0
-		   && strcmp((yyvsp[0].str), "typetransparent")!=0
-		   && strcmp((yyvsp[0].str), "always_transparent")!=0
-		   && strcmp((yyvsp[0].str), "always_refuse")!=0
-		   && strcmp((yyvsp[0].str), "always_nxdomain")!=0
-		   && strcmp((yyvsp[0].str), "always_nodata")!=0
-		   && strcmp((yyvsp[0].str), "always_deny")!=0
-		   && strcmp((yyvsp[0].str), "always_null")!=0
-		   && strcmp((yyvsp[0].str), "noview")!=0
-		   && strcmp((yyvsp[0].str), "inform")!=0 && strcmp((yyvsp[0].str), "inform_deny")!=0
-		   && strcmp((yyvsp[0].str), "inform_redirect") != 0
-		   && strcmp((yyvsp[0].str), "ipset") != 0) {
+    {
+		OUTYY(("P(server_local_zone:%s %s)\n", (yyvsp[(2) - (3)].str), (yyvsp[(3) - (3)].str)));
+		if(strcmp((yyvsp[(3) - (3)].str), "static")!=0 && strcmp((yyvsp[(3) - (3)].str), "deny")!=0 &&
+		   strcmp((yyvsp[(3) - (3)].str), "refuse")!=0 && strcmp((yyvsp[(3) - (3)].str), "redirect")!=0 &&
+		   strcmp((yyvsp[(3) - (3)].str), "transparent")!=0 && strcmp((yyvsp[(3) - (3)].str), "nodefault")!=0
+		   && strcmp((yyvsp[(3) - (3)].str), "typetransparent")!=0
+		   && strcmp((yyvsp[(3) - (3)].str), "always_transparent")!=0
+		   && strcmp((yyvsp[(3) - (3)].str), "always_refuse")!=0
+		   && strcmp((yyvsp[(3) - (3)].str), "always_nxdomain")!=0
+		   && strcmp((yyvsp[(3) - (3)].str), "always_nodata")!=0
+		   && strcmp((yyvsp[(3) - (3)].str), "always_deny")!=0
+		   && strcmp((yyvsp[(3) - (3)].str), "always_null")!=0
+		   && strcmp((yyvsp[(3) - (3)].str), "noview")!=0
+		   && strcmp((yyvsp[(3) - (3)].str), "inform")!=0 && strcmp((yyvsp[(3) - (3)].str), "inform_deny")!=0
+		   && strcmp((yyvsp[(3) - (3)].str), "inform_redirect") != 0
+		   && strcmp((yyvsp[(3) - (3)].str), "ipset") != 0) {
 			yyerror("local-zone type: expected static, deny, "
 				"refuse, redirect, transparent, "
 				"typetransparent, inform, inform_deny, "
@@ -6778,70 +5479,54 @@
 				"always_refuse, always_nxdomain, "
 				"always_nodata, always_deny, always_null, "
 				"noview, nodefault or ipset");
-			free((yyvsp[-1].str));
-			free((yyvsp[0].str));
-		} else if(strcmp((yyvsp[0].str), "nodefault")==0) {
+			free((yyvsp[(2) - (3)].str));
+			free((yyvsp[(3) - (3)].str));
+		} else if(strcmp((yyvsp[(3) - (3)].str), "nodefault")==0) {
 			if(!cfg_strlist_insert(&cfg_parser->cfg->
-				local_zones_nodefault, (yyvsp[-1].str)))
+				local_zones_nodefault, (yyvsp[(2) - (3)].str)))
 				fatal_exit("out of memory adding local-zone");
-			free((yyvsp[0].str));
+			free((yyvsp[(3) - (3)].str));
 #ifdef USE_IPSET
-		} else if(strcmp((yyvsp[0].str), "ipset")==0) {
-			size_t len = strlen((yyvsp[-1].str));
+		} else if(strcmp((yyvsp[(3) - (3)].str), "ipset")==0) {
+			size_t len = strlen((yyvsp[(2) - (3)].str));
 			/* Make sure to add the trailing dot.
 			 * These are str compared to domain names. */
-			if((yyvsp[-1].str)[len-1] != '.') {
-				if(!((yyvsp[-1].str) = realloc((yyvsp[-1].str), len+2))) {
+			if((yyvsp[(2) - (3)].str)[len-1] != '.') {
+				if(!((yyvsp[(2) - (3)].str) = realloc((yyvsp[(2) - (3)].str), len+2))) {
 					fatal_exit("out of memory adding local-zone");
 				}
-				(yyvsp[-1].str)[len] = '.';
-				(yyvsp[-1].str)[len+1] = 0;
+				(yyvsp[(2) - (3)].str)[len] = '.';
+				(yyvsp[(2) - (3)].str)[len+1] = 0;
 			}
 			if(!cfg_strlist_insert(&cfg_parser->cfg->
-				local_zones_ipset, (yyvsp[-1].str)))
+				local_zones_ipset, (yyvsp[(2) - (3)].str)))
 				fatal_exit("out of memory adding local-zone");
-			free((yyvsp[0].str));
+			free((yyvsp[(3) - (3)].str));
 #endif
 		} else {
 			if(!cfg_str2list_insert(&cfg_parser->cfg->local_zones,
-				(yyvsp[-1].str), (yyvsp[0].str)))
+				(yyvsp[(2) - (3)].str), (yyvsp[(3) - (3)].str)))
 				fatal_exit("out of memory adding local-zone");
 		}
 	}
-<<<<<<< HEAD
-#line 5229 "util/configparser.c"
-    break;
-
-  case 482: /* server_local_data: VAR_LOCAL_DATA STRING_ARG  */
-=======
-#line 5211 "util/configparser.c"
-    break;
-
-  case 479: /* server_local_data: VAR_LOCAL_DATA STRING_ARG  */
->>>>>>> b0dbfa37
-#line 2218 "./util/configparser.y"
-        {
-		OUTYY(("P(server_local_data:%s)\n", (yyvsp[0].str)));
-		if(!cfg_strlist_insert(&cfg_parser->cfg->local_data, (yyvsp[0].str)))
+    break;
+
+  case 482:
+#line 2228 "./util/configparser.y"
+    {
+		OUTYY(("P(server_local_data:%s)\n", (yyvsp[(2) - (2)].str)));
+		if(!cfg_strlist_insert(&cfg_parser->cfg->local_data, (yyvsp[(2) - (2)].str)))
 			fatal_exit("out of memory adding local-data");
 	}
-<<<<<<< HEAD
-#line 5239 "util/configparser.c"
-    break;
-
-  case 483: /* server_local_data_ptr: VAR_LOCAL_DATA_PTR STRING_ARG  */
-=======
-#line 5221 "util/configparser.c"
-    break;
-
-  case 480: /* server_local_data_ptr: VAR_LOCAL_DATA_PTR STRING_ARG  */
->>>>>>> b0dbfa37
-#line 2225 "./util/configparser.y"
-        {
+    break;
+
+  case 483:
+#line 2235 "./util/configparser.y"
+    {
 		char* ptr;
-		OUTYY(("P(server_local_data_ptr:%s)\n", (yyvsp[0].str)));
-		ptr = cfg_ptr_reverse((yyvsp[0].str));
-		free((yyvsp[0].str));
+		OUTYY(("P(server_local_data_ptr:%s)\n", (yyvsp[(2) - (2)].str)));
+		ptr = cfg_ptr_reverse((yyvsp[(2) - (2)].str));
+		free((yyvsp[(2) - (2)].str));
 		if(ptr) {
 			if(!cfg_strlist_insert(&cfg_parser->cfg->
 				local_data, ptr))
@@ -6850,149 +5535,85 @@
 			yyerror("local-data-ptr could not be reversed");
 		}
 	}
-<<<<<<< HEAD
-#line 5257 "util/configparser.c"
-    break;
-
-  case 484: /* server_minimal_responses: VAR_MINIMAL_RESPONSES STRING_ARG  */
-=======
-#line 5239 "util/configparser.c"
-    break;
-
-  case 481: /* server_minimal_responses: VAR_MINIMAL_RESPONSES STRING_ARG  */
->>>>>>> b0dbfa37
-#line 2240 "./util/configparser.y"
-        {
-		OUTYY(("P(server_minimal_responses:%s)\n", (yyvsp[0].str)));
-		if(strcmp((yyvsp[0].str), "yes") != 0 && strcmp((yyvsp[0].str), "no") != 0)
+    break;
+
+  case 484:
+#line 2250 "./util/configparser.y"
+    {
+		OUTYY(("P(server_minimal_responses:%s)\n", (yyvsp[(2) - (2)].str)));
+		if(strcmp((yyvsp[(2) - (2)].str), "yes") != 0 && strcmp((yyvsp[(2) - (2)].str), "no") != 0)
 			yyerror("expected yes or no.");
 		else cfg_parser->cfg->minimal_responses =
-			(strcmp((yyvsp[0].str), "yes")==0);
-		free((yyvsp[0].str));
-	}
-<<<<<<< HEAD
-#line 5270 "util/configparser.c"
-    break;
-
-  case 485: /* server_rrset_roundrobin: VAR_RRSET_ROUNDROBIN STRING_ARG  */
-=======
-#line 5252 "util/configparser.c"
-    break;
-
-  case 482: /* server_rrset_roundrobin: VAR_RRSET_ROUNDROBIN STRING_ARG  */
->>>>>>> b0dbfa37
-#line 2250 "./util/configparser.y"
-        {
-		OUTYY(("P(server_rrset_roundrobin:%s)\n", (yyvsp[0].str)));
-		if(strcmp((yyvsp[0].str), "yes") != 0 && strcmp((yyvsp[0].str), "no") != 0)
+			(strcmp((yyvsp[(2) - (2)].str), "yes")==0);
+		free((yyvsp[(2) - (2)].str));
+	}
+    break;
+
+  case 485:
+#line 2260 "./util/configparser.y"
+    {
+		OUTYY(("P(server_rrset_roundrobin:%s)\n", (yyvsp[(2) - (2)].str)));
+		if(strcmp((yyvsp[(2) - (2)].str), "yes") != 0 && strcmp((yyvsp[(2) - (2)].str), "no") != 0)
 			yyerror("expected yes or no.");
 		else cfg_parser->cfg->rrset_roundrobin =
-			(strcmp((yyvsp[0].str), "yes")==0);
-		free((yyvsp[0].str));
-	}
-<<<<<<< HEAD
-#line 5283 "util/configparser.c"
-    break;
-
-  case 486: /* server_unknown_server_time_limit: VAR_UNKNOWN_SERVER_TIME_LIMIT STRING_ARG  */
-=======
-#line 5265 "util/configparser.c"
-    break;
-
-  case 483: /* server_unknown_server_time_limit: VAR_UNKNOWN_SERVER_TIME_LIMIT STRING_ARG  */
->>>>>>> b0dbfa37
-#line 2260 "./util/configparser.y"
-        {
-		OUTYY(("P(server_unknown_server_time_limit:%s)\n", (yyvsp[0].str)));
-		cfg_parser->cfg->unknown_server_time_limit = atoi((yyvsp[0].str));
-		free((yyvsp[0].str));
-	}
-<<<<<<< HEAD
-#line 5293 "util/configparser.c"
-    break;
-
-  case 487: /* server_max_udp_size: VAR_MAX_UDP_SIZE STRING_ARG  */
-=======
-#line 5275 "util/configparser.c"
-    break;
-
-  case 484: /* server_max_udp_size: VAR_MAX_UDP_SIZE STRING_ARG  */
->>>>>>> b0dbfa37
-#line 2267 "./util/configparser.y"
-        {
-		OUTYY(("P(server_max_udp_size:%s)\n", (yyvsp[0].str)));
-		cfg_parser->cfg->max_udp_size = atoi((yyvsp[0].str));
-		free((yyvsp[0].str));
-	}
-<<<<<<< HEAD
-#line 5303 "util/configparser.c"
-    break;
-
-  case 488: /* server_dns64_prefix: VAR_DNS64_PREFIX STRING_ARG  */
-=======
-#line 5285 "util/configparser.c"
-    break;
-
-  case 485: /* server_dns64_prefix: VAR_DNS64_PREFIX STRING_ARG  */
->>>>>>> b0dbfa37
-#line 2274 "./util/configparser.y"
-        {
-		OUTYY(("P(dns64_prefix:%s)\n", (yyvsp[0].str)));
+			(strcmp((yyvsp[(2) - (2)].str), "yes")==0);
+		free((yyvsp[(2) - (2)].str));
+	}
+    break;
+
+  case 486:
+#line 2270 "./util/configparser.y"
+    {
+		OUTYY(("P(server_unknown_server_time_limit:%s)\n", (yyvsp[(2) - (2)].str)));
+		cfg_parser->cfg->unknown_server_time_limit = atoi((yyvsp[(2) - (2)].str));
+		free((yyvsp[(2) - (2)].str));
+	}
+    break;
+
+  case 487:
+#line 2277 "./util/configparser.y"
+    {
+		OUTYY(("P(server_max_udp_size:%s)\n", (yyvsp[(2) - (2)].str)));
+		cfg_parser->cfg->max_udp_size = atoi((yyvsp[(2) - (2)].str));
+		free((yyvsp[(2) - (2)].str));
+	}
+    break;
+
+  case 488:
+#line 2284 "./util/configparser.y"
+    {
+		OUTYY(("P(dns64_prefix:%s)\n", (yyvsp[(2) - (2)].str)));
 		free(cfg_parser->cfg->dns64_prefix);
-		cfg_parser->cfg->dns64_prefix = (yyvsp[0].str);
-	}
-<<<<<<< HEAD
-#line 5313 "util/configparser.c"
-    break;
-
-  case 489: /* server_dns64_synthall: VAR_DNS64_SYNTHALL STRING_ARG  */
-=======
-#line 5295 "util/configparser.c"
-    break;
-
-  case 486: /* server_dns64_synthall: VAR_DNS64_SYNTHALL STRING_ARG  */
->>>>>>> b0dbfa37
-#line 2281 "./util/configparser.y"
-        {
-		OUTYY(("P(server_dns64_synthall:%s)\n", (yyvsp[0].str)));
-		if(strcmp((yyvsp[0].str), "yes") != 0 && strcmp((yyvsp[0].str), "no") != 0)
-			yyerror("expected yes or no.");
-		else cfg_parser->cfg->dns64_synthall = (strcmp((yyvsp[0].str), "yes")==0);
-		free((yyvsp[0].str));
-	}
-<<<<<<< HEAD
-#line 5325 "util/configparser.c"
-    break;
-
-  case 490: /* server_dns64_ignore_aaaa: VAR_DNS64_IGNORE_AAAA STRING_ARG  */
-=======
-#line 5307 "util/configparser.c"
-    break;
-
-  case 487: /* server_dns64_ignore_aaaa: VAR_DNS64_IGNORE_AAAA STRING_ARG  */
->>>>>>> b0dbfa37
-#line 2290 "./util/configparser.y"
-        {
-		OUTYY(("P(dns64_ignore_aaaa:%s)\n", (yyvsp[0].str)));
+		cfg_parser->cfg->dns64_prefix = (yyvsp[(2) - (2)].str);
+	}
+    break;
+
+  case 489:
+#line 2291 "./util/configparser.y"
+    {
+		OUTYY(("P(server_dns64_synthall:%s)\n", (yyvsp[(2) - (2)].str)));
+		if(strcmp((yyvsp[(2) - (2)].str), "yes") != 0 && strcmp((yyvsp[(2) - (2)].str), "no") != 0)
+			yyerror("expected yes or no.");
+		else cfg_parser->cfg->dns64_synthall = (strcmp((yyvsp[(2) - (2)].str), "yes")==0);
+		free((yyvsp[(2) - (2)].str));
+	}
+    break;
+
+  case 490:
+#line 2300 "./util/configparser.y"
+    {
+		OUTYY(("P(dns64_ignore_aaaa:%s)\n", (yyvsp[(2) - (2)].str)));
 		if(!cfg_strlist_insert(&cfg_parser->cfg->dns64_ignore_aaaa,
-			(yyvsp[0].str)))
+			(yyvsp[(2) - (2)].str)))
 			fatal_exit("out of memory adding dns64-ignore-aaaa");
 	}
-<<<<<<< HEAD
-#line 5336 "util/configparser.c"
-    break;
-
-  case 491: /* server_define_tag: VAR_DEFINE_TAG STRING_ARG  */
-=======
-#line 5318 "util/configparser.c"
-    break;
-
-  case 488: /* server_define_tag: VAR_DEFINE_TAG STRING_ARG  */
->>>>>>> b0dbfa37
-#line 2298 "./util/configparser.y"
-        {
-		char* p, *s = (yyvsp[0].str);
-		OUTYY(("P(server_define_tag:%s)\n", (yyvsp[0].str)));
+    break;
+
+  case 491:
+#line 2308 "./util/configparser.y"
+    {
+		char* p, *s = (yyvsp[(2) - (2)].str);
+		OUTYY(("P(server_define_tag:%s)\n", (yyvsp[(2) - (2)].str)));
 		while((p=strsep(&s, " \t\n")) != NULL) {
 			if(*p) {
 				if(!config_add_tag(cfg_parser->cfg, p))
@@ -7000,1363 +5621,823 @@
 						"out of memory");
 			}
 		}
-		free((yyvsp[0].str));
-	}
-<<<<<<< HEAD
-#line 5353 "util/configparser.c"
-    break;
-
-  case 492: /* server_local_zone_tag: VAR_LOCAL_ZONE_TAG STRING_ARG STRING_ARG  */
-=======
-#line 5335 "util/configparser.c"
-    break;
-
-  case 489: /* server_local_zone_tag: VAR_LOCAL_ZONE_TAG STRING_ARG STRING_ARG  */
->>>>>>> b0dbfa37
-#line 2312 "./util/configparser.y"
-        {
+		free((yyvsp[(2) - (2)].str));
+	}
+    break;
+
+  case 492:
+#line 2322 "./util/configparser.y"
+    {
 		size_t len = 0;
-		uint8_t* bitlist = config_parse_taglist(cfg_parser->cfg, (yyvsp[0].str),
+		uint8_t* bitlist = config_parse_taglist(cfg_parser->cfg, (yyvsp[(3) - (3)].str),
 			&len);
-		free((yyvsp[0].str));
-		OUTYY(("P(server_local_zone_tag:%s)\n", (yyvsp[-1].str)));
+		free((yyvsp[(3) - (3)].str));
+		OUTYY(("P(server_local_zone_tag:%s)\n", (yyvsp[(2) - (3)].str)));
 		if(!bitlist) {
 			yyerror("could not parse tags, (define-tag them first)");
-			free((yyvsp[-1].str));
+			free((yyvsp[(2) - (3)].str));
 		}
 		if(bitlist) {
 			if(!cfg_strbytelist_insert(
 				&cfg_parser->cfg->local_zone_tags,
-				(yyvsp[-1].str), bitlist, len)) {
+				(yyvsp[(2) - (3)].str), bitlist, len)) {
 				yyerror("out of memory");
-				free((yyvsp[-1].str));
+				free((yyvsp[(2) - (3)].str));
 			}
 		}
 	}
-<<<<<<< HEAD
-#line 5377 "util/configparser.c"
-    break;
-
-  case 493: /* server_access_control_tag: VAR_ACCESS_CONTROL_TAG STRING_ARG STRING_ARG  */
-=======
-#line 5359 "util/configparser.c"
-    break;
-
-  case 490: /* server_access_control_tag: VAR_ACCESS_CONTROL_TAG STRING_ARG STRING_ARG  */
->>>>>>> b0dbfa37
-#line 2333 "./util/configparser.y"
-        {
+    break;
+
+  case 493:
+#line 2343 "./util/configparser.y"
+    {
 		size_t len = 0;
-		uint8_t* bitlist = config_parse_taglist(cfg_parser->cfg, (yyvsp[0].str),
+		uint8_t* bitlist = config_parse_taglist(cfg_parser->cfg, (yyvsp[(3) - (3)].str),
 			&len);
-		free((yyvsp[0].str));
-		OUTYY(("P(server_access_control_tag:%s)\n", (yyvsp[-1].str)));
+		free((yyvsp[(3) - (3)].str));
+		OUTYY(("P(server_access_control_tag:%s)\n", (yyvsp[(2) - (3)].str)));
 		if(!bitlist) {
 			yyerror("could not parse tags, (define-tag them first)");
-			free((yyvsp[-1].str));
+			free((yyvsp[(2) - (3)].str));
 		}
 		if(bitlist) {
 			if(!cfg_strbytelist_insert(
 				&cfg_parser->cfg->acl_tags,
-				(yyvsp[-1].str), bitlist, len)) {
+				(yyvsp[(2) - (3)].str), bitlist, len)) {
 				yyerror("out of memory");
-				free((yyvsp[-1].str));
+				free((yyvsp[(2) - (3)].str));
 			}
 		}
 	}
-<<<<<<< HEAD
-#line 5401 "util/configparser.c"
-    break;
-
-  case 494: /* server_access_control_tag_action: VAR_ACCESS_CONTROL_TAG_ACTION STRING_ARG STRING_ARG STRING_ARG  */
-=======
-#line 5383 "util/configparser.c"
-    break;
-
-  case 491: /* server_access_control_tag_action: VAR_ACCESS_CONTROL_TAG_ACTION STRING_ARG STRING_ARG STRING_ARG  */
->>>>>>> b0dbfa37
-#line 2354 "./util/configparser.y"
-        {
-		OUTYY(("P(server_access_control_tag_action:%s %s %s)\n", (yyvsp[-2].str), (yyvsp[-1].str), (yyvsp[0].str)));
+    break;
+
+  case 494:
+#line 2364 "./util/configparser.y"
+    {
+		OUTYY(("P(server_access_control_tag_action:%s %s %s)\n", (yyvsp[(2) - (4)].str), (yyvsp[(3) - (4)].str), (yyvsp[(4) - (4)].str)));
 		if(!cfg_str3list_insert(&cfg_parser->cfg->acl_tag_actions,
-			(yyvsp[-2].str), (yyvsp[-1].str), (yyvsp[0].str))) {
+			(yyvsp[(2) - (4)].str), (yyvsp[(3) - (4)].str), (yyvsp[(4) - (4)].str))) {
 			yyerror("out of memory");
-			free((yyvsp[-2].str));
-			free((yyvsp[-1].str));
-			free((yyvsp[0].str));
+			free((yyvsp[(2) - (4)].str));
+			free((yyvsp[(3) - (4)].str));
+			free((yyvsp[(4) - (4)].str));
 		}
 	}
-<<<<<<< HEAD
-#line 5416 "util/configparser.c"
-    break;
-
-  case 495: /* server_access_control_tag_data: VAR_ACCESS_CONTROL_TAG_DATA STRING_ARG STRING_ARG STRING_ARG  */
-=======
-#line 5398 "util/configparser.c"
-    break;
-
-  case 492: /* server_access_control_tag_data: VAR_ACCESS_CONTROL_TAG_DATA STRING_ARG STRING_ARG STRING_ARG  */
->>>>>>> b0dbfa37
-#line 2366 "./util/configparser.y"
-        {
-		OUTYY(("P(server_access_control_tag_data:%s %s %s)\n", (yyvsp[-2].str), (yyvsp[-1].str), (yyvsp[0].str)));
+    break;
+
+  case 495:
+#line 2376 "./util/configparser.y"
+    {
+		OUTYY(("P(server_access_control_tag_data:%s %s %s)\n", (yyvsp[(2) - (4)].str), (yyvsp[(3) - (4)].str), (yyvsp[(4) - (4)].str)));
 		if(!cfg_str3list_insert(&cfg_parser->cfg->acl_tag_datas,
-			(yyvsp[-2].str), (yyvsp[-1].str), (yyvsp[0].str))) {
+			(yyvsp[(2) - (4)].str), (yyvsp[(3) - (4)].str), (yyvsp[(4) - (4)].str))) {
 			yyerror("out of memory");
-			free((yyvsp[-2].str));
-			free((yyvsp[-1].str));
-			free((yyvsp[0].str));
+			free((yyvsp[(2) - (4)].str));
+			free((yyvsp[(3) - (4)].str));
+			free((yyvsp[(4) - (4)].str));
 		}
 	}
-<<<<<<< HEAD
-#line 5431 "util/configparser.c"
-    break;
-
-  case 496: /* server_local_zone_override: VAR_LOCAL_ZONE_OVERRIDE STRING_ARG STRING_ARG STRING_ARG  */
-=======
-#line 5413 "util/configparser.c"
-    break;
-
-  case 493: /* server_local_zone_override: VAR_LOCAL_ZONE_OVERRIDE STRING_ARG STRING_ARG STRING_ARG  */
->>>>>>> b0dbfa37
-#line 2378 "./util/configparser.y"
-        {
-		OUTYY(("P(server_local_zone_override:%s %s %s)\n", (yyvsp[-2].str), (yyvsp[-1].str), (yyvsp[0].str)));
+    break;
+
+  case 496:
+#line 2388 "./util/configparser.y"
+    {
+		OUTYY(("P(server_local_zone_override:%s %s %s)\n", (yyvsp[(2) - (4)].str), (yyvsp[(3) - (4)].str), (yyvsp[(4) - (4)].str)));
 		if(!cfg_str3list_insert(&cfg_parser->cfg->local_zone_overrides,
-			(yyvsp[-2].str), (yyvsp[-1].str), (yyvsp[0].str))) {
+			(yyvsp[(2) - (4)].str), (yyvsp[(3) - (4)].str), (yyvsp[(4) - (4)].str))) {
 			yyerror("out of memory");
-			free((yyvsp[-2].str));
-			free((yyvsp[-1].str));
-			free((yyvsp[0].str));
+			free((yyvsp[(2) - (4)].str));
+			free((yyvsp[(3) - (4)].str));
+			free((yyvsp[(4) - (4)].str));
 		}
 	}
-<<<<<<< HEAD
-#line 5446 "util/configparser.c"
-    break;
-
-  case 497: /* server_access_control_view: VAR_ACCESS_CONTROL_VIEW STRING_ARG STRING_ARG  */
-=======
-#line 5428 "util/configparser.c"
-    break;
-
-  case 494: /* server_access_control_view: VAR_ACCESS_CONTROL_VIEW STRING_ARG STRING_ARG  */
->>>>>>> b0dbfa37
-#line 2390 "./util/configparser.y"
-        {
-		OUTYY(("P(server_access_control_view:%s %s)\n", (yyvsp[-1].str), (yyvsp[0].str)));
+    break;
+
+  case 497:
+#line 2400 "./util/configparser.y"
+    {
+		OUTYY(("P(server_access_control_view:%s %s)\n", (yyvsp[(2) - (3)].str), (yyvsp[(3) - (3)].str)));
 		if(!cfg_str2list_insert(&cfg_parser->cfg->acl_view,
-			(yyvsp[-1].str), (yyvsp[0].str))) {
+			(yyvsp[(2) - (3)].str), (yyvsp[(3) - (3)].str))) {
 			yyerror("out of memory");
 		}
 	}
-<<<<<<< HEAD
-#line 5458 "util/configparser.c"
-    break;
-
-  case 498: /* server_response_ip_tag: VAR_RESPONSE_IP_TAG STRING_ARG STRING_ARG  */
-=======
-#line 5440 "util/configparser.c"
-    break;
-
-  case 495: /* server_response_ip_tag: VAR_RESPONSE_IP_TAG STRING_ARG STRING_ARG  */
->>>>>>> b0dbfa37
-#line 2399 "./util/configparser.y"
-        {
+    break;
+
+  case 498:
+#line 2409 "./util/configparser.y"
+    {
 		size_t len = 0;
-		uint8_t* bitlist = config_parse_taglist(cfg_parser->cfg, (yyvsp[0].str),
+		uint8_t* bitlist = config_parse_taglist(cfg_parser->cfg, (yyvsp[(3) - (3)].str),
 			&len);
-		free((yyvsp[0].str));
-		OUTYY(("P(response_ip_tag:%s)\n", (yyvsp[-1].str)));
+		free((yyvsp[(3) - (3)].str));
+		OUTYY(("P(response_ip_tag:%s)\n", (yyvsp[(2) - (3)].str)));
 		if(!bitlist) {
 			yyerror("could not parse tags, (define-tag them first)");
-			free((yyvsp[-1].str));
+			free((yyvsp[(2) - (3)].str));
 		}
 		if(bitlist) {
 			if(!cfg_strbytelist_insert(
 				&cfg_parser->cfg->respip_tags,
-				(yyvsp[-1].str), bitlist, len)) {
+				(yyvsp[(2) - (3)].str), bitlist, len)) {
 				yyerror("out of memory");
-				free((yyvsp[-1].str));
+				free((yyvsp[(2) - (3)].str));
 			}
 		}
 	}
-<<<<<<< HEAD
-#line 5482 "util/configparser.c"
-    break;
-
-  case 499: /* server_ip_ratelimit: VAR_IP_RATELIMIT STRING_ARG  */
-=======
-#line 5464 "util/configparser.c"
-    break;
-
-  case 496: /* server_ip_ratelimit: VAR_IP_RATELIMIT STRING_ARG  */
->>>>>>> b0dbfa37
-#line 2420 "./util/configparser.y"
-        {
-		OUTYY(("P(server_ip_ratelimit:%s)\n", (yyvsp[0].str)));
-		if(atoi((yyvsp[0].str)) == 0 && strcmp((yyvsp[0].str), "0") != 0)
+    break;
+
+  case 499:
+#line 2430 "./util/configparser.y"
+    {
+		OUTYY(("P(server_ip_ratelimit:%s)\n", (yyvsp[(2) - (2)].str)));
+		if(atoi((yyvsp[(2) - (2)].str)) == 0 && strcmp((yyvsp[(2) - (2)].str), "0") != 0)
 			yyerror("number expected");
-		else cfg_parser->cfg->ip_ratelimit = atoi((yyvsp[0].str));
-		free((yyvsp[0].str));
-	}
-<<<<<<< HEAD
-#line 5494 "util/configparser.c"
-    break;
-
-  case 500: /* server_ratelimit: VAR_RATELIMIT STRING_ARG  */
-=======
-#line 5476 "util/configparser.c"
-    break;
-
-  case 497: /* server_ratelimit: VAR_RATELIMIT STRING_ARG  */
->>>>>>> b0dbfa37
-#line 2429 "./util/configparser.y"
-        {
-		OUTYY(("P(server_ratelimit:%s)\n", (yyvsp[0].str)));
-		if(atoi((yyvsp[0].str)) == 0 && strcmp((yyvsp[0].str), "0") != 0)
+		else cfg_parser->cfg->ip_ratelimit = atoi((yyvsp[(2) - (2)].str));
+		free((yyvsp[(2) - (2)].str));
+	}
+    break;
+
+  case 500:
+#line 2439 "./util/configparser.y"
+    {
+		OUTYY(("P(server_ratelimit:%s)\n", (yyvsp[(2) - (2)].str)));
+		if(atoi((yyvsp[(2) - (2)].str)) == 0 && strcmp((yyvsp[(2) - (2)].str), "0") != 0)
 			yyerror("number expected");
-		else cfg_parser->cfg->ratelimit = atoi((yyvsp[0].str));
-		free((yyvsp[0].str));
-	}
-<<<<<<< HEAD
-#line 5506 "util/configparser.c"
-    break;
-
-  case 501: /* server_ip_ratelimit_size: VAR_IP_RATELIMIT_SIZE STRING_ARG  */
-=======
-#line 5488 "util/configparser.c"
-    break;
-
-  case 498: /* server_ip_ratelimit_size: VAR_IP_RATELIMIT_SIZE STRING_ARG  */
->>>>>>> b0dbfa37
-#line 2438 "./util/configparser.y"
-        {
-		OUTYY(("P(server_ip_ratelimit_size:%s)\n", (yyvsp[0].str)));
-		if(!cfg_parse_memsize((yyvsp[0].str), &cfg_parser->cfg->ip_ratelimit_size))
+		else cfg_parser->cfg->ratelimit = atoi((yyvsp[(2) - (2)].str));
+		free((yyvsp[(2) - (2)].str));
+	}
+    break;
+
+  case 501:
+#line 2448 "./util/configparser.y"
+    {
+		OUTYY(("P(server_ip_ratelimit_size:%s)\n", (yyvsp[(2) - (2)].str)));
+		if(!cfg_parse_memsize((yyvsp[(2) - (2)].str), &cfg_parser->cfg->ip_ratelimit_size))
 			yyerror("memory size expected");
-		free((yyvsp[0].str));
-	}
-<<<<<<< HEAD
-#line 5517 "util/configparser.c"
-    break;
-
-  case 502: /* server_ratelimit_size: VAR_RATELIMIT_SIZE STRING_ARG  */
-=======
-#line 5499 "util/configparser.c"
-    break;
-
-  case 499: /* server_ratelimit_size: VAR_RATELIMIT_SIZE STRING_ARG  */
->>>>>>> b0dbfa37
-#line 2446 "./util/configparser.y"
-        {
-		OUTYY(("P(server_ratelimit_size:%s)\n", (yyvsp[0].str)));
-		if(!cfg_parse_memsize((yyvsp[0].str), &cfg_parser->cfg->ratelimit_size))
+		free((yyvsp[(2) - (2)].str));
+	}
+    break;
+
+  case 502:
+#line 2456 "./util/configparser.y"
+    {
+		OUTYY(("P(server_ratelimit_size:%s)\n", (yyvsp[(2) - (2)].str)));
+		if(!cfg_parse_memsize((yyvsp[(2) - (2)].str), &cfg_parser->cfg->ratelimit_size))
 			yyerror("memory size expected");
-		free((yyvsp[0].str));
-	}
-<<<<<<< HEAD
-#line 5528 "util/configparser.c"
-    break;
-
-  case 503: /* server_ip_ratelimit_slabs: VAR_IP_RATELIMIT_SLABS STRING_ARG  */
-=======
-#line 5510 "util/configparser.c"
-    break;
-
-  case 500: /* server_ip_ratelimit_slabs: VAR_IP_RATELIMIT_SLABS STRING_ARG  */
->>>>>>> b0dbfa37
-#line 2454 "./util/configparser.y"
-        {
-		OUTYY(("P(server_ip_ratelimit_slabs:%s)\n", (yyvsp[0].str)));
-		if(atoi((yyvsp[0].str)) == 0) {
+		free((yyvsp[(2) - (2)].str));
+	}
+    break;
+
+  case 503:
+#line 2464 "./util/configparser.y"
+    {
+		OUTYY(("P(server_ip_ratelimit_slabs:%s)\n", (yyvsp[(2) - (2)].str)));
+		if(atoi((yyvsp[(2) - (2)].str)) == 0) {
 			yyerror("number expected");
 		} else {
-			cfg_parser->cfg->ip_ratelimit_slabs = atoi((yyvsp[0].str));
+			cfg_parser->cfg->ip_ratelimit_slabs = atoi((yyvsp[(2) - (2)].str));
 			if(!is_pow2(cfg_parser->cfg->ip_ratelimit_slabs))
 				yyerror("must be a power of 2");
 		}
-		free((yyvsp[0].str));
-	}
-<<<<<<< HEAD
-#line 5544 "util/configparser.c"
-    break;
-
-  case 504: /* server_ratelimit_slabs: VAR_RATELIMIT_SLABS STRING_ARG  */
-=======
-#line 5526 "util/configparser.c"
-    break;
-
-  case 501: /* server_ratelimit_slabs: VAR_RATELIMIT_SLABS STRING_ARG  */
->>>>>>> b0dbfa37
-#line 2467 "./util/configparser.y"
-        {
-		OUTYY(("P(server_ratelimit_slabs:%s)\n", (yyvsp[0].str)));
-		if(atoi((yyvsp[0].str)) == 0) {
+		free((yyvsp[(2) - (2)].str));
+	}
+    break;
+
+  case 504:
+#line 2477 "./util/configparser.y"
+    {
+		OUTYY(("P(server_ratelimit_slabs:%s)\n", (yyvsp[(2) - (2)].str)));
+		if(atoi((yyvsp[(2) - (2)].str)) == 0) {
 			yyerror("number expected");
 		} else {
-			cfg_parser->cfg->ratelimit_slabs = atoi((yyvsp[0].str));
+			cfg_parser->cfg->ratelimit_slabs = atoi((yyvsp[(2) - (2)].str));
 			if(!is_pow2(cfg_parser->cfg->ratelimit_slabs))
 				yyerror("must be a power of 2");
 		}
-		free((yyvsp[0].str));
-	}
-<<<<<<< HEAD
-#line 5560 "util/configparser.c"
-    break;
-
-  case 505: /* server_ratelimit_for_domain: VAR_RATELIMIT_FOR_DOMAIN STRING_ARG STRING_ARG  */
-=======
-#line 5542 "util/configparser.c"
-    break;
-
-  case 502: /* server_ratelimit_for_domain: VAR_RATELIMIT_FOR_DOMAIN STRING_ARG STRING_ARG  */
->>>>>>> b0dbfa37
-#line 2480 "./util/configparser.y"
-        {
-		OUTYY(("P(server_ratelimit_for_domain:%s %s)\n", (yyvsp[-1].str), (yyvsp[0].str)));
-		if(atoi((yyvsp[0].str)) == 0 && strcmp((yyvsp[0].str), "0") != 0) {
+		free((yyvsp[(2) - (2)].str));
+	}
+    break;
+
+  case 505:
+#line 2490 "./util/configparser.y"
+    {
+		OUTYY(("P(server_ratelimit_for_domain:%s %s)\n", (yyvsp[(2) - (3)].str), (yyvsp[(3) - (3)].str)));
+		if(atoi((yyvsp[(3) - (3)].str)) == 0 && strcmp((yyvsp[(3) - (3)].str), "0") != 0) {
 			yyerror("number expected");
-			free((yyvsp[-1].str));
-			free((yyvsp[0].str));
+			free((yyvsp[(2) - (3)].str));
+			free((yyvsp[(3) - (3)].str));
 		} else {
 			if(!cfg_str2list_insert(&cfg_parser->cfg->
-				ratelimit_for_domain, (yyvsp[-1].str), (yyvsp[0].str)))
+				ratelimit_for_domain, (yyvsp[(2) - (3)].str), (yyvsp[(3) - (3)].str)))
 				fatal_exit("out of memory adding "
 					"ratelimit-for-domain");
 		}
 	}
-<<<<<<< HEAD
-#line 5578 "util/configparser.c"
-    break;
-
-  case 506: /* server_ratelimit_below_domain: VAR_RATELIMIT_BELOW_DOMAIN STRING_ARG STRING_ARG  */
-=======
-#line 5560 "util/configparser.c"
-    break;
-
-  case 503: /* server_ratelimit_below_domain: VAR_RATELIMIT_BELOW_DOMAIN STRING_ARG STRING_ARG  */
->>>>>>> b0dbfa37
-#line 2495 "./util/configparser.y"
-        {
-		OUTYY(("P(server_ratelimit_below_domain:%s %s)\n", (yyvsp[-1].str), (yyvsp[0].str)));
-		if(atoi((yyvsp[0].str)) == 0 && strcmp((yyvsp[0].str), "0") != 0) {
+    break;
+
+  case 506:
+#line 2505 "./util/configparser.y"
+    {
+		OUTYY(("P(server_ratelimit_below_domain:%s %s)\n", (yyvsp[(2) - (3)].str), (yyvsp[(3) - (3)].str)));
+		if(atoi((yyvsp[(3) - (3)].str)) == 0 && strcmp((yyvsp[(3) - (3)].str), "0") != 0) {
 			yyerror("number expected");
-			free((yyvsp[-1].str));
-			free((yyvsp[0].str));
+			free((yyvsp[(2) - (3)].str));
+			free((yyvsp[(3) - (3)].str));
 		} else {
 			if(!cfg_str2list_insert(&cfg_parser->cfg->
-				ratelimit_below_domain, (yyvsp[-1].str), (yyvsp[0].str)))
+				ratelimit_below_domain, (yyvsp[(2) - (3)].str), (yyvsp[(3) - (3)].str)))
 				fatal_exit("out of memory adding "
 					"ratelimit-below-domain");
 		}
 	}
-<<<<<<< HEAD
-#line 5596 "util/configparser.c"
-    break;
-
-  case 507: /* server_ip_ratelimit_factor: VAR_IP_RATELIMIT_FACTOR STRING_ARG  */
-=======
-#line 5578 "util/configparser.c"
-    break;
-
-  case 504: /* server_ip_ratelimit_factor: VAR_IP_RATELIMIT_FACTOR STRING_ARG  */
->>>>>>> b0dbfa37
-#line 2510 "./util/configparser.y"
-        {
-		OUTYY(("P(server_ip_ratelimit_factor:%s)\n", (yyvsp[0].str)));
-		if(atoi((yyvsp[0].str)) == 0 && strcmp((yyvsp[0].str), "0") != 0)
+    break;
+
+  case 507:
+#line 2520 "./util/configparser.y"
+    {
+		OUTYY(("P(server_ip_ratelimit_factor:%s)\n", (yyvsp[(2) - (2)].str)));
+		if(atoi((yyvsp[(2) - (2)].str)) == 0 && strcmp((yyvsp[(2) - (2)].str), "0") != 0)
 			yyerror("number expected");
-		else cfg_parser->cfg->ip_ratelimit_factor = atoi((yyvsp[0].str));
-		free((yyvsp[0].str));
-	}
-<<<<<<< HEAD
-#line 5608 "util/configparser.c"
-    break;
-
-  case 508: /* server_ratelimit_factor: VAR_RATELIMIT_FACTOR STRING_ARG  */
-=======
-#line 5590 "util/configparser.c"
-    break;
-
-  case 505: /* server_ratelimit_factor: VAR_RATELIMIT_FACTOR STRING_ARG  */
->>>>>>> b0dbfa37
-#line 2519 "./util/configparser.y"
-        {
-		OUTYY(("P(server_ratelimit_factor:%s)\n", (yyvsp[0].str)));
-		if(atoi((yyvsp[0].str)) == 0 && strcmp((yyvsp[0].str), "0") != 0)
+		else cfg_parser->cfg->ip_ratelimit_factor = atoi((yyvsp[(2) - (2)].str));
+		free((yyvsp[(2) - (2)].str));
+	}
+    break;
+
+  case 508:
+#line 2529 "./util/configparser.y"
+    {
+		OUTYY(("P(server_ratelimit_factor:%s)\n", (yyvsp[(2) - (2)].str)));
+		if(atoi((yyvsp[(2) - (2)].str)) == 0 && strcmp((yyvsp[(2) - (2)].str), "0") != 0)
 			yyerror("number expected");
-		else cfg_parser->cfg->ratelimit_factor = atoi((yyvsp[0].str));
-		free((yyvsp[0].str));
-	}
-<<<<<<< HEAD
-#line 5620 "util/configparser.c"
-    break;
-
-  case 509: /* server_ip_ratelimit_backoff: VAR_IP_RATELIMIT_BACKOFF STRING_ARG  */
-=======
-#line 5602 "util/configparser.c"
-    break;
-
-  case 506: /* server_ip_ratelimit_backoff: VAR_IP_RATELIMIT_BACKOFF STRING_ARG  */
->>>>>>> b0dbfa37
-#line 2528 "./util/configparser.y"
-        {
-		OUTYY(("P(server_ip_ratelimit_backoff:%s)\n", (yyvsp[0].str)));
-		if(strcmp((yyvsp[0].str), "yes") != 0 && strcmp((yyvsp[0].str), "no") != 0)
+		else cfg_parser->cfg->ratelimit_factor = atoi((yyvsp[(2) - (2)].str));
+		free((yyvsp[(2) - (2)].str));
+	}
+    break;
+
+  case 509:
+#line 2538 "./util/configparser.y"
+    {
+		OUTYY(("P(server_ip_ratelimit_backoff:%s)\n", (yyvsp[(2) - (2)].str)));
+		if(strcmp((yyvsp[(2) - (2)].str), "yes") != 0 && strcmp((yyvsp[(2) - (2)].str), "no") != 0)
 			yyerror("expected yes or no.");
 		else cfg_parser->cfg->ip_ratelimit_backoff =
-			(strcmp((yyvsp[0].str), "yes")==0);
-		free((yyvsp[0].str));
-	}
-<<<<<<< HEAD
-#line 5633 "util/configparser.c"
-    break;
-
-  case 510: /* server_ratelimit_backoff: VAR_RATELIMIT_BACKOFF STRING_ARG  */
-=======
-#line 5615 "util/configparser.c"
-    break;
-
-  case 507: /* server_ratelimit_backoff: VAR_RATELIMIT_BACKOFF STRING_ARG  */
->>>>>>> b0dbfa37
-#line 2538 "./util/configparser.y"
-        {
-		OUTYY(("P(server_ratelimit_backoff:%s)\n", (yyvsp[0].str)));
-		if(strcmp((yyvsp[0].str), "yes") != 0 && strcmp((yyvsp[0].str), "no") != 0)
+			(strcmp((yyvsp[(2) - (2)].str), "yes")==0);
+		free((yyvsp[(2) - (2)].str));
+	}
+    break;
+
+  case 510:
+#line 2548 "./util/configparser.y"
+    {
+		OUTYY(("P(server_ratelimit_backoff:%s)\n", (yyvsp[(2) - (2)].str)));
+		if(strcmp((yyvsp[(2) - (2)].str), "yes") != 0 && strcmp((yyvsp[(2) - (2)].str), "no") != 0)
 			yyerror("expected yes or no.");
 		else cfg_parser->cfg->ratelimit_backoff =
-			(strcmp((yyvsp[0].str), "yes")==0);
-		free((yyvsp[0].str));
-	}
-<<<<<<< HEAD
-#line 5646 "util/configparser.c"
-    break;
-
-  case 511: /* server_outbound_msg_retry: VAR_OUTBOUND_MSG_RETRY STRING_ARG  */
-=======
-#line 5628 "util/configparser.c"
-    break;
-
-  case 508: /* server_outbound_msg_retry: VAR_OUTBOUND_MSG_RETRY STRING_ARG  */
->>>>>>> b0dbfa37
-#line 2548 "./util/configparser.y"
-        {
-		OUTYY(("P(server_outbound_msg_retry:%s)\n", (yyvsp[0].str)));
-		if(atoi((yyvsp[0].str)) == 0 && strcmp((yyvsp[0].str), "0") != 0)
+			(strcmp((yyvsp[(2) - (2)].str), "yes")==0);
+		free((yyvsp[(2) - (2)].str));
+	}
+    break;
+
+  case 511:
+#line 2558 "./util/configparser.y"
+    {
+		OUTYY(("P(server_outbound_msg_retry:%s)\n", (yyvsp[(2) - (2)].str)));
+		if(atoi((yyvsp[(2) - (2)].str)) == 0 && strcmp((yyvsp[(2) - (2)].str), "0") != 0)
 			yyerror("number expected");
-		else cfg_parser->cfg->outbound_msg_retry = atoi((yyvsp[0].str));
-		free((yyvsp[0].str));
-	}
-<<<<<<< HEAD
-#line 5658 "util/configparser.c"
-    break;
-
-  case 512: /* server_low_rtt: VAR_LOW_RTT STRING_ARG  */
-=======
-#line 5640 "util/configparser.c"
-    break;
-
-  case 509: /* server_low_rtt: VAR_LOW_RTT STRING_ARG  */
->>>>>>> b0dbfa37
-#line 2557 "./util/configparser.y"
-        {
+		else cfg_parser->cfg->outbound_msg_retry = atoi((yyvsp[(2) - (2)].str));
+		free((yyvsp[(2) - (2)].str));
+	}
+    break;
+
+  case 512:
+#line 2567 "./util/configparser.y"
+    {
 		OUTYY(("P(low-rtt option is deprecated, use fast-server-num instead)\n"));
-		free((yyvsp[0].str));
-	}
-<<<<<<< HEAD
-#line 5667 "util/configparser.c"
-    break;
-
-  case 513: /* server_fast_server_num: VAR_FAST_SERVER_NUM STRING_ARG  */
-=======
-#line 5649 "util/configparser.c"
-    break;
-
-  case 510: /* server_fast_server_num: VAR_FAST_SERVER_NUM STRING_ARG  */
->>>>>>> b0dbfa37
-#line 2563 "./util/configparser.y"
-        {
-		OUTYY(("P(server_fast_server_num:%s)\n", (yyvsp[0].str)));
-		if(atoi((yyvsp[0].str)) <= 0)
+		free((yyvsp[(2) - (2)].str));
+	}
+    break;
+
+  case 513:
+#line 2573 "./util/configparser.y"
+    {
+		OUTYY(("P(server_fast_server_num:%s)\n", (yyvsp[(2) - (2)].str)));
+		if(atoi((yyvsp[(2) - (2)].str)) <= 0)
 			yyerror("number expected");
-		else cfg_parser->cfg->fast_server_num = atoi((yyvsp[0].str));
-		free((yyvsp[0].str));
-	}
-<<<<<<< HEAD
-#line 5679 "util/configparser.c"
-    break;
-
-  case 514: /* server_fast_server_permil: VAR_FAST_SERVER_PERMIL STRING_ARG  */
-=======
-#line 5661 "util/configparser.c"
-    break;
-
-  case 511: /* server_fast_server_permil: VAR_FAST_SERVER_PERMIL STRING_ARG  */
->>>>>>> b0dbfa37
-#line 2572 "./util/configparser.y"
-        {
-		OUTYY(("P(server_fast_server_permil:%s)\n", (yyvsp[0].str)));
-		if(atoi((yyvsp[0].str)) == 0 && strcmp((yyvsp[0].str), "0") != 0)
+		else cfg_parser->cfg->fast_server_num = atoi((yyvsp[(2) - (2)].str));
+		free((yyvsp[(2) - (2)].str));
+	}
+    break;
+
+  case 514:
+#line 2582 "./util/configparser.y"
+    {
+		OUTYY(("P(server_fast_server_permil:%s)\n", (yyvsp[(2) - (2)].str)));
+		if(atoi((yyvsp[(2) - (2)].str)) == 0 && strcmp((yyvsp[(2) - (2)].str), "0") != 0)
 			yyerror("number expected");
-		else cfg_parser->cfg->fast_server_permil = atoi((yyvsp[0].str));
-		free((yyvsp[0].str));
-	}
-<<<<<<< HEAD
-#line 5691 "util/configparser.c"
-    break;
-
-  case 515: /* server_qname_minimisation: VAR_QNAME_MINIMISATION STRING_ARG  */
-=======
-#line 5673 "util/configparser.c"
-    break;
-
-  case 512: /* server_qname_minimisation: VAR_QNAME_MINIMISATION STRING_ARG  */
->>>>>>> b0dbfa37
-#line 2581 "./util/configparser.y"
-        {
-		OUTYY(("P(server_qname_minimisation:%s)\n", (yyvsp[0].str)));
-		if(strcmp((yyvsp[0].str), "yes") != 0 && strcmp((yyvsp[0].str), "no") != 0)
+		else cfg_parser->cfg->fast_server_permil = atoi((yyvsp[(2) - (2)].str));
+		free((yyvsp[(2) - (2)].str));
+	}
+    break;
+
+  case 515:
+#line 2591 "./util/configparser.y"
+    {
+		OUTYY(("P(server_qname_minimisation:%s)\n", (yyvsp[(2) - (2)].str)));
+		if(strcmp((yyvsp[(2) - (2)].str), "yes") != 0 && strcmp((yyvsp[(2) - (2)].str), "no") != 0)
 			yyerror("expected yes or no.");
 		else cfg_parser->cfg->qname_minimisation =
-			(strcmp((yyvsp[0].str), "yes")==0);
-		free((yyvsp[0].str));
-	}
-<<<<<<< HEAD
-#line 5704 "util/configparser.c"
-    break;
-
-  case 516: /* server_qname_minimisation_strict: VAR_QNAME_MINIMISATION_STRICT STRING_ARG  */
-=======
-#line 5686 "util/configparser.c"
-    break;
-
-  case 513: /* server_qname_minimisation_strict: VAR_QNAME_MINIMISATION_STRICT STRING_ARG  */
->>>>>>> b0dbfa37
-#line 2591 "./util/configparser.y"
-        {
-		OUTYY(("P(server_qname_minimisation_strict:%s)\n", (yyvsp[0].str)));
-		if(strcmp((yyvsp[0].str), "yes") != 0 && strcmp((yyvsp[0].str), "no") != 0)
+			(strcmp((yyvsp[(2) - (2)].str), "yes")==0);
+		free((yyvsp[(2) - (2)].str));
+	}
+    break;
+
+  case 516:
+#line 2601 "./util/configparser.y"
+    {
+		OUTYY(("P(server_qname_minimisation_strict:%s)\n", (yyvsp[(2) - (2)].str)));
+		if(strcmp((yyvsp[(2) - (2)].str), "yes") != 0 && strcmp((yyvsp[(2) - (2)].str), "no") != 0)
 			yyerror("expected yes or no.");
 		else cfg_parser->cfg->qname_minimisation_strict =
-			(strcmp((yyvsp[0].str), "yes")==0);
-		free((yyvsp[0].str));
-	}
-<<<<<<< HEAD
-#line 5717 "util/configparser.c"
-    break;
-
-  case 517: /* server_pad_responses: VAR_PAD_RESPONSES STRING_ARG  */
-=======
-#line 5699 "util/configparser.c"
-    break;
-
-  case 514: /* server_pad_responses: VAR_PAD_RESPONSES STRING_ARG  */
->>>>>>> b0dbfa37
-#line 2601 "./util/configparser.y"
-        {
-		OUTYY(("P(server_pad_responses:%s)\n", (yyvsp[0].str)));
-		if(strcmp((yyvsp[0].str), "yes") != 0 && strcmp((yyvsp[0].str), "no") != 0)
+			(strcmp((yyvsp[(2) - (2)].str), "yes")==0);
+		free((yyvsp[(2) - (2)].str));
+	}
+    break;
+
+  case 517:
+#line 2611 "./util/configparser.y"
+    {
+		OUTYY(("P(server_pad_responses:%s)\n", (yyvsp[(2) - (2)].str)));
+		if(strcmp((yyvsp[(2) - (2)].str), "yes") != 0 && strcmp((yyvsp[(2) - (2)].str), "no") != 0)
 			yyerror("expected yes or no.");
 		else cfg_parser->cfg->pad_responses = 
-			(strcmp((yyvsp[0].str), "yes")==0);
-		free((yyvsp[0].str));
-	}
-<<<<<<< HEAD
-#line 5730 "util/configparser.c"
-    break;
-
-  case 518: /* server_pad_responses_block_size: VAR_PAD_RESPONSES_BLOCK_SIZE STRING_ARG  */
-=======
-#line 5712 "util/configparser.c"
-    break;
-
-  case 515: /* server_pad_responses_block_size: VAR_PAD_RESPONSES_BLOCK_SIZE STRING_ARG  */
->>>>>>> b0dbfa37
-#line 2611 "./util/configparser.y"
-        {
-		OUTYY(("P(server_pad_responses_block_size:%s)\n", (yyvsp[0].str)));
-		if(atoi((yyvsp[0].str)) == 0)
+			(strcmp((yyvsp[(2) - (2)].str), "yes")==0);
+		free((yyvsp[(2) - (2)].str));
+	}
+    break;
+
+  case 518:
+#line 2621 "./util/configparser.y"
+    {
+		OUTYY(("P(server_pad_responses_block_size:%s)\n", (yyvsp[(2) - (2)].str)));
+		if(atoi((yyvsp[(2) - (2)].str)) == 0)
 			yyerror("number expected");
-		else cfg_parser->cfg->pad_responses_block_size = atoi((yyvsp[0].str));
-		free((yyvsp[0].str));
-	}
-<<<<<<< HEAD
-#line 5742 "util/configparser.c"
-    break;
-
-  case 519: /* server_pad_queries: VAR_PAD_QUERIES STRING_ARG  */
-=======
-#line 5724 "util/configparser.c"
-    break;
-
-  case 516: /* server_pad_queries: VAR_PAD_QUERIES STRING_ARG  */
->>>>>>> b0dbfa37
-#line 2620 "./util/configparser.y"
-        {
-		OUTYY(("P(server_pad_queries:%s)\n", (yyvsp[0].str)));
-		if(strcmp((yyvsp[0].str), "yes") != 0 && strcmp((yyvsp[0].str), "no") != 0)
+		else cfg_parser->cfg->pad_responses_block_size = atoi((yyvsp[(2) - (2)].str));
+		free((yyvsp[(2) - (2)].str));
+	}
+    break;
+
+  case 519:
+#line 2630 "./util/configparser.y"
+    {
+		OUTYY(("P(server_pad_queries:%s)\n", (yyvsp[(2) - (2)].str)));
+		if(strcmp((yyvsp[(2) - (2)].str), "yes") != 0 && strcmp((yyvsp[(2) - (2)].str), "no") != 0)
 			yyerror("expected yes or no.");
 		else cfg_parser->cfg->pad_queries = 
-			(strcmp((yyvsp[0].str), "yes")==0);
-		free((yyvsp[0].str));
-	}
-<<<<<<< HEAD
-#line 5755 "util/configparser.c"
-    break;
-
-  case 520: /* server_pad_queries_block_size: VAR_PAD_QUERIES_BLOCK_SIZE STRING_ARG  */
-=======
-#line 5737 "util/configparser.c"
-    break;
-
-  case 517: /* server_pad_queries_block_size: VAR_PAD_QUERIES_BLOCK_SIZE STRING_ARG  */
->>>>>>> b0dbfa37
-#line 2630 "./util/configparser.y"
-        {
-		OUTYY(("P(server_pad_queries_block_size:%s)\n", (yyvsp[0].str)));
-		if(atoi((yyvsp[0].str)) == 0)
+			(strcmp((yyvsp[(2) - (2)].str), "yes")==0);
+		free((yyvsp[(2) - (2)].str));
+	}
+    break;
+
+  case 520:
+#line 2640 "./util/configparser.y"
+    {
+		OUTYY(("P(server_pad_queries_block_size:%s)\n", (yyvsp[(2) - (2)].str)));
+		if(atoi((yyvsp[(2) - (2)].str)) == 0)
 			yyerror("number expected");
-		else cfg_parser->cfg->pad_queries_block_size = atoi((yyvsp[0].str));
-		free((yyvsp[0].str));
-	}
-<<<<<<< HEAD
-#line 5767 "util/configparser.c"
-    break;
-
-  case 521: /* server_ipsecmod_enabled: VAR_IPSECMOD_ENABLED STRING_ARG  */
-=======
-#line 5749 "util/configparser.c"
-    break;
-
-  case 518: /* server_ipsecmod_enabled: VAR_IPSECMOD_ENABLED STRING_ARG  */
->>>>>>> b0dbfa37
-#line 2639 "./util/configparser.y"
-        {
+		else cfg_parser->cfg->pad_queries_block_size = atoi((yyvsp[(2) - (2)].str));
+		free((yyvsp[(2) - (2)].str));
+	}
+    break;
+
+  case 521:
+#line 2649 "./util/configparser.y"
+    {
 	#ifdef USE_IPSECMOD
-		OUTYY(("P(server_ipsecmod_enabled:%s)\n", (yyvsp[0].str)));
-		if(strcmp((yyvsp[0].str), "yes") != 0 && strcmp((yyvsp[0].str), "no") != 0)
-			yyerror("expected yes or no.");
-		else cfg_parser->cfg->ipsecmod_enabled = (strcmp((yyvsp[0].str), "yes")==0);
+		OUTYY(("P(server_ipsecmod_enabled:%s)\n", (yyvsp[(2) - (2)].str)));
+		if(strcmp((yyvsp[(2) - (2)].str), "yes") != 0 && strcmp((yyvsp[(2) - (2)].str), "no") != 0)
+			yyerror("expected yes or no.");
+		else cfg_parser->cfg->ipsecmod_enabled = (strcmp((yyvsp[(2) - (2)].str), "yes")==0);
 	#else
 		OUTYY(("P(Compiled without IPsec module, ignoring)\n"));
 	#endif
-		free((yyvsp[0].str));
-	}
-<<<<<<< HEAD
-#line 5783 "util/configparser.c"
-    break;
-
-  case 522: /* server_ipsecmod_ignore_bogus: VAR_IPSECMOD_IGNORE_BOGUS STRING_ARG  */
-=======
-#line 5765 "util/configparser.c"
-    break;
-
-  case 519: /* server_ipsecmod_ignore_bogus: VAR_IPSECMOD_IGNORE_BOGUS STRING_ARG  */
->>>>>>> b0dbfa37
-#line 2652 "./util/configparser.y"
-        {
+		free((yyvsp[(2) - (2)].str));
+	}
+    break;
+
+  case 522:
+#line 2662 "./util/configparser.y"
+    {
 	#ifdef USE_IPSECMOD
-		OUTYY(("P(server_ipsecmod_ignore_bogus:%s)\n", (yyvsp[0].str)));
-		if(strcmp((yyvsp[0].str), "yes") != 0 && strcmp((yyvsp[0].str), "no") != 0)
-			yyerror("expected yes or no.");
-		else cfg_parser->cfg->ipsecmod_ignore_bogus = (strcmp((yyvsp[0].str), "yes")==0);
+		OUTYY(("P(server_ipsecmod_ignore_bogus:%s)\n", (yyvsp[(2) - (2)].str)));
+		if(strcmp((yyvsp[(2) - (2)].str), "yes") != 0 && strcmp((yyvsp[(2) - (2)].str), "no") != 0)
+			yyerror("expected yes or no.");
+		else cfg_parser->cfg->ipsecmod_ignore_bogus = (strcmp((yyvsp[(2) - (2)].str), "yes")==0);
 	#else
 		OUTYY(("P(Compiled without IPsec module, ignoring)\n"));
 	#endif
-		free((yyvsp[0].str));
-	}
-<<<<<<< HEAD
-#line 5799 "util/configparser.c"
-    break;
-
-  case 523: /* server_ipsecmod_hook: VAR_IPSECMOD_HOOK STRING_ARG  */
-=======
-#line 5781 "util/configparser.c"
-    break;
-
-  case 520: /* server_ipsecmod_hook: VAR_IPSECMOD_HOOK STRING_ARG  */
->>>>>>> b0dbfa37
-#line 2665 "./util/configparser.y"
-        {
+		free((yyvsp[(2) - (2)].str));
+	}
+    break;
+
+  case 523:
+#line 2675 "./util/configparser.y"
+    {
 	#ifdef USE_IPSECMOD
-		OUTYY(("P(server_ipsecmod_hook:%s)\n", (yyvsp[0].str)));
+		OUTYY(("P(server_ipsecmod_hook:%s)\n", (yyvsp[(2) - (2)].str)));
 		free(cfg_parser->cfg->ipsecmod_hook);
-		cfg_parser->cfg->ipsecmod_hook = (yyvsp[0].str);
+		cfg_parser->cfg->ipsecmod_hook = (yyvsp[(2) - (2)].str);
 	#else
 		OUTYY(("P(Compiled without IPsec module, ignoring)\n"));
-		free((yyvsp[0].str));
+		free((yyvsp[(2) - (2)].str));
 	#endif
 	}
-<<<<<<< HEAD
-#line 5814 "util/configparser.c"
-    break;
-
-  case 524: /* server_ipsecmod_max_ttl: VAR_IPSECMOD_MAX_TTL STRING_ARG  */
-=======
-#line 5796 "util/configparser.c"
-    break;
-
-  case 521: /* server_ipsecmod_max_ttl: VAR_IPSECMOD_MAX_TTL STRING_ARG  */
->>>>>>> b0dbfa37
-#line 2677 "./util/configparser.y"
-        {
+    break;
+
+  case 524:
+#line 2687 "./util/configparser.y"
+    {
 	#ifdef USE_IPSECMOD
-		OUTYY(("P(server_ipsecmod_max_ttl:%s)\n", (yyvsp[0].str)));
-		if(atoi((yyvsp[0].str)) == 0 && strcmp((yyvsp[0].str), "0") != 0)
+		OUTYY(("P(server_ipsecmod_max_ttl:%s)\n", (yyvsp[(2) - (2)].str)));
+		if(atoi((yyvsp[(2) - (2)].str)) == 0 && strcmp((yyvsp[(2) - (2)].str), "0") != 0)
 			yyerror("number expected");
-		else cfg_parser->cfg->ipsecmod_max_ttl = atoi((yyvsp[0].str));
-		free((yyvsp[0].str));
+		else cfg_parser->cfg->ipsecmod_max_ttl = atoi((yyvsp[(2) - (2)].str));
+		free((yyvsp[(2) - (2)].str));
 	#else
 		OUTYY(("P(Compiled without IPsec module, ignoring)\n"));
-		free((yyvsp[0].str));
+		free((yyvsp[(2) - (2)].str));
 	#endif
 	}
-<<<<<<< HEAD
-#line 5831 "util/configparser.c"
-    break;
-
-  case 525: /* server_ipsecmod_whitelist: VAR_IPSECMOD_WHITELIST STRING_ARG  */
-=======
-#line 5813 "util/configparser.c"
-    break;
-
-  case 522: /* server_ipsecmod_whitelist: VAR_IPSECMOD_WHITELIST STRING_ARG  */
->>>>>>> b0dbfa37
-#line 2691 "./util/configparser.y"
-        {
+    break;
+
+  case 525:
+#line 2701 "./util/configparser.y"
+    {
 	#ifdef USE_IPSECMOD
-		OUTYY(("P(server_ipsecmod_whitelist:%s)\n", (yyvsp[0].str)));
-		if(!cfg_strlist_insert(&cfg_parser->cfg->ipsecmod_whitelist, (yyvsp[0].str)))
+		OUTYY(("P(server_ipsecmod_whitelist:%s)\n", (yyvsp[(2) - (2)].str)));
+		if(!cfg_strlist_insert(&cfg_parser->cfg->ipsecmod_whitelist, (yyvsp[(2) - (2)].str)))
 			yyerror("out of memory");
 	#else
 		OUTYY(("P(Compiled without IPsec module, ignoring)\n"));
-		free((yyvsp[0].str));
+		free((yyvsp[(2) - (2)].str));
 	#endif
 	}
-<<<<<<< HEAD
-#line 5846 "util/configparser.c"
-    break;
-
-  case 526: /* server_ipsecmod_strict: VAR_IPSECMOD_STRICT STRING_ARG  */
-=======
-#line 5828 "util/configparser.c"
-    break;
-
-  case 523: /* server_ipsecmod_strict: VAR_IPSECMOD_STRICT STRING_ARG  */
->>>>>>> b0dbfa37
-#line 2703 "./util/configparser.y"
-        {
+    break;
+
+  case 526:
+#line 2713 "./util/configparser.y"
+    {
 	#ifdef USE_IPSECMOD
-		OUTYY(("P(server_ipsecmod_strict:%s)\n", (yyvsp[0].str)));
-		if(strcmp((yyvsp[0].str), "yes") != 0 && strcmp((yyvsp[0].str), "no") != 0)
-			yyerror("expected yes or no.");
-		else cfg_parser->cfg->ipsecmod_strict = (strcmp((yyvsp[0].str), "yes")==0);
-		free((yyvsp[0].str));
+		OUTYY(("P(server_ipsecmod_strict:%s)\n", (yyvsp[(2) - (2)].str)));
+		if(strcmp((yyvsp[(2) - (2)].str), "yes") != 0 && strcmp((yyvsp[(2) - (2)].str), "no") != 0)
+			yyerror("expected yes or no.");
+		else cfg_parser->cfg->ipsecmod_strict = (strcmp((yyvsp[(2) - (2)].str), "yes")==0);
+		free((yyvsp[(2) - (2)].str));
 	#else
 		OUTYY(("P(Compiled without IPsec module, ignoring)\n"));
-		free((yyvsp[0].str));
+		free((yyvsp[(2) - (2)].str));
 	#endif
 	}
-<<<<<<< HEAD
-#line 5863 "util/configparser.c"
-    break;
-
-  case 527: /* server_edns_client_string: VAR_EDNS_CLIENT_STRING STRING_ARG STRING_ARG  */
-=======
-#line 5845 "util/configparser.c"
-    break;
-
-  case 524: /* server_edns_client_string: VAR_EDNS_CLIENT_STRING STRING_ARG STRING_ARG  */
->>>>>>> b0dbfa37
-#line 2717 "./util/configparser.y"
-        {
-		OUTYY(("P(server_edns_client_string:%s %s)\n", (yyvsp[-1].str), (yyvsp[0].str)));
+    break;
+
+  case 527:
+#line 2727 "./util/configparser.y"
+    {
+		OUTYY(("P(server_edns_client_string:%s %s)\n", (yyvsp[(2) - (3)].str), (yyvsp[(3) - (3)].str)));
 		if(!cfg_str2list_insert(
-			&cfg_parser->cfg->edns_client_strings, (yyvsp[-1].str), (yyvsp[0].str)))
+			&cfg_parser->cfg->edns_client_strings, (yyvsp[(2) - (3)].str), (yyvsp[(3) - (3)].str)))
 			fatal_exit("out of memory adding "
 				"edns-client-string");
 	}
-<<<<<<< HEAD
-#line 5875 "util/configparser.c"
-    break;
-
-  case 528: /* server_edns_client_string_opcode: VAR_EDNS_CLIENT_STRING_OPCODE STRING_ARG  */
-=======
-#line 5857 "util/configparser.c"
-    break;
-
-  case 525: /* server_edns_client_string_opcode: VAR_EDNS_CLIENT_STRING_OPCODE STRING_ARG  */
->>>>>>> b0dbfa37
-#line 2726 "./util/configparser.y"
-        {
-		OUTYY(("P(edns_client_string_opcode:%s)\n", (yyvsp[0].str)));
-		if(atoi((yyvsp[0].str)) == 0 && strcmp((yyvsp[0].str), "0") != 0)
+    break;
+
+  case 528:
+#line 2736 "./util/configparser.y"
+    {
+		OUTYY(("P(edns_client_string_opcode:%s)\n", (yyvsp[(2) - (2)].str)));
+		if(atoi((yyvsp[(2) - (2)].str)) == 0 && strcmp((yyvsp[(2) - (2)].str), "0") != 0)
 			yyerror("option code expected");
-		else if(atoi((yyvsp[0].str)) > 65535 || atoi((yyvsp[0].str)) < 0)
+		else if(atoi((yyvsp[(2) - (2)].str)) > 65535 || atoi((yyvsp[(2) - (2)].str)) < 0)
 			yyerror("option code must be in interval [0, 65535]");
-		else cfg_parser->cfg->edns_client_string_opcode = atoi((yyvsp[0].str));
-		free((yyvsp[0].str));
-	}
-#line 5889 "util/configparser.c"
-    break;
-
-  case 529: /* server_do_ede: VAR_DO_EDE STRING_ARG  */
-#line 2737 "./util/configparser.y"
-        {
-		OUTYY(("P(server_do_ede:%s)\n", (yyvsp[0].str)));
-		if(strcmp((yyvsp[0].str), "yes") != 0 && strcmp((yyvsp[0].str), "no") != 0)
-			yyerror("expected yes or no.");
-		else cfg_parser->cfg->do_ede = (strcmp((yyvsp[0].str), "yes")==0);
-		free((yyvsp[0].str));
-	}
-<<<<<<< HEAD
-#line 5901 "util/configparser.c"
-    break;
-
-  case 530: /* stub_name: VAR_NAME STRING_ARG  */
-#line 2746 "./util/configparser.y"
-=======
-#line 5872 "util/configparser.c"
-    break;
-
-  case 526: /* stub_name: VAR_NAME STRING_ARG  */
-#line 2738 "./util/configparser.y"
->>>>>>> b0dbfa37
-        {
-		OUTYY(("P(name:%s)\n", (yyvsp[0].str)));
+		else cfg_parser->cfg->edns_client_string_opcode = atoi((yyvsp[(2) - (2)].str));
+		free((yyvsp[(2) - (2)].str));
+	}
+    break;
+
+  case 529:
+#line 2747 "./util/configparser.y"
+    {
+		OUTYY(("P(server_do_ede:%s)\n", (yyvsp[(2) - (2)].str)));
+		if(strcmp((yyvsp[(2) - (2)].str), "yes") != 0 && strcmp((yyvsp[(2) - (2)].str), "no") != 0)
+			yyerror("expected yes or no.");
+		else cfg_parser->cfg->do_ede = (strcmp((yyvsp[(2) - (2)].str), "yes")==0);
+		free((yyvsp[(2) - (2)].str));
+	}
+    break;
+
+  case 530:
+#line 2756 "./util/configparser.y"
+    {
+		OUTYY(("P(name:%s)\n", (yyvsp[(2) - (2)].str)));
 		if(cfg_parser->cfg->stubs->name)
 			yyerror("stub name override, there must be one name "
 				"for one stub-zone");
 		free(cfg_parser->cfg->stubs->name);
-		cfg_parser->cfg->stubs->name = (yyvsp[0].str);
-	}
-<<<<<<< HEAD
-#line 5914 "util/configparser.c"
-    break;
-
-  case 531: /* stub_host: VAR_STUB_HOST STRING_ARG  */
-#line 2756 "./util/configparser.y"
-=======
-#line 5885 "util/configparser.c"
-    break;
-
-  case 527: /* stub_host: VAR_STUB_HOST STRING_ARG  */
-#line 2748 "./util/configparser.y"
->>>>>>> b0dbfa37
-        {
-		OUTYY(("P(stub-host:%s)\n", (yyvsp[0].str)));
-		if(!cfg_strlist_insert(&cfg_parser->cfg->stubs->hosts, (yyvsp[0].str)))
+		cfg_parser->cfg->stubs->name = (yyvsp[(2) - (2)].str);
+	}
+    break;
+
+  case 531:
+#line 2766 "./util/configparser.y"
+    {
+		OUTYY(("P(stub-host:%s)\n", (yyvsp[(2) - (2)].str)));
+		if(!cfg_strlist_insert(&cfg_parser->cfg->stubs->hosts, (yyvsp[(2) - (2)].str)))
 			yyerror("out of memory");
 	}
-<<<<<<< HEAD
-#line 5924 "util/configparser.c"
-    break;
-
-  case 532: /* stub_addr: VAR_STUB_ADDR STRING_ARG  */
-#line 2763 "./util/configparser.y"
-=======
-#line 5895 "util/configparser.c"
-    break;
-
-  case 528: /* stub_addr: VAR_STUB_ADDR STRING_ARG  */
-#line 2755 "./util/configparser.y"
->>>>>>> b0dbfa37
-        {
-		OUTYY(("P(stub-addr:%s)\n", (yyvsp[0].str)));
-		if(!cfg_strlist_insert(&cfg_parser->cfg->stubs->addrs, (yyvsp[0].str)))
+    break;
+
+  case 532:
+#line 2773 "./util/configparser.y"
+    {
+		OUTYY(("P(stub-addr:%s)\n", (yyvsp[(2) - (2)].str)));
+		if(!cfg_strlist_insert(&cfg_parser->cfg->stubs->addrs, (yyvsp[(2) - (2)].str)))
 			yyerror("out of memory");
 	}
-<<<<<<< HEAD
-#line 5934 "util/configparser.c"
-    break;
-
-  case 533: /* stub_first: VAR_STUB_FIRST STRING_ARG  */
-#line 2770 "./util/configparser.y"
-=======
-#line 5905 "util/configparser.c"
-    break;
-
-  case 529: /* stub_first: VAR_STUB_FIRST STRING_ARG  */
-#line 2762 "./util/configparser.y"
->>>>>>> b0dbfa37
-        {
-		OUTYY(("P(stub-first:%s)\n", (yyvsp[0].str)));
-		if(strcmp((yyvsp[0].str), "yes") != 0 && strcmp((yyvsp[0].str), "no") != 0)
-			yyerror("expected yes or no.");
-		else cfg_parser->cfg->stubs->isfirst=(strcmp((yyvsp[0].str), "yes")==0);
-		free((yyvsp[0].str));
-	}
-<<<<<<< HEAD
-#line 5946 "util/configparser.c"
-    break;
-
-  case 534: /* stub_no_cache: VAR_STUB_NO_CACHE STRING_ARG  */
-#line 2779 "./util/configparser.y"
-=======
-#line 5917 "util/configparser.c"
-    break;
-
-  case 530: /* stub_no_cache: VAR_STUB_NO_CACHE STRING_ARG  */
-#line 2771 "./util/configparser.y"
->>>>>>> b0dbfa37
-        {
-		OUTYY(("P(stub-no-cache:%s)\n", (yyvsp[0].str)));
-		if(strcmp((yyvsp[0].str), "yes") != 0 && strcmp((yyvsp[0].str), "no") != 0)
-			yyerror("expected yes or no.");
-		else cfg_parser->cfg->stubs->no_cache=(strcmp((yyvsp[0].str), "yes")==0);
-		free((yyvsp[0].str));
-	}
-<<<<<<< HEAD
-#line 5958 "util/configparser.c"
-    break;
-
-  case 535: /* stub_ssl_upstream: VAR_STUB_SSL_UPSTREAM STRING_ARG  */
-#line 2788 "./util/configparser.y"
-=======
-#line 5929 "util/configparser.c"
-    break;
-
-  case 531: /* stub_ssl_upstream: VAR_STUB_SSL_UPSTREAM STRING_ARG  */
+    break;
+
+  case 533:
 #line 2780 "./util/configparser.y"
->>>>>>> b0dbfa37
-        {
-		OUTYY(("P(stub-ssl-upstream:%s)\n", (yyvsp[0].str)));
-		if(strcmp((yyvsp[0].str), "yes") != 0 && strcmp((yyvsp[0].str), "no") != 0)
+    {
+		OUTYY(("P(stub-first:%s)\n", (yyvsp[(2) - (2)].str)));
+		if(strcmp((yyvsp[(2) - (2)].str), "yes") != 0 && strcmp((yyvsp[(2) - (2)].str), "no") != 0)
+			yyerror("expected yes or no.");
+		else cfg_parser->cfg->stubs->isfirst=(strcmp((yyvsp[(2) - (2)].str), "yes")==0);
+		free((yyvsp[(2) - (2)].str));
+	}
+    break;
+
+  case 534:
+#line 2789 "./util/configparser.y"
+    {
+		OUTYY(("P(stub-no-cache:%s)\n", (yyvsp[(2) - (2)].str)));
+		if(strcmp((yyvsp[(2) - (2)].str), "yes") != 0 && strcmp((yyvsp[(2) - (2)].str), "no") != 0)
+			yyerror("expected yes or no.");
+		else cfg_parser->cfg->stubs->no_cache=(strcmp((yyvsp[(2) - (2)].str), "yes")==0);
+		free((yyvsp[(2) - (2)].str));
+	}
+    break;
+
+  case 535:
+#line 2798 "./util/configparser.y"
+    {
+		OUTYY(("P(stub-ssl-upstream:%s)\n", (yyvsp[(2) - (2)].str)));
+		if(strcmp((yyvsp[(2) - (2)].str), "yes") != 0 && strcmp((yyvsp[(2) - (2)].str), "no") != 0)
 			yyerror("expected yes or no.");
 		else cfg_parser->cfg->stubs->ssl_upstream =
-			(strcmp((yyvsp[0].str), "yes")==0);
-		free((yyvsp[0].str));
-	}
-<<<<<<< HEAD
-#line 5971 "util/configparser.c"
-    break;
-
-  case 536: /* stub_tcp_upstream: VAR_STUB_TCP_UPSTREAM STRING_ARG  */
-#line 2798 "./util/configparser.y"
-=======
-#line 5942 "util/configparser.c"
-    break;
-
-  case 532: /* stub_tcp_upstream: VAR_STUB_TCP_UPSTREAM STRING_ARG  */
-#line 2790 "./util/configparser.y"
->>>>>>> b0dbfa37
-        {
-                OUTYY(("P(stub-tcp-upstream:%s)\n", (yyvsp[0].str)));
-                if(strcmp((yyvsp[0].str), "yes") != 0 && strcmp((yyvsp[0].str), "no") != 0)
+			(strcmp((yyvsp[(2) - (2)].str), "yes")==0);
+		free((yyvsp[(2) - (2)].str));
+	}
+    break;
+
+  case 536:
+#line 2808 "./util/configparser.y"
+    {
+                OUTYY(("P(stub-tcp-upstream:%s)\n", (yyvsp[(2) - (2)].str)));
+                if(strcmp((yyvsp[(2) - (2)].str), "yes") != 0 && strcmp((yyvsp[(2) - (2)].str), "no") != 0)
                         yyerror("expected yes or no.");
                 else cfg_parser->cfg->stubs->tcp_upstream =
-                        (strcmp((yyvsp[0].str), "yes")==0);
-                free((yyvsp[0].str));
+                        (strcmp((yyvsp[(2) - (2)].str), "yes")==0);
+                free((yyvsp[(2) - (2)].str));
         }
-<<<<<<< HEAD
-#line 5984 "util/configparser.c"
-    break;
-
-  case 537: /* stub_prime: VAR_STUB_PRIME STRING_ARG  */
-#line 2808 "./util/configparser.y"
-=======
-#line 5955 "util/configparser.c"
-    break;
-
-  case 533: /* stub_prime: VAR_STUB_PRIME STRING_ARG  */
-#line 2800 "./util/configparser.y"
->>>>>>> b0dbfa37
-        {
-		OUTYY(("P(stub-prime:%s)\n", (yyvsp[0].str)));
-		if(strcmp((yyvsp[0].str), "yes") != 0 && strcmp((yyvsp[0].str), "no") != 0)
+    break;
+
+  case 537:
+#line 2818 "./util/configparser.y"
+    {
+		OUTYY(("P(stub-prime:%s)\n", (yyvsp[(2) - (2)].str)));
+		if(strcmp((yyvsp[(2) - (2)].str), "yes") != 0 && strcmp((yyvsp[(2) - (2)].str), "no") != 0)
 			yyerror("expected yes or no.");
 		else cfg_parser->cfg->stubs->isprime =
-			(strcmp((yyvsp[0].str), "yes")==0);
-		free((yyvsp[0].str));
-	}
-<<<<<<< HEAD
-#line 5997 "util/configparser.c"
-    break;
-
-  case 538: /* forward_name: VAR_NAME STRING_ARG  */
-#line 2818 "./util/configparser.y"
-=======
-#line 5968 "util/configparser.c"
-    break;
-
-  case 534: /* forward_name: VAR_NAME STRING_ARG  */
-#line 2810 "./util/configparser.y"
->>>>>>> b0dbfa37
-        {
-		OUTYY(("P(name:%s)\n", (yyvsp[0].str)));
+			(strcmp((yyvsp[(2) - (2)].str), "yes")==0);
+		free((yyvsp[(2) - (2)].str));
+	}
+    break;
+
+  case 538:
+#line 2828 "./util/configparser.y"
+    {
+		OUTYY(("P(name:%s)\n", (yyvsp[(2) - (2)].str)));
 		if(cfg_parser->cfg->forwards->name)
 			yyerror("forward name override, there must be one "
 				"name for one forward-zone");
 		free(cfg_parser->cfg->forwards->name);
-		cfg_parser->cfg->forwards->name = (yyvsp[0].str);
-	}
-<<<<<<< HEAD
-#line 6010 "util/configparser.c"
-    break;
-
-  case 539: /* forward_host: VAR_FORWARD_HOST STRING_ARG  */
-#line 2828 "./util/configparser.y"
-=======
-#line 5981 "util/configparser.c"
-    break;
-
-  case 535: /* forward_host: VAR_FORWARD_HOST STRING_ARG  */
-#line 2820 "./util/configparser.y"
->>>>>>> b0dbfa37
-        {
-		OUTYY(("P(forward-host:%s)\n", (yyvsp[0].str)));
-		if(!cfg_strlist_insert(&cfg_parser->cfg->forwards->hosts, (yyvsp[0].str)))
+		cfg_parser->cfg->forwards->name = (yyvsp[(2) - (2)].str);
+	}
+    break;
+
+  case 539:
+#line 2838 "./util/configparser.y"
+    {
+		OUTYY(("P(forward-host:%s)\n", (yyvsp[(2) - (2)].str)));
+		if(!cfg_strlist_insert(&cfg_parser->cfg->forwards->hosts, (yyvsp[(2) - (2)].str)))
 			yyerror("out of memory");
 	}
-<<<<<<< HEAD
-#line 6020 "util/configparser.c"
-    break;
-
-  case 540: /* forward_addr: VAR_FORWARD_ADDR STRING_ARG  */
-#line 2835 "./util/configparser.y"
-=======
-#line 5991 "util/configparser.c"
-    break;
-
-  case 536: /* forward_addr: VAR_FORWARD_ADDR STRING_ARG  */
-#line 2827 "./util/configparser.y"
->>>>>>> b0dbfa37
-        {
-		OUTYY(("P(forward-addr:%s)\n", (yyvsp[0].str)));
-		if(!cfg_strlist_insert(&cfg_parser->cfg->forwards->addrs, (yyvsp[0].str)))
+    break;
+
+  case 540:
+#line 2845 "./util/configparser.y"
+    {
+		OUTYY(("P(forward-addr:%s)\n", (yyvsp[(2) - (2)].str)));
+		if(!cfg_strlist_insert(&cfg_parser->cfg->forwards->addrs, (yyvsp[(2) - (2)].str)))
 			yyerror("out of memory");
 	}
-<<<<<<< HEAD
-#line 6030 "util/configparser.c"
-    break;
-
-  case 541: /* forward_first: VAR_FORWARD_FIRST STRING_ARG  */
-#line 2842 "./util/configparser.y"
-=======
-#line 6001 "util/configparser.c"
-    break;
-
-  case 537: /* forward_first: VAR_FORWARD_FIRST STRING_ARG  */
-#line 2834 "./util/configparser.y"
->>>>>>> b0dbfa37
-        {
-		OUTYY(("P(forward-first:%s)\n", (yyvsp[0].str)));
-		if(strcmp((yyvsp[0].str), "yes") != 0 && strcmp((yyvsp[0].str), "no") != 0)
-			yyerror("expected yes or no.");
-		else cfg_parser->cfg->forwards->isfirst=(strcmp((yyvsp[0].str), "yes")==0);
-		free((yyvsp[0].str));
-	}
-<<<<<<< HEAD
-#line 6042 "util/configparser.c"
-    break;
-
-  case 542: /* forward_no_cache: VAR_FORWARD_NO_CACHE STRING_ARG  */
-#line 2851 "./util/configparser.y"
-=======
-#line 6013 "util/configparser.c"
-    break;
-
-  case 538: /* forward_no_cache: VAR_FORWARD_NO_CACHE STRING_ARG  */
-#line 2843 "./util/configparser.y"
->>>>>>> b0dbfa37
-        {
-		OUTYY(("P(forward-no-cache:%s)\n", (yyvsp[0].str)));
-		if(strcmp((yyvsp[0].str), "yes") != 0 && strcmp((yyvsp[0].str), "no") != 0)
-			yyerror("expected yes or no.");
-		else cfg_parser->cfg->forwards->no_cache=(strcmp((yyvsp[0].str), "yes")==0);
-		free((yyvsp[0].str));
-	}
-<<<<<<< HEAD
-#line 6054 "util/configparser.c"
-    break;
-
-  case 543: /* forward_ssl_upstream: VAR_FORWARD_SSL_UPSTREAM STRING_ARG  */
-#line 2860 "./util/configparser.y"
-=======
-#line 6025 "util/configparser.c"
-    break;
-
-  case 539: /* forward_ssl_upstream: VAR_FORWARD_SSL_UPSTREAM STRING_ARG  */
+    break;
+
+  case 541:
 #line 2852 "./util/configparser.y"
->>>>>>> b0dbfa37
-        {
-		OUTYY(("P(forward-ssl-upstream:%s)\n", (yyvsp[0].str)));
-		if(strcmp((yyvsp[0].str), "yes") != 0 && strcmp((yyvsp[0].str), "no") != 0)
+    {
+		OUTYY(("P(forward-first:%s)\n", (yyvsp[(2) - (2)].str)));
+		if(strcmp((yyvsp[(2) - (2)].str), "yes") != 0 && strcmp((yyvsp[(2) - (2)].str), "no") != 0)
+			yyerror("expected yes or no.");
+		else cfg_parser->cfg->forwards->isfirst=(strcmp((yyvsp[(2) - (2)].str), "yes")==0);
+		free((yyvsp[(2) - (2)].str));
+	}
+    break;
+
+  case 542:
+#line 2861 "./util/configparser.y"
+    {
+		OUTYY(("P(forward-no-cache:%s)\n", (yyvsp[(2) - (2)].str)));
+		if(strcmp((yyvsp[(2) - (2)].str), "yes") != 0 && strcmp((yyvsp[(2) - (2)].str), "no") != 0)
+			yyerror("expected yes or no.");
+		else cfg_parser->cfg->forwards->no_cache=(strcmp((yyvsp[(2) - (2)].str), "yes")==0);
+		free((yyvsp[(2) - (2)].str));
+	}
+    break;
+
+  case 543:
+#line 2870 "./util/configparser.y"
+    {
+		OUTYY(("P(forward-ssl-upstream:%s)\n", (yyvsp[(2) - (2)].str)));
+		if(strcmp((yyvsp[(2) - (2)].str), "yes") != 0 && strcmp((yyvsp[(2) - (2)].str), "no") != 0)
 			yyerror("expected yes or no.");
 		else cfg_parser->cfg->forwards->ssl_upstream =
-			(strcmp((yyvsp[0].str), "yes")==0);
-		free((yyvsp[0].str));
-	}
-<<<<<<< HEAD
-#line 6067 "util/configparser.c"
-    break;
-
-  case 544: /* forward_tcp_upstream: VAR_FORWARD_TCP_UPSTREAM STRING_ARG  */
-#line 2870 "./util/configparser.y"
-=======
-#line 6038 "util/configparser.c"
-    break;
-
-  case 540: /* forward_tcp_upstream: VAR_FORWARD_TCP_UPSTREAM STRING_ARG  */
-#line 2862 "./util/configparser.y"
->>>>>>> b0dbfa37
-        {
-                OUTYY(("P(forward-tcp-upstream:%s)\n", (yyvsp[0].str)));
-                if(strcmp((yyvsp[0].str), "yes") != 0 && strcmp((yyvsp[0].str), "no") != 0)
+			(strcmp((yyvsp[(2) - (2)].str), "yes")==0);
+		free((yyvsp[(2) - (2)].str));
+	}
+    break;
+
+  case 544:
+#line 2880 "./util/configparser.y"
+    {
+                OUTYY(("P(forward-tcp-upstream:%s)\n", (yyvsp[(2) - (2)].str)));
+                if(strcmp((yyvsp[(2) - (2)].str), "yes") != 0 && strcmp((yyvsp[(2) - (2)].str), "no") != 0)
                         yyerror("expected yes or no.");
                 else cfg_parser->cfg->forwards->tcp_upstream =
-                        (strcmp((yyvsp[0].str), "yes")==0);
-                free((yyvsp[0].str));
+                        (strcmp((yyvsp[(2) - (2)].str), "yes")==0);
+                free((yyvsp[(2) - (2)].str));
         }
-<<<<<<< HEAD
-#line 6080 "util/configparser.c"
-    break;
-
-  case 545: /* auth_name: VAR_NAME STRING_ARG  */
-#line 2880 "./util/configparser.y"
-=======
-#line 6051 "util/configparser.c"
-    break;
-
-  case 541: /* auth_name: VAR_NAME STRING_ARG  */
-#line 2872 "./util/configparser.y"
->>>>>>> b0dbfa37
-        {
-		OUTYY(("P(name:%s)\n", (yyvsp[0].str)));
+    break;
+
+  case 545:
+#line 2890 "./util/configparser.y"
+    {
+		OUTYY(("P(name:%s)\n", (yyvsp[(2) - (2)].str)));
 		if(cfg_parser->cfg->auths->name)
 			yyerror("auth name override, there must be one name "
 				"for one auth-zone");
 		free(cfg_parser->cfg->auths->name);
-		cfg_parser->cfg->auths->name = (yyvsp[0].str);
-	}
-<<<<<<< HEAD
-#line 6093 "util/configparser.c"
-    break;
-
-  case 546: /* auth_zonefile: VAR_ZONEFILE STRING_ARG  */
-#line 2890 "./util/configparser.y"
-=======
-#line 6064 "util/configparser.c"
-    break;
-
-  case 542: /* auth_zonefile: VAR_ZONEFILE STRING_ARG  */
-#line 2882 "./util/configparser.y"
->>>>>>> b0dbfa37
-        {
-		OUTYY(("P(zonefile:%s)\n", (yyvsp[0].str)));
+		cfg_parser->cfg->auths->name = (yyvsp[(2) - (2)].str);
+	}
+    break;
+
+  case 546:
+#line 2900 "./util/configparser.y"
+    {
+		OUTYY(("P(zonefile:%s)\n", (yyvsp[(2) - (2)].str)));
 		free(cfg_parser->cfg->auths->zonefile);
-		cfg_parser->cfg->auths->zonefile = (yyvsp[0].str);
-	}
-<<<<<<< HEAD
-#line 6103 "util/configparser.c"
-    break;
-
-  case 547: /* auth_master: VAR_MASTER STRING_ARG  */
-#line 2897 "./util/configparser.y"
-=======
-#line 6074 "util/configparser.c"
-    break;
-
-  case 543: /* auth_master: VAR_MASTER STRING_ARG  */
-#line 2889 "./util/configparser.y"
->>>>>>> b0dbfa37
-        {
-		OUTYY(("P(master:%s)\n", (yyvsp[0].str)));
-		if(!cfg_strlist_insert(&cfg_parser->cfg->auths->masters, (yyvsp[0].str)))
+		cfg_parser->cfg->auths->zonefile = (yyvsp[(2) - (2)].str);
+	}
+    break;
+
+  case 547:
+#line 2907 "./util/configparser.y"
+    {
+		OUTYY(("P(master:%s)\n", (yyvsp[(2) - (2)].str)));
+		if(!cfg_strlist_insert(&cfg_parser->cfg->auths->masters, (yyvsp[(2) - (2)].str)))
 			yyerror("out of memory");
 	}
-<<<<<<< HEAD
-#line 6113 "util/configparser.c"
-    break;
-
-  case 548: /* auth_url: VAR_URL STRING_ARG  */
-#line 2904 "./util/configparser.y"
-=======
-#line 6084 "util/configparser.c"
-    break;
-
-  case 544: /* auth_url: VAR_URL STRING_ARG  */
-#line 2896 "./util/configparser.y"
->>>>>>> b0dbfa37
-        {
-		OUTYY(("P(url:%s)\n", (yyvsp[0].str)));
-		if(!cfg_strlist_insert(&cfg_parser->cfg->auths->urls, (yyvsp[0].str)))
+    break;
+
+  case 548:
+#line 2914 "./util/configparser.y"
+    {
+		OUTYY(("P(url:%s)\n", (yyvsp[(2) - (2)].str)));
+		if(!cfg_strlist_insert(&cfg_parser->cfg->auths->urls, (yyvsp[(2) - (2)].str)))
 			yyerror("out of memory");
 	}
-<<<<<<< HEAD
-#line 6123 "util/configparser.c"
-    break;
-
-  case 549: /* auth_allow_notify: VAR_ALLOW_NOTIFY STRING_ARG  */
-#line 2911 "./util/configparser.y"
-=======
-#line 6094 "util/configparser.c"
-    break;
-
-  case 545: /* auth_allow_notify: VAR_ALLOW_NOTIFY STRING_ARG  */
-#line 2903 "./util/configparser.y"
->>>>>>> b0dbfa37
-        {
-		OUTYY(("P(allow-notify:%s)\n", (yyvsp[0].str)));
+    break;
+
+  case 549:
+#line 2921 "./util/configparser.y"
+    {
+		OUTYY(("P(allow-notify:%s)\n", (yyvsp[(2) - (2)].str)));
 		if(!cfg_strlist_insert(&cfg_parser->cfg->auths->allow_notify,
-			(yyvsp[0].str)))
+			(yyvsp[(2) - (2)].str)))
 			yyerror("out of memory");
 	}
-<<<<<<< HEAD
-#line 6134 "util/configparser.c"
-    break;
-
-  case 550: /* auth_zonemd_check: VAR_ZONEMD_CHECK STRING_ARG  */
-#line 2919 "./util/configparser.y"
-=======
-#line 6105 "util/configparser.c"
-    break;
-
-  case 546: /* auth_zonemd_check: VAR_ZONEMD_CHECK STRING_ARG  */
-#line 2911 "./util/configparser.y"
->>>>>>> b0dbfa37
-        {
-		OUTYY(("P(zonemd-check:%s)\n", (yyvsp[0].str)));
-		if(strcmp((yyvsp[0].str), "yes") != 0 && strcmp((yyvsp[0].str), "no") != 0)
+    break;
+
+  case 550:
+#line 2929 "./util/configparser.y"
+    {
+		OUTYY(("P(zonemd-check:%s)\n", (yyvsp[(2) - (2)].str)));
+		if(strcmp((yyvsp[(2) - (2)].str), "yes") != 0 && strcmp((yyvsp[(2) - (2)].str), "no") != 0)
 			yyerror("expected yes or no.");
 		else cfg_parser->cfg->auths->zonemd_check =
-			(strcmp((yyvsp[0].str), "yes")==0);
-		free((yyvsp[0].str));
-	}
-<<<<<<< HEAD
-#line 6147 "util/configparser.c"
-    break;
-
-  case 551: /* auth_zonemd_reject_absence: VAR_ZONEMD_REJECT_ABSENCE STRING_ARG  */
-#line 2929 "./util/configparser.y"
-=======
-#line 6118 "util/configparser.c"
-    break;
-
-  case 547: /* auth_zonemd_reject_absence: VAR_ZONEMD_REJECT_ABSENCE STRING_ARG  */
-#line 2921 "./util/configparser.y"
->>>>>>> b0dbfa37
-        {
-		OUTYY(("P(zonemd-reject-absence:%s)\n", (yyvsp[0].str)));
-		if(strcmp((yyvsp[0].str), "yes") != 0 && strcmp((yyvsp[0].str), "no") != 0)
+			(strcmp((yyvsp[(2) - (2)].str), "yes")==0);
+		free((yyvsp[(2) - (2)].str));
+	}
+    break;
+
+  case 551:
+#line 2939 "./util/configparser.y"
+    {
+		OUTYY(("P(zonemd-reject-absence:%s)\n", (yyvsp[(2) - (2)].str)));
+		if(strcmp((yyvsp[(2) - (2)].str), "yes") != 0 && strcmp((yyvsp[(2) - (2)].str), "no") != 0)
 			yyerror("expected yes or no.");
 		else cfg_parser->cfg->auths->zonemd_reject_absence =
-			(strcmp((yyvsp[0].str), "yes")==0);
-		free((yyvsp[0].str));
-	}
-<<<<<<< HEAD
-#line 6160 "util/configparser.c"
-    break;
-
-  case 552: /* auth_for_downstream: VAR_FOR_DOWNSTREAM STRING_ARG  */
-#line 2939 "./util/configparser.y"
-=======
-#line 6131 "util/configparser.c"
-    break;
-
-  case 548: /* auth_for_downstream: VAR_FOR_DOWNSTREAM STRING_ARG  */
-#line 2931 "./util/configparser.y"
->>>>>>> b0dbfa37
-        {
-		OUTYY(("P(for-downstream:%s)\n", (yyvsp[0].str)));
-		if(strcmp((yyvsp[0].str), "yes") != 0 && strcmp((yyvsp[0].str), "no") != 0)
+			(strcmp((yyvsp[(2) - (2)].str), "yes")==0);
+		free((yyvsp[(2) - (2)].str));
+	}
+    break;
+
+  case 552:
+#line 2949 "./util/configparser.y"
+    {
+		OUTYY(("P(for-downstream:%s)\n", (yyvsp[(2) - (2)].str)));
+		if(strcmp((yyvsp[(2) - (2)].str), "yes") != 0 && strcmp((yyvsp[(2) - (2)].str), "no") != 0)
 			yyerror("expected yes or no.");
 		else cfg_parser->cfg->auths->for_downstream =
-			(strcmp((yyvsp[0].str), "yes")==0);
-		free((yyvsp[0].str));
-	}
-<<<<<<< HEAD
-#line 6173 "util/configparser.c"
-    break;
-
-  case 553: /* auth_for_upstream: VAR_FOR_UPSTREAM STRING_ARG  */
-#line 2949 "./util/configparser.y"
-=======
-#line 6144 "util/configparser.c"
-    break;
-
-  case 549: /* auth_for_upstream: VAR_FOR_UPSTREAM STRING_ARG  */
-#line 2941 "./util/configparser.y"
->>>>>>> b0dbfa37
-        {
-		OUTYY(("P(for-upstream:%s)\n", (yyvsp[0].str)));
-		if(strcmp((yyvsp[0].str), "yes") != 0 && strcmp((yyvsp[0].str), "no") != 0)
+			(strcmp((yyvsp[(2) - (2)].str), "yes")==0);
+		free((yyvsp[(2) - (2)].str));
+	}
+    break;
+
+  case 553:
+#line 2959 "./util/configparser.y"
+    {
+		OUTYY(("P(for-upstream:%s)\n", (yyvsp[(2) - (2)].str)));
+		if(strcmp((yyvsp[(2) - (2)].str), "yes") != 0 && strcmp((yyvsp[(2) - (2)].str), "no") != 0)
 			yyerror("expected yes or no.");
 		else cfg_parser->cfg->auths->for_upstream =
-			(strcmp((yyvsp[0].str), "yes")==0);
-		free((yyvsp[0].str));
-	}
-<<<<<<< HEAD
-#line 6186 "util/configparser.c"
-    break;
-
-  case 554: /* auth_fallback_enabled: VAR_FALLBACK_ENABLED STRING_ARG  */
-#line 2959 "./util/configparser.y"
-=======
-#line 6157 "util/configparser.c"
-    break;
-
-  case 550: /* auth_fallback_enabled: VAR_FALLBACK_ENABLED STRING_ARG  */
-#line 2951 "./util/configparser.y"
->>>>>>> b0dbfa37
-        {
-		OUTYY(("P(fallback-enabled:%s)\n", (yyvsp[0].str)));
-		if(strcmp((yyvsp[0].str), "yes") != 0 && strcmp((yyvsp[0].str), "no") != 0)
+			(strcmp((yyvsp[(2) - (2)].str), "yes")==0);
+		free((yyvsp[(2) - (2)].str));
+	}
+    break;
+
+  case 554:
+#line 2969 "./util/configparser.y"
+    {
+		OUTYY(("P(fallback-enabled:%s)\n", (yyvsp[(2) - (2)].str)));
+		if(strcmp((yyvsp[(2) - (2)].str), "yes") != 0 && strcmp((yyvsp[(2) - (2)].str), "no") != 0)
 			yyerror("expected yes or no.");
 		else cfg_parser->cfg->auths->fallback_enabled =
-			(strcmp((yyvsp[0].str), "yes")==0);
-		free((yyvsp[0].str));
-	}
-<<<<<<< HEAD
-#line 6199 "util/configparser.c"
-    break;
-
-  case 555: /* view_name: VAR_NAME STRING_ARG  */
-#line 2969 "./util/configparser.y"
-=======
-#line 6170 "util/configparser.c"
-    break;
-
-  case 551: /* view_name: VAR_NAME STRING_ARG  */
-#line 2961 "./util/configparser.y"
->>>>>>> b0dbfa37
-        {
-		OUTYY(("P(name:%s)\n", (yyvsp[0].str)));
+			(strcmp((yyvsp[(2) - (2)].str), "yes")==0);
+		free((yyvsp[(2) - (2)].str));
+	}
+    break;
+
+  case 555:
+#line 2979 "./util/configparser.y"
+    {
+		OUTYY(("P(name:%s)\n", (yyvsp[(2) - (2)].str)));
 		if(cfg_parser->cfg->views->name)
 			yyerror("view name override, there must be one "
 				"name for one view");
 		free(cfg_parser->cfg->views->name);
-		cfg_parser->cfg->views->name = (yyvsp[0].str);
-	}
-<<<<<<< HEAD
-#line 6212 "util/configparser.c"
-    break;
-
-  case 556: /* view_local_zone: VAR_LOCAL_ZONE STRING_ARG STRING_ARG  */
-#line 2979 "./util/configparser.y"
-=======
-#line 6183 "util/configparser.c"
-    break;
-
-  case 552: /* view_local_zone: VAR_LOCAL_ZONE STRING_ARG STRING_ARG  */
-#line 2971 "./util/configparser.y"
->>>>>>> b0dbfa37
-        {
-		OUTYY(("P(view_local_zone:%s %s)\n", (yyvsp[-1].str), (yyvsp[0].str)));
-		if(strcmp((yyvsp[0].str), "static")!=0 && strcmp((yyvsp[0].str), "deny")!=0 &&
-		   strcmp((yyvsp[0].str), "refuse")!=0 && strcmp((yyvsp[0].str), "redirect")!=0 &&
-		   strcmp((yyvsp[0].str), "transparent")!=0 && strcmp((yyvsp[0].str), "nodefault")!=0
-		   && strcmp((yyvsp[0].str), "typetransparent")!=0
-		   && strcmp((yyvsp[0].str), "always_transparent")!=0
-		   && strcmp((yyvsp[0].str), "always_refuse")!=0
-		   && strcmp((yyvsp[0].str), "always_nxdomain")!=0
-		   && strcmp((yyvsp[0].str), "always_nodata")!=0
-		   && strcmp((yyvsp[0].str), "always_deny")!=0
-		   && strcmp((yyvsp[0].str), "always_null")!=0
-		   && strcmp((yyvsp[0].str), "noview")!=0
-		   && strcmp((yyvsp[0].str), "inform")!=0 && strcmp((yyvsp[0].str), "inform_deny")!=0
-		   && strcmp((yyvsp[0].str), "inform_redirect") != 0
-		   && strcmp((yyvsp[0].str), "ipset") != 0) {
+		cfg_parser->cfg->views->name = (yyvsp[(2) - (2)].str);
+	}
+    break;
+
+  case 556:
+#line 2989 "./util/configparser.y"
+    {
+		OUTYY(("P(view_local_zone:%s %s)\n", (yyvsp[(2) - (3)].str), (yyvsp[(3) - (3)].str)));
+		if(strcmp((yyvsp[(3) - (3)].str), "static")!=0 && strcmp((yyvsp[(3) - (3)].str), "deny")!=0 &&
+		   strcmp((yyvsp[(3) - (3)].str), "refuse")!=0 && strcmp((yyvsp[(3) - (3)].str), "redirect")!=0 &&
+		   strcmp((yyvsp[(3) - (3)].str), "transparent")!=0 && strcmp((yyvsp[(3) - (3)].str), "nodefault")!=0
+		   && strcmp((yyvsp[(3) - (3)].str), "typetransparent")!=0
+		   && strcmp((yyvsp[(3) - (3)].str), "always_transparent")!=0
+		   && strcmp((yyvsp[(3) - (3)].str), "always_refuse")!=0
+		   && strcmp((yyvsp[(3) - (3)].str), "always_nxdomain")!=0
+		   && strcmp((yyvsp[(3) - (3)].str), "always_nodata")!=0
+		   && strcmp((yyvsp[(3) - (3)].str), "always_deny")!=0
+		   && strcmp((yyvsp[(3) - (3)].str), "always_null")!=0
+		   && strcmp((yyvsp[(3) - (3)].str), "noview")!=0
+		   && strcmp((yyvsp[(3) - (3)].str), "inform")!=0 && strcmp((yyvsp[(3) - (3)].str), "inform_deny")!=0
+		   && strcmp((yyvsp[(3) - (3)].str), "inform_redirect") != 0
+		   && strcmp((yyvsp[(3) - (3)].str), "ipset") != 0) {
 			yyerror("local-zone type: expected static, deny, "
 				"refuse, redirect, transparent, "
 				"typetransparent, inform, inform_deny, "
@@ -8364,114 +6445,78 @@
 				"always_refuse, always_nxdomain, "
 				"always_nodata, always_deny, always_null, "
 				"noview, nodefault or ipset");
-			free((yyvsp[-1].str));
-			free((yyvsp[0].str));
-		} else if(strcmp((yyvsp[0].str), "nodefault")==0) {
+			free((yyvsp[(2) - (3)].str));
+			free((yyvsp[(3) - (3)].str));
+		} else if(strcmp((yyvsp[(3) - (3)].str), "nodefault")==0) {
 			if(!cfg_strlist_insert(&cfg_parser->cfg->views->
-				local_zones_nodefault, (yyvsp[-1].str)))
+				local_zones_nodefault, (yyvsp[(2) - (3)].str)))
 				fatal_exit("out of memory adding local-zone");
-			free((yyvsp[0].str));
+			free((yyvsp[(3) - (3)].str));
 #ifdef USE_IPSET
-		} else if(strcmp((yyvsp[0].str), "ipset")==0) {
-			size_t len = strlen((yyvsp[-1].str));
+		} else if(strcmp((yyvsp[(3) - (3)].str), "ipset")==0) {
+			size_t len = strlen((yyvsp[(2) - (3)].str));
 			/* Make sure to add the trailing dot.
 			 * These are str compared to domain names. */
-			if((yyvsp[-1].str)[len-1] != '.') {
-				if(!((yyvsp[-1].str) = realloc((yyvsp[-1].str), len+2))) {
+			if((yyvsp[(2) - (3)].str)[len-1] != '.') {
+				if(!((yyvsp[(2) - (3)].str) = realloc((yyvsp[(2) - (3)].str), len+2))) {
 					fatal_exit("out of memory adding local-zone");
 				}
-				(yyvsp[-1].str)[len] = '.';
-				(yyvsp[-1].str)[len+1] = 0;
+				(yyvsp[(2) - (3)].str)[len] = '.';
+				(yyvsp[(2) - (3)].str)[len+1] = 0;
 			}
 			if(!cfg_strlist_insert(&cfg_parser->cfg->views->
-				local_zones_ipset, (yyvsp[-1].str)))
+				local_zones_ipset, (yyvsp[(2) - (3)].str)))
 				fatal_exit("out of memory adding local-zone");
-			free((yyvsp[0].str));
+			free((yyvsp[(3) - (3)].str));
 #endif
 		} else {
 			if(!cfg_str2list_insert(
 				&cfg_parser->cfg->views->local_zones,
-				(yyvsp[-1].str), (yyvsp[0].str)))
+				(yyvsp[(2) - (3)].str), (yyvsp[(3) - (3)].str)))
 				fatal_exit("out of memory adding local-zone");
 		}
 	}
-<<<<<<< HEAD
-#line 6261 "util/configparser.c"
-    break;
-
-  case 557: /* view_response_ip: VAR_RESPONSE_IP STRING_ARG STRING_ARG  */
-#line 3025 "./util/configparser.y"
-=======
-#line 6242 "util/configparser.c"
-    break;
-
-  case 553: /* view_response_ip: VAR_RESPONSE_IP STRING_ARG STRING_ARG  */
-#line 3027 "./util/configparser.y"
->>>>>>> b0dbfa37
-        {
-		OUTYY(("P(view_response_ip:%s %s)\n", (yyvsp[-1].str), (yyvsp[0].str)));
-		validate_respip_action((yyvsp[0].str));
+    break;
+
+  case 557:
+#line 3045 "./util/configparser.y"
+    {
+		OUTYY(("P(view_response_ip:%s %s)\n", (yyvsp[(2) - (3)].str), (yyvsp[(3) - (3)].str)));
+		validate_respip_action((yyvsp[(3) - (3)].str));
 		if(!cfg_str2list_insert(
-			&cfg_parser->cfg->views->respip_actions, (yyvsp[-1].str), (yyvsp[0].str)))
+			&cfg_parser->cfg->views->respip_actions, (yyvsp[(2) - (3)].str), (yyvsp[(3) - (3)].str)))
 			fatal_exit("out of memory adding per-view "
 				"response-ip action");
 	}
-<<<<<<< HEAD
-#line 6274 "util/configparser.c"
-    break;
-
-  case 558: /* view_response_ip_data: VAR_RESPONSE_IP_DATA STRING_ARG STRING_ARG  */
-#line 3035 "./util/configparser.y"
-=======
-#line 6255 "util/configparser.c"
-    break;
-
-  case 554: /* view_response_ip_data: VAR_RESPONSE_IP_DATA STRING_ARG STRING_ARG  */
-#line 3037 "./util/configparser.y"
->>>>>>> b0dbfa37
-        {
-		OUTYY(("P(view_response_ip_data:%s)\n", (yyvsp[-1].str)));
+    break;
+
+  case 558:
+#line 3055 "./util/configparser.y"
+    {
+		OUTYY(("P(view_response_ip_data:%s)\n", (yyvsp[(2) - (3)].str)));
 		if(!cfg_str2list_insert(
-			&cfg_parser->cfg->views->respip_data, (yyvsp[-1].str), (yyvsp[0].str)))
+			&cfg_parser->cfg->views->respip_data, (yyvsp[(2) - (3)].str), (yyvsp[(3) - (3)].str)))
 			fatal_exit("out of memory adding response-ip-data");
 	}
-<<<<<<< HEAD
-#line 6285 "util/configparser.c"
-    break;
-
-  case 559: /* view_local_data: VAR_LOCAL_DATA STRING_ARG  */
-#line 3043 "./util/configparser.y"
-=======
-#line 6266 "util/configparser.c"
-    break;
-
-  case 555: /* view_local_data: VAR_LOCAL_DATA STRING_ARG  */
-#line 3045 "./util/configparser.y"
->>>>>>> b0dbfa37
-        {
-		OUTYY(("P(view_local_data:%s)\n", (yyvsp[0].str)));
-		if(!cfg_strlist_insert(&cfg_parser->cfg->views->local_data, (yyvsp[0].str))) {
+    break;
+
+  case 559:
+#line 3063 "./util/configparser.y"
+    {
+		OUTYY(("P(view_local_data:%s)\n", (yyvsp[(2) - (2)].str)));
+		if(!cfg_strlist_insert(&cfg_parser->cfg->views->local_data, (yyvsp[(2) - (2)].str))) {
 			fatal_exit("out of memory adding local-data");
 		}
 	}
-<<<<<<< HEAD
-#line 6296 "util/configparser.c"
-    break;
-
-  case 560: /* view_local_data_ptr: VAR_LOCAL_DATA_PTR STRING_ARG  */
-#line 3051 "./util/configparser.y"
-=======
-#line 6277 "util/configparser.c"
-    break;
-
-  case 556: /* view_local_data_ptr: VAR_LOCAL_DATA_PTR STRING_ARG  */
-#line 3053 "./util/configparser.y"
->>>>>>> b0dbfa37
-        {
+    break;
+
+  case 560:
+#line 3071 "./util/configparser.y"
+    {
 		char* ptr;
-		OUTYY(("P(view_local_data_ptr:%s)\n", (yyvsp[0].str)));
-		ptr = cfg_ptr_reverse((yyvsp[0].str));
-		free((yyvsp[0].str));
+		OUTYY(("P(view_local_data_ptr:%s)\n", (yyvsp[(2) - (2)].str)));
+		ptr = cfg_ptr_reverse((yyvsp[(2) - (2)].str));
+		free((yyvsp[(2) - (2)].str));
 		if(ptr) {
 			if(!cfg_strlist_insert(&cfg_parser->cfg->views->
 				local_data, ptr))
@@ -8480,1273 +6525,749 @@
 			yyerror("local-data-ptr could not be reversed");
 		}
 	}
-<<<<<<< HEAD
-#line 6314 "util/configparser.c"
-    break;
-
-  case 561: /* view_first: VAR_VIEW_FIRST STRING_ARG  */
-#line 3066 "./util/configparser.y"
-=======
-#line 6295 "util/configparser.c"
-    break;
-
-  case 557: /* view_first: VAR_VIEW_FIRST STRING_ARG  */
-#line 3068 "./util/configparser.y"
->>>>>>> b0dbfa37
-        {
-		OUTYY(("P(view-first:%s)\n", (yyvsp[0].str)));
-		if(strcmp((yyvsp[0].str), "yes") != 0 && strcmp((yyvsp[0].str), "no") != 0)
-			yyerror("expected yes or no.");
-		else cfg_parser->cfg->views->isfirst=(strcmp((yyvsp[0].str), "yes")==0);
-		free((yyvsp[0].str));
-	}
-<<<<<<< HEAD
-#line 6326 "util/configparser.c"
-    break;
-
-  case 562: /* rcstart: VAR_REMOTE_CONTROL  */
-#line 3075 "./util/configparser.y"
-        {
+    break;
+
+  case 561:
+#line 3086 "./util/configparser.y"
+    {
+		OUTYY(("P(view-first:%s)\n", (yyvsp[(2) - (2)].str)));
+		if(strcmp((yyvsp[(2) - (2)].str), "yes") != 0 && strcmp((yyvsp[(2) - (2)].str), "no") != 0)
+			yyerror("expected yes or no.");
+		else cfg_parser->cfg->views->isfirst=(strcmp((yyvsp[(2) - (2)].str), "yes")==0);
+		free((yyvsp[(2) - (2)].str));
+	}
+    break;
+
+  case 562:
+#line 3095 "./util/configparser.y"
+    {
 		OUTYY(("\nP(remote-control:)\n"));
 	}
-#line 6334 "util/configparser.c"
-    break;
-
-  case 573: /* rc_control_enable: VAR_CONTROL_ENABLE STRING_ARG  */
-#line 3086 "./util/configparser.y"
-=======
-#line 6307 "util/configparser.c"
-    break;
-
-  case 558: /* rcstart: VAR_REMOTE_CONTROL  */
-#line 3077 "./util/configparser.y"
-        {
-		OUTYY(("\nP(remote-control:)\n"));
-	}
-#line 6315 "util/configparser.c"
-    break;
-
-  case 569: /* rc_control_enable: VAR_CONTROL_ENABLE STRING_ARG  */
-#line 3088 "./util/configparser.y"
->>>>>>> b0dbfa37
-        {
-		OUTYY(("P(control_enable:%s)\n", (yyvsp[0].str)));
-		if(strcmp((yyvsp[0].str), "yes") != 0 && strcmp((yyvsp[0].str), "no") != 0)
+    break;
+
+  case 573:
+#line 3106 "./util/configparser.y"
+    {
+		OUTYY(("P(control_enable:%s)\n", (yyvsp[(2) - (2)].str)));
+		if(strcmp((yyvsp[(2) - (2)].str), "yes") != 0 && strcmp((yyvsp[(2) - (2)].str), "no") != 0)
 			yyerror("expected yes or no.");
 		else cfg_parser->cfg->remote_control_enable =
-			(strcmp((yyvsp[0].str), "yes")==0);
-		free((yyvsp[0].str));
-	}
-<<<<<<< HEAD
-#line 6347 "util/configparser.c"
-    break;
-
-  case 574: /* rc_control_port: VAR_CONTROL_PORT STRING_ARG  */
-#line 3096 "./util/configparser.y"
-=======
-#line 6328 "util/configparser.c"
-    break;
-
-  case 570: /* rc_control_port: VAR_CONTROL_PORT STRING_ARG  */
-#line 3098 "./util/configparser.y"
->>>>>>> b0dbfa37
-        {
-		OUTYY(("P(control_port:%s)\n", (yyvsp[0].str)));
-		if(atoi((yyvsp[0].str)) == 0)
+			(strcmp((yyvsp[(2) - (2)].str), "yes")==0);
+		free((yyvsp[(2) - (2)].str));
+	}
+    break;
+
+  case 574:
+#line 3116 "./util/configparser.y"
+    {
+		OUTYY(("P(control_port:%s)\n", (yyvsp[(2) - (2)].str)));
+		if(atoi((yyvsp[(2) - (2)].str)) == 0)
 			yyerror("control port number expected");
-		else cfg_parser->cfg->control_port = atoi((yyvsp[0].str));
-		free((yyvsp[0].str));
-	}
-<<<<<<< HEAD
-#line 6359 "util/configparser.c"
-    break;
-
-  case 575: /* rc_control_interface: VAR_CONTROL_INTERFACE STRING_ARG  */
-#line 3105 "./util/configparser.y"
-=======
-#line 6340 "util/configparser.c"
-    break;
-
-  case 571: /* rc_control_interface: VAR_CONTROL_INTERFACE STRING_ARG  */
-#line 3107 "./util/configparser.y"
->>>>>>> b0dbfa37
-        {
-		OUTYY(("P(control_interface:%s)\n", (yyvsp[0].str)));
-		if(!cfg_strlist_append(&cfg_parser->cfg->control_ifs, (yyvsp[0].str)))
+		else cfg_parser->cfg->control_port = atoi((yyvsp[(2) - (2)].str));
+		free((yyvsp[(2) - (2)].str));
+	}
+    break;
+
+  case 575:
+#line 3125 "./util/configparser.y"
+    {
+		OUTYY(("P(control_interface:%s)\n", (yyvsp[(2) - (2)].str)));
+		if(!cfg_strlist_append(&cfg_parser->cfg->control_ifs, (yyvsp[(2) - (2)].str)))
 			yyerror("out of memory");
 	}
-<<<<<<< HEAD
-#line 6369 "util/configparser.c"
-    break;
-
-  case 576: /* rc_control_use_cert: VAR_CONTROL_USE_CERT STRING_ARG  */
-#line 3112 "./util/configparser.y"
-=======
-#line 6350 "util/configparser.c"
-    break;
-
-  case 572: /* rc_control_use_cert: VAR_CONTROL_USE_CERT STRING_ARG  */
-#line 3114 "./util/configparser.y"
->>>>>>> b0dbfa37
-        {
-		OUTYY(("P(control_use_cert:%s)\n", (yyvsp[0].str)));
-		cfg_parser->cfg->control_use_cert = (strcmp((yyvsp[0].str), "yes")==0);
-		free((yyvsp[0].str));
-	}
-<<<<<<< HEAD
-#line 6379 "util/configparser.c"
-    break;
-
-  case 577: /* rc_server_key_file: VAR_SERVER_KEY_FILE STRING_ARG  */
-#line 3119 "./util/configparser.y"
-=======
-#line 6360 "util/configparser.c"
-    break;
-
-  case 573: /* rc_server_key_file: VAR_SERVER_KEY_FILE STRING_ARG  */
-#line 3121 "./util/configparser.y"
->>>>>>> b0dbfa37
-        {
-		OUTYY(("P(rc_server_key_file:%s)\n", (yyvsp[0].str)));
+    break;
+
+  case 576:
+#line 3132 "./util/configparser.y"
+    {
+		OUTYY(("P(control_use_cert:%s)\n", (yyvsp[(2) - (2)].str)));
+		cfg_parser->cfg->control_use_cert = (strcmp((yyvsp[(2) - (2)].str), "yes")==0);
+		free((yyvsp[(2) - (2)].str));
+	}
+    break;
+
+  case 577:
+#line 3139 "./util/configparser.y"
+    {
+		OUTYY(("P(rc_server_key_file:%s)\n", (yyvsp[(2) - (2)].str)));
 		free(cfg_parser->cfg->server_key_file);
-		cfg_parser->cfg->server_key_file = (yyvsp[0].str);
-	}
-<<<<<<< HEAD
-#line 6389 "util/configparser.c"
-    break;
-
-  case 578: /* rc_server_cert_file: VAR_SERVER_CERT_FILE STRING_ARG  */
-#line 3126 "./util/configparser.y"
-=======
-#line 6370 "util/configparser.c"
-    break;
-
-  case 574: /* rc_server_cert_file: VAR_SERVER_CERT_FILE STRING_ARG  */
-#line 3128 "./util/configparser.y"
->>>>>>> b0dbfa37
-        {
-		OUTYY(("P(rc_server_cert_file:%s)\n", (yyvsp[0].str)));
+		cfg_parser->cfg->server_key_file = (yyvsp[(2) - (2)].str);
+	}
+    break;
+
+  case 578:
+#line 3146 "./util/configparser.y"
+    {
+		OUTYY(("P(rc_server_cert_file:%s)\n", (yyvsp[(2) - (2)].str)));
 		free(cfg_parser->cfg->server_cert_file);
-		cfg_parser->cfg->server_cert_file = (yyvsp[0].str);
-	}
-<<<<<<< HEAD
-#line 6399 "util/configparser.c"
-    break;
-
-  case 579: /* rc_control_key_file: VAR_CONTROL_KEY_FILE STRING_ARG  */
-#line 3133 "./util/configparser.y"
-=======
-#line 6380 "util/configparser.c"
-    break;
-
-  case 575: /* rc_control_key_file: VAR_CONTROL_KEY_FILE STRING_ARG  */
-#line 3135 "./util/configparser.y"
->>>>>>> b0dbfa37
-        {
-		OUTYY(("P(rc_control_key_file:%s)\n", (yyvsp[0].str)));
+		cfg_parser->cfg->server_cert_file = (yyvsp[(2) - (2)].str);
+	}
+    break;
+
+  case 579:
+#line 3153 "./util/configparser.y"
+    {
+		OUTYY(("P(rc_control_key_file:%s)\n", (yyvsp[(2) - (2)].str)));
 		free(cfg_parser->cfg->control_key_file);
-		cfg_parser->cfg->control_key_file = (yyvsp[0].str);
-	}
-<<<<<<< HEAD
-#line 6409 "util/configparser.c"
-    break;
-
-  case 580: /* rc_control_cert_file: VAR_CONTROL_CERT_FILE STRING_ARG  */
-#line 3140 "./util/configparser.y"
-=======
-#line 6390 "util/configparser.c"
-    break;
-
-  case 576: /* rc_control_cert_file: VAR_CONTROL_CERT_FILE STRING_ARG  */
-#line 3142 "./util/configparser.y"
->>>>>>> b0dbfa37
-        {
-		OUTYY(("P(rc_control_cert_file:%s)\n", (yyvsp[0].str)));
+		cfg_parser->cfg->control_key_file = (yyvsp[(2) - (2)].str);
+	}
+    break;
+
+  case 580:
+#line 3160 "./util/configparser.y"
+    {
+		OUTYY(("P(rc_control_cert_file:%s)\n", (yyvsp[(2) - (2)].str)));
 		free(cfg_parser->cfg->control_cert_file);
-		cfg_parser->cfg->control_cert_file = (yyvsp[0].str);
-	}
-<<<<<<< HEAD
-#line 6419 "util/configparser.c"
-    break;
-
-  case 581: /* dtstart: VAR_DNSTAP  */
-#line 3147 "./util/configparser.y"
-        {
+		cfg_parser->cfg->control_cert_file = (yyvsp[(2) - (2)].str);
+	}
+    break;
+
+  case 581:
+#line 3167 "./util/configparser.y"
+    {
 		OUTYY(("\nP(dnstap:)\n"));
 	}
-#line 6427 "util/configparser.c"
-    break;
-
-  case 603: /* dt_dnstap_enable: VAR_DNSTAP_ENABLE STRING_ARG  */
-#line 3167 "./util/configparser.y"
-=======
-#line 6400 "util/configparser.c"
-    break;
-
-  case 577: /* dtstart: VAR_DNSTAP  */
-#line 3149 "./util/configparser.y"
-        {
-		OUTYY(("\nP(dnstap:)\n"));
-	}
-#line 6408 "util/configparser.c"
-    break;
-
-  case 599: /* dt_dnstap_enable: VAR_DNSTAP_ENABLE STRING_ARG  */
-#line 3169 "./util/configparser.y"
->>>>>>> b0dbfa37
-        {
-		OUTYY(("P(dt_dnstap_enable:%s)\n", (yyvsp[0].str)));
-		if(strcmp((yyvsp[0].str), "yes") != 0 && strcmp((yyvsp[0].str), "no") != 0)
-			yyerror("expected yes or no.");
-		else cfg_parser->cfg->dnstap = (strcmp((yyvsp[0].str), "yes")==0);
-		free((yyvsp[0].str));
-	}
-<<<<<<< HEAD
-#line 6439 "util/configparser.c"
-    break;
-
-  case 604: /* dt_dnstap_bidirectional: VAR_DNSTAP_BIDIRECTIONAL STRING_ARG  */
-#line 3176 "./util/configparser.y"
-=======
-#line 6420 "util/configparser.c"
-    break;
-
-  case 600: /* dt_dnstap_bidirectional: VAR_DNSTAP_BIDIRECTIONAL STRING_ARG  */
-#line 3178 "./util/configparser.y"
->>>>>>> b0dbfa37
-        {
-		OUTYY(("P(dt_dnstap_bidirectional:%s)\n", (yyvsp[0].str)));
-		if(strcmp((yyvsp[0].str), "yes") != 0 && strcmp((yyvsp[0].str), "no") != 0)
+    break;
+
+  case 603:
+#line 3187 "./util/configparser.y"
+    {
+		OUTYY(("P(dt_dnstap_enable:%s)\n", (yyvsp[(2) - (2)].str)));
+		if(strcmp((yyvsp[(2) - (2)].str), "yes") != 0 && strcmp((yyvsp[(2) - (2)].str), "no") != 0)
+			yyerror("expected yes or no.");
+		else cfg_parser->cfg->dnstap = (strcmp((yyvsp[(2) - (2)].str), "yes")==0);
+		free((yyvsp[(2) - (2)].str));
+	}
+    break;
+
+  case 604:
+#line 3196 "./util/configparser.y"
+    {
+		OUTYY(("P(dt_dnstap_bidirectional:%s)\n", (yyvsp[(2) - (2)].str)));
+		if(strcmp((yyvsp[(2) - (2)].str), "yes") != 0 && strcmp((yyvsp[(2) - (2)].str), "no") != 0)
 			yyerror("expected yes or no.");
 		else cfg_parser->cfg->dnstap_bidirectional =
-			(strcmp((yyvsp[0].str), "yes")==0);
-		free((yyvsp[0].str));
-	}
-<<<<<<< HEAD
-#line 6452 "util/configparser.c"
-    break;
-
-  case 605: /* dt_dnstap_socket_path: VAR_DNSTAP_SOCKET_PATH STRING_ARG  */
-#line 3186 "./util/configparser.y"
-=======
-#line 6433 "util/configparser.c"
-    break;
-
-  case 601: /* dt_dnstap_socket_path: VAR_DNSTAP_SOCKET_PATH STRING_ARG  */
-#line 3188 "./util/configparser.y"
->>>>>>> b0dbfa37
-        {
-		OUTYY(("P(dt_dnstap_socket_path:%s)\n", (yyvsp[0].str)));
+			(strcmp((yyvsp[(2) - (2)].str), "yes")==0);
+		free((yyvsp[(2) - (2)].str));
+	}
+    break;
+
+  case 605:
+#line 3206 "./util/configparser.y"
+    {
+		OUTYY(("P(dt_dnstap_socket_path:%s)\n", (yyvsp[(2) - (2)].str)));
 		free(cfg_parser->cfg->dnstap_socket_path);
-		cfg_parser->cfg->dnstap_socket_path = (yyvsp[0].str);
-	}
-<<<<<<< HEAD
-#line 6462 "util/configparser.c"
-    break;
-
-  case 606: /* dt_dnstap_ip: VAR_DNSTAP_IP STRING_ARG  */
-#line 3193 "./util/configparser.y"
-=======
-#line 6443 "util/configparser.c"
-    break;
-
-  case 602: /* dt_dnstap_ip: VAR_DNSTAP_IP STRING_ARG  */
-#line 3195 "./util/configparser.y"
->>>>>>> b0dbfa37
-        {
-		OUTYY(("P(dt_dnstap_ip:%s)\n", (yyvsp[0].str)));
+		cfg_parser->cfg->dnstap_socket_path = (yyvsp[(2) - (2)].str);
+	}
+    break;
+
+  case 606:
+#line 3213 "./util/configparser.y"
+    {
+		OUTYY(("P(dt_dnstap_ip:%s)\n", (yyvsp[(2) - (2)].str)));
 		free(cfg_parser->cfg->dnstap_ip);
-		cfg_parser->cfg->dnstap_ip = (yyvsp[0].str);
-	}
-<<<<<<< HEAD
-#line 6472 "util/configparser.c"
-    break;
-
-  case 607: /* dt_dnstap_tls: VAR_DNSTAP_TLS STRING_ARG  */
-#line 3200 "./util/configparser.y"
-=======
-#line 6453 "util/configparser.c"
-    break;
-
-  case 603: /* dt_dnstap_tls: VAR_DNSTAP_TLS STRING_ARG  */
-#line 3202 "./util/configparser.y"
->>>>>>> b0dbfa37
-        {
-		OUTYY(("P(dt_dnstap_tls:%s)\n", (yyvsp[0].str)));
-		if(strcmp((yyvsp[0].str), "yes") != 0 && strcmp((yyvsp[0].str), "no") != 0)
-			yyerror("expected yes or no.");
-		else cfg_parser->cfg->dnstap_tls = (strcmp((yyvsp[0].str), "yes")==0);
-		free((yyvsp[0].str));
-	}
-<<<<<<< HEAD
-#line 6484 "util/configparser.c"
-    break;
-
-  case 608: /* dt_dnstap_tls_server_name: VAR_DNSTAP_TLS_SERVER_NAME STRING_ARG  */
-#line 3209 "./util/configparser.y"
-=======
-#line 6465 "util/configparser.c"
-    break;
-
-  case 604: /* dt_dnstap_tls_server_name: VAR_DNSTAP_TLS_SERVER_NAME STRING_ARG  */
-#line 3211 "./util/configparser.y"
->>>>>>> b0dbfa37
-        {
-		OUTYY(("P(dt_dnstap_tls_server_name:%s)\n", (yyvsp[0].str)));
+		cfg_parser->cfg->dnstap_ip = (yyvsp[(2) - (2)].str);
+	}
+    break;
+
+  case 607:
+#line 3220 "./util/configparser.y"
+    {
+		OUTYY(("P(dt_dnstap_tls:%s)\n", (yyvsp[(2) - (2)].str)));
+		if(strcmp((yyvsp[(2) - (2)].str), "yes") != 0 && strcmp((yyvsp[(2) - (2)].str), "no") != 0)
+			yyerror("expected yes or no.");
+		else cfg_parser->cfg->dnstap_tls = (strcmp((yyvsp[(2) - (2)].str), "yes")==0);
+		free((yyvsp[(2) - (2)].str));
+	}
+    break;
+
+  case 608:
+#line 3229 "./util/configparser.y"
+    {
+		OUTYY(("P(dt_dnstap_tls_server_name:%s)\n", (yyvsp[(2) - (2)].str)));
 		free(cfg_parser->cfg->dnstap_tls_server_name);
-		cfg_parser->cfg->dnstap_tls_server_name = (yyvsp[0].str);
-	}
-<<<<<<< HEAD
-#line 6494 "util/configparser.c"
-    break;
-
-  case 609: /* dt_dnstap_tls_cert_bundle: VAR_DNSTAP_TLS_CERT_BUNDLE STRING_ARG  */
-#line 3216 "./util/configparser.y"
-=======
-#line 6475 "util/configparser.c"
-    break;
-
-  case 605: /* dt_dnstap_tls_cert_bundle: VAR_DNSTAP_TLS_CERT_BUNDLE STRING_ARG  */
-#line 3218 "./util/configparser.y"
->>>>>>> b0dbfa37
-        {
-		OUTYY(("P(dt_dnstap_tls_cert_bundle:%s)\n", (yyvsp[0].str)));
+		cfg_parser->cfg->dnstap_tls_server_name = (yyvsp[(2) - (2)].str);
+	}
+    break;
+
+  case 609:
+#line 3236 "./util/configparser.y"
+    {
+		OUTYY(("P(dt_dnstap_tls_cert_bundle:%s)\n", (yyvsp[(2) - (2)].str)));
 		free(cfg_parser->cfg->dnstap_tls_cert_bundle);
-		cfg_parser->cfg->dnstap_tls_cert_bundle = (yyvsp[0].str);
-	}
-<<<<<<< HEAD
-#line 6504 "util/configparser.c"
-    break;
-
-  case 610: /* dt_dnstap_tls_client_key_file: VAR_DNSTAP_TLS_CLIENT_KEY_FILE STRING_ARG  */
-#line 3223 "./util/configparser.y"
-=======
-#line 6485 "util/configparser.c"
-    break;
-
-  case 606: /* dt_dnstap_tls_client_key_file: VAR_DNSTAP_TLS_CLIENT_KEY_FILE STRING_ARG  */
-#line 3225 "./util/configparser.y"
->>>>>>> b0dbfa37
-        {
-		OUTYY(("P(dt_dnstap_tls_client_key_file:%s)\n", (yyvsp[0].str)));
+		cfg_parser->cfg->dnstap_tls_cert_bundle = (yyvsp[(2) - (2)].str);
+	}
+    break;
+
+  case 610:
+#line 3243 "./util/configparser.y"
+    {
+		OUTYY(("P(dt_dnstap_tls_client_key_file:%s)\n", (yyvsp[(2) - (2)].str)));
 		free(cfg_parser->cfg->dnstap_tls_client_key_file);
-		cfg_parser->cfg->dnstap_tls_client_key_file = (yyvsp[0].str);
-	}
-<<<<<<< HEAD
-#line 6514 "util/configparser.c"
-    break;
-
-  case 611: /* dt_dnstap_tls_client_cert_file: VAR_DNSTAP_TLS_CLIENT_CERT_FILE STRING_ARG  */
-#line 3230 "./util/configparser.y"
-=======
-#line 6495 "util/configparser.c"
-    break;
-
-  case 607: /* dt_dnstap_tls_client_cert_file: VAR_DNSTAP_TLS_CLIENT_CERT_FILE STRING_ARG  */
-#line 3232 "./util/configparser.y"
->>>>>>> b0dbfa37
-        {
-		OUTYY(("P(dt_dnstap_tls_client_cert_file:%s)\n", (yyvsp[0].str)));
+		cfg_parser->cfg->dnstap_tls_client_key_file = (yyvsp[(2) - (2)].str);
+	}
+    break;
+
+  case 611:
+#line 3250 "./util/configparser.y"
+    {
+		OUTYY(("P(dt_dnstap_tls_client_cert_file:%s)\n", (yyvsp[(2) - (2)].str)));
 		free(cfg_parser->cfg->dnstap_tls_client_cert_file);
-		cfg_parser->cfg->dnstap_tls_client_cert_file = (yyvsp[0].str);
-	}
-<<<<<<< HEAD
-#line 6524 "util/configparser.c"
-    break;
-
-  case 612: /* dt_dnstap_send_identity: VAR_DNSTAP_SEND_IDENTITY STRING_ARG  */
-#line 3237 "./util/configparser.y"
-=======
-#line 6505 "util/configparser.c"
-    break;
-
-  case 608: /* dt_dnstap_send_identity: VAR_DNSTAP_SEND_IDENTITY STRING_ARG  */
-#line 3239 "./util/configparser.y"
->>>>>>> b0dbfa37
-        {
-		OUTYY(("P(dt_dnstap_send_identity:%s)\n", (yyvsp[0].str)));
-		if(strcmp((yyvsp[0].str), "yes") != 0 && strcmp((yyvsp[0].str), "no") != 0)
-			yyerror("expected yes or no.");
-		else cfg_parser->cfg->dnstap_send_identity = (strcmp((yyvsp[0].str), "yes")==0);
-		free((yyvsp[0].str));
-	}
-<<<<<<< HEAD
-#line 6536 "util/configparser.c"
-    break;
-
-  case 613: /* dt_dnstap_send_version: VAR_DNSTAP_SEND_VERSION STRING_ARG  */
-#line 3246 "./util/configparser.y"
-=======
-#line 6517 "util/configparser.c"
-    break;
-
-  case 609: /* dt_dnstap_send_version: VAR_DNSTAP_SEND_VERSION STRING_ARG  */
-#line 3248 "./util/configparser.y"
->>>>>>> b0dbfa37
-        {
-		OUTYY(("P(dt_dnstap_send_version:%s)\n", (yyvsp[0].str)));
-		if(strcmp((yyvsp[0].str), "yes") != 0 && strcmp((yyvsp[0].str), "no") != 0)
-			yyerror("expected yes or no.");
-		else cfg_parser->cfg->dnstap_send_version = (strcmp((yyvsp[0].str), "yes")==0);
-		free((yyvsp[0].str));
-	}
-<<<<<<< HEAD
-#line 6548 "util/configparser.c"
-    break;
-
-  case 614: /* dt_dnstap_identity: VAR_DNSTAP_IDENTITY STRING_ARG  */
-#line 3255 "./util/configparser.y"
-=======
-#line 6529 "util/configparser.c"
-    break;
-
-  case 610: /* dt_dnstap_identity: VAR_DNSTAP_IDENTITY STRING_ARG  */
+		cfg_parser->cfg->dnstap_tls_client_cert_file = (yyvsp[(2) - (2)].str);
+	}
+    break;
+
+  case 612:
 #line 3257 "./util/configparser.y"
->>>>>>> b0dbfa37
-        {
-		OUTYY(("P(dt_dnstap_identity:%s)\n", (yyvsp[0].str)));
+    {
+		OUTYY(("P(dt_dnstap_send_identity:%s)\n", (yyvsp[(2) - (2)].str)));
+		if(strcmp((yyvsp[(2) - (2)].str), "yes") != 0 && strcmp((yyvsp[(2) - (2)].str), "no") != 0)
+			yyerror("expected yes or no.");
+		else cfg_parser->cfg->dnstap_send_identity = (strcmp((yyvsp[(2) - (2)].str), "yes")==0);
+		free((yyvsp[(2) - (2)].str));
+	}
+    break;
+
+  case 613:
+#line 3266 "./util/configparser.y"
+    {
+		OUTYY(("P(dt_dnstap_send_version:%s)\n", (yyvsp[(2) - (2)].str)));
+		if(strcmp((yyvsp[(2) - (2)].str), "yes") != 0 && strcmp((yyvsp[(2) - (2)].str), "no") != 0)
+			yyerror("expected yes or no.");
+		else cfg_parser->cfg->dnstap_send_version = (strcmp((yyvsp[(2) - (2)].str), "yes")==0);
+		free((yyvsp[(2) - (2)].str));
+	}
+    break;
+
+  case 614:
+#line 3275 "./util/configparser.y"
+    {
+		OUTYY(("P(dt_dnstap_identity:%s)\n", (yyvsp[(2) - (2)].str)));
 		free(cfg_parser->cfg->dnstap_identity);
-		cfg_parser->cfg->dnstap_identity = (yyvsp[0].str);
-	}
-<<<<<<< HEAD
-#line 6558 "util/configparser.c"
-    break;
-
-  case 615: /* dt_dnstap_version: VAR_DNSTAP_VERSION STRING_ARG  */
-#line 3262 "./util/configparser.y"
-=======
-#line 6539 "util/configparser.c"
-    break;
-
-  case 611: /* dt_dnstap_version: VAR_DNSTAP_VERSION STRING_ARG  */
-#line 3264 "./util/configparser.y"
->>>>>>> b0dbfa37
-        {
-		OUTYY(("P(dt_dnstap_version:%s)\n", (yyvsp[0].str)));
+		cfg_parser->cfg->dnstap_identity = (yyvsp[(2) - (2)].str);
+	}
+    break;
+
+  case 615:
+#line 3282 "./util/configparser.y"
+    {
+		OUTYY(("P(dt_dnstap_version:%s)\n", (yyvsp[(2) - (2)].str)));
 		free(cfg_parser->cfg->dnstap_version);
-		cfg_parser->cfg->dnstap_version = (yyvsp[0].str);
-	}
-<<<<<<< HEAD
-#line 6568 "util/configparser.c"
-    break;
-
-  case 616: /* dt_dnstap_log_resolver_query_messages: VAR_DNSTAP_LOG_RESOLVER_QUERY_MESSAGES STRING_ARG  */
-#line 3269 "./util/configparser.y"
-=======
-#line 6549 "util/configparser.c"
-    break;
-
-  case 612: /* dt_dnstap_log_resolver_query_messages: VAR_DNSTAP_LOG_RESOLVER_QUERY_MESSAGES STRING_ARG  */
-#line 3271 "./util/configparser.y"
->>>>>>> b0dbfa37
-        {
-		OUTYY(("P(dt_dnstap_log_resolver_query_messages:%s)\n", (yyvsp[0].str)));
-		if(strcmp((yyvsp[0].str), "yes") != 0 && strcmp((yyvsp[0].str), "no") != 0)
+		cfg_parser->cfg->dnstap_version = (yyvsp[(2) - (2)].str);
+	}
+    break;
+
+  case 616:
+#line 3289 "./util/configparser.y"
+    {
+		OUTYY(("P(dt_dnstap_log_resolver_query_messages:%s)\n", (yyvsp[(2) - (2)].str)));
+		if(strcmp((yyvsp[(2) - (2)].str), "yes") != 0 && strcmp((yyvsp[(2) - (2)].str), "no") != 0)
 			yyerror("expected yes or no.");
 		else cfg_parser->cfg->dnstap_log_resolver_query_messages =
-			(strcmp((yyvsp[0].str), "yes")==0);
-		free((yyvsp[0].str));
-	}
-<<<<<<< HEAD
-#line 6581 "util/configparser.c"
-    break;
-
-  case 617: /* dt_dnstap_log_resolver_response_messages: VAR_DNSTAP_LOG_RESOLVER_RESPONSE_MESSAGES STRING_ARG  */
-#line 3279 "./util/configparser.y"
-=======
-#line 6562 "util/configparser.c"
-    break;
-
-  case 613: /* dt_dnstap_log_resolver_response_messages: VAR_DNSTAP_LOG_RESOLVER_RESPONSE_MESSAGES STRING_ARG  */
-#line 3281 "./util/configparser.y"
->>>>>>> b0dbfa37
-        {
-		OUTYY(("P(dt_dnstap_log_resolver_response_messages:%s)\n", (yyvsp[0].str)));
-		if(strcmp((yyvsp[0].str), "yes") != 0 && strcmp((yyvsp[0].str), "no") != 0)
+			(strcmp((yyvsp[(2) - (2)].str), "yes")==0);
+		free((yyvsp[(2) - (2)].str));
+	}
+    break;
+
+  case 617:
+#line 3299 "./util/configparser.y"
+    {
+		OUTYY(("P(dt_dnstap_log_resolver_response_messages:%s)\n", (yyvsp[(2) - (2)].str)));
+		if(strcmp((yyvsp[(2) - (2)].str), "yes") != 0 && strcmp((yyvsp[(2) - (2)].str), "no") != 0)
 			yyerror("expected yes or no.");
 		else cfg_parser->cfg->dnstap_log_resolver_response_messages =
-			(strcmp((yyvsp[0].str), "yes")==0);
-		free((yyvsp[0].str));
-	}
-<<<<<<< HEAD
-#line 6594 "util/configparser.c"
-    break;
-
-  case 618: /* dt_dnstap_log_client_query_messages: VAR_DNSTAP_LOG_CLIENT_QUERY_MESSAGES STRING_ARG  */
-#line 3289 "./util/configparser.y"
-=======
-#line 6575 "util/configparser.c"
-    break;
-
-  case 614: /* dt_dnstap_log_client_query_messages: VAR_DNSTAP_LOG_CLIENT_QUERY_MESSAGES STRING_ARG  */
-#line 3291 "./util/configparser.y"
->>>>>>> b0dbfa37
-        {
-		OUTYY(("P(dt_dnstap_log_client_query_messages:%s)\n", (yyvsp[0].str)));
-		if(strcmp((yyvsp[0].str), "yes") != 0 && strcmp((yyvsp[0].str), "no") != 0)
+			(strcmp((yyvsp[(2) - (2)].str), "yes")==0);
+		free((yyvsp[(2) - (2)].str));
+	}
+    break;
+
+  case 618:
+#line 3309 "./util/configparser.y"
+    {
+		OUTYY(("P(dt_dnstap_log_client_query_messages:%s)\n", (yyvsp[(2) - (2)].str)));
+		if(strcmp((yyvsp[(2) - (2)].str), "yes") != 0 && strcmp((yyvsp[(2) - (2)].str), "no") != 0)
 			yyerror("expected yes or no.");
 		else cfg_parser->cfg->dnstap_log_client_query_messages =
-			(strcmp((yyvsp[0].str), "yes")==0);
-		free((yyvsp[0].str));
-	}
-<<<<<<< HEAD
-#line 6607 "util/configparser.c"
-    break;
-
-  case 619: /* dt_dnstap_log_client_response_messages: VAR_DNSTAP_LOG_CLIENT_RESPONSE_MESSAGES STRING_ARG  */
-#line 3299 "./util/configparser.y"
-=======
-#line 6588 "util/configparser.c"
-    break;
-
-  case 615: /* dt_dnstap_log_client_response_messages: VAR_DNSTAP_LOG_CLIENT_RESPONSE_MESSAGES STRING_ARG  */
-#line 3301 "./util/configparser.y"
->>>>>>> b0dbfa37
-        {
-		OUTYY(("P(dt_dnstap_log_client_response_messages:%s)\n", (yyvsp[0].str)));
-		if(strcmp((yyvsp[0].str), "yes") != 0 && strcmp((yyvsp[0].str), "no") != 0)
+			(strcmp((yyvsp[(2) - (2)].str), "yes")==0);
+		free((yyvsp[(2) - (2)].str));
+	}
+    break;
+
+  case 619:
+#line 3319 "./util/configparser.y"
+    {
+		OUTYY(("P(dt_dnstap_log_client_response_messages:%s)\n", (yyvsp[(2) - (2)].str)));
+		if(strcmp((yyvsp[(2) - (2)].str), "yes") != 0 && strcmp((yyvsp[(2) - (2)].str), "no") != 0)
 			yyerror("expected yes or no.");
 		else cfg_parser->cfg->dnstap_log_client_response_messages =
-			(strcmp((yyvsp[0].str), "yes")==0);
-		free((yyvsp[0].str));
-	}
-<<<<<<< HEAD
-#line 6620 "util/configparser.c"
-    break;
-
-  case 620: /* dt_dnstap_log_forwarder_query_messages: VAR_DNSTAP_LOG_FORWARDER_QUERY_MESSAGES STRING_ARG  */
-#line 3309 "./util/configparser.y"
-=======
-#line 6601 "util/configparser.c"
-    break;
-
-  case 616: /* dt_dnstap_log_forwarder_query_messages: VAR_DNSTAP_LOG_FORWARDER_QUERY_MESSAGES STRING_ARG  */
-#line 3311 "./util/configparser.y"
->>>>>>> b0dbfa37
-        {
-		OUTYY(("P(dt_dnstap_log_forwarder_query_messages:%s)\n", (yyvsp[0].str)));
-		if(strcmp((yyvsp[0].str), "yes") != 0 && strcmp((yyvsp[0].str), "no") != 0)
+			(strcmp((yyvsp[(2) - (2)].str), "yes")==0);
+		free((yyvsp[(2) - (2)].str));
+	}
+    break;
+
+  case 620:
+#line 3329 "./util/configparser.y"
+    {
+		OUTYY(("P(dt_dnstap_log_forwarder_query_messages:%s)\n", (yyvsp[(2) - (2)].str)));
+		if(strcmp((yyvsp[(2) - (2)].str), "yes") != 0 && strcmp((yyvsp[(2) - (2)].str), "no") != 0)
 			yyerror("expected yes or no.");
 		else cfg_parser->cfg->dnstap_log_forwarder_query_messages =
-			(strcmp((yyvsp[0].str), "yes")==0);
-		free((yyvsp[0].str));
-	}
-<<<<<<< HEAD
-#line 6633 "util/configparser.c"
-    break;
-
-  case 621: /* dt_dnstap_log_forwarder_response_messages: VAR_DNSTAP_LOG_FORWARDER_RESPONSE_MESSAGES STRING_ARG  */
-#line 3319 "./util/configparser.y"
-=======
-#line 6614 "util/configparser.c"
-    break;
-
-  case 617: /* dt_dnstap_log_forwarder_response_messages: VAR_DNSTAP_LOG_FORWARDER_RESPONSE_MESSAGES STRING_ARG  */
-#line 3321 "./util/configparser.y"
->>>>>>> b0dbfa37
-        {
-		OUTYY(("P(dt_dnstap_log_forwarder_response_messages:%s)\n", (yyvsp[0].str)));
-		if(strcmp((yyvsp[0].str), "yes") != 0 && strcmp((yyvsp[0].str), "no") != 0)
+			(strcmp((yyvsp[(2) - (2)].str), "yes")==0);
+		free((yyvsp[(2) - (2)].str));
+	}
+    break;
+
+  case 621:
+#line 3339 "./util/configparser.y"
+    {
+		OUTYY(("P(dt_dnstap_log_forwarder_response_messages:%s)\n", (yyvsp[(2) - (2)].str)));
+		if(strcmp((yyvsp[(2) - (2)].str), "yes") != 0 && strcmp((yyvsp[(2) - (2)].str), "no") != 0)
 			yyerror("expected yes or no.");
 		else cfg_parser->cfg->dnstap_log_forwarder_response_messages =
-			(strcmp((yyvsp[0].str), "yes")==0);
-		free((yyvsp[0].str));
-	}
-<<<<<<< HEAD
-#line 6646 "util/configparser.c"
-    break;
-
-  case 622: /* pythonstart: VAR_PYTHON  */
-#line 3329 "./util/configparser.y"
-        {
+			(strcmp((yyvsp[(2) - (2)].str), "yes")==0);
+		free((yyvsp[(2) - (2)].str));
+	}
+    break;
+
+  case 622:
+#line 3349 "./util/configparser.y"
+    {
 		OUTYY(("\nP(python:)\n"));
 	}
-#line 6654 "util/configparser.c"
-    break;
-
-  case 626: /* py_script: VAR_PYTHON_SCRIPT STRING_ARG  */
-#line 3338 "./util/configparser.y"
-=======
-#line 6627 "util/configparser.c"
-    break;
-
-  case 618: /* pythonstart: VAR_PYTHON  */
-#line 3331 "./util/configparser.y"
-        {
-		OUTYY(("\nP(python:)\n"));
-	}
-#line 6635 "util/configparser.c"
-    break;
-
-  case 622: /* py_script: VAR_PYTHON_SCRIPT STRING_ARG  */
-#line 3340 "./util/configparser.y"
->>>>>>> b0dbfa37
-        {
-		OUTYY(("P(python-script:%s)\n", (yyvsp[0].str)));
-		if(!cfg_strlist_append_ex(&cfg_parser->cfg->python_script, (yyvsp[0].str)))
+    break;
+
+  case 626:
+#line 3358 "./util/configparser.y"
+    {
+		OUTYY(("P(python-script:%s)\n", (yyvsp[(2) - (2)].str)));
+		if(!cfg_strlist_append_ex(&cfg_parser->cfg->python_script, (yyvsp[(2) - (2)].str)))
 			yyerror("out of memory");
 	}
-<<<<<<< HEAD
-#line 6664 "util/configparser.c"
-    break;
-
-  case 627: /* dynlibstart: VAR_DYNLIB  */
-#line 3344 "./util/configparser.y"
-        { 
+    break;
+
+  case 627:
+#line 3364 "./util/configparser.y"
+    { 
 		OUTYY(("\nP(dynlib:)\n")); 
 	}
-#line 6672 "util/configparser.c"
-    break;
-
-  case 631: /* dl_file: VAR_DYNLIB_FILE STRING_ARG  */
-#line 3353 "./util/configparser.y"
-=======
-#line 6645 "util/configparser.c"
-    break;
-
-  case 623: /* dynlibstart: VAR_DYNLIB  */
-#line 3346 "./util/configparser.y"
-        { 
-		OUTYY(("\nP(dynlib:)\n")); 
-	}
-#line 6653 "util/configparser.c"
-    break;
-
-  case 627: /* dl_file: VAR_DYNLIB_FILE STRING_ARG  */
-#line 3355 "./util/configparser.y"
->>>>>>> b0dbfa37
-        {
-		OUTYY(("P(dynlib-file:%s)\n", (yyvsp[0].str)));
-		if(!cfg_strlist_append_ex(&cfg_parser->cfg->dynlib_file, (yyvsp[0].str)))
+    break;
+
+  case 631:
+#line 3373 "./util/configparser.y"
+    {
+		OUTYY(("P(dynlib-file:%s)\n", (yyvsp[(2) - (2)].str)));
+		if(!cfg_strlist_append_ex(&cfg_parser->cfg->dynlib_file, (yyvsp[(2) - (2)].str)))
 			yyerror("out of memory");
 	}
-<<<<<<< HEAD
-#line 6682 "util/configparser.c"
-    break;
-
-  case 632: /* server_disable_dnssec_lame_check: VAR_DISABLE_DNSSEC_LAME_CHECK STRING_ARG  */
-#line 3359 "./util/configparser.y"
-=======
-#line 6663 "util/configparser.c"
-    break;
-
-  case 628: /* server_disable_dnssec_lame_check: VAR_DISABLE_DNSSEC_LAME_CHECK STRING_ARG  */
-#line 3361 "./util/configparser.y"
->>>>>>> b0dbfa37
-        {
-		OUTYY(("P(disable_dnssec_lame_check:%s)\n", (yyvsp[0].str)));
-		if (strcmp((yyvsp[0].str), "yes") != 0 && strcmp((yyvsp[0].str), "no") != 0)
+    break;
+
+  case 632:
+#line 3379 "./util/configparser.y"
+    {
+		OUTYY(("P(disable_dnssec_lame_check:%s)\n", (yyvsp[(2) - (2)].str)));
+		if (strcmp((yyvsp[(2) - (2)].str), "yes") != 0 && strcmp((yyvsp[(2) - (2)].str), "no") != 0)
 			yyerror("expected yes or no.");
 		else cfg_parser->cfg->disable_dnssec_lame_check =
-			(strcmp((yyvsp[0].str), "yes")==0);
-		free((yyvsp[0].str));
-	}
-<<<<<<< HEAD
-#line 6695 "util/configparser.c"
-    break;
-
-  case 633: /* server_log_identity: VAR_LOG_IDENTITY STRING_ARG  */
-#line 3369 "./util/configparser.y"
-=======
-#line 6676 "util/configparser.c"
-    break;
-
-  case 629: /* server_log_identity: VAR_LOG_IDENTITY STRING_ARG  */
-#line 3371 "./util/configparser.y"
->>>>>>> b0dbfa37
-        {
-		OUTYY(("P(server_log_identity:%s)\n", (yyvsp[0].str)));
+			(strcmp((yyvsp[(2) - (2)].str), "yes")==0);
+		free((yyvsp[(2) - (2)].str));
+	}
+    break;
+
+  case 633:
+#line 3389 "./util/configparser.y"
+    {
+		OUTYY(("P(server_log_identity:%s)\n", (yyvsp[(2) - (2)].str)));
 		free(cfg_parser->cfg->log_identity);
-		cfg_parser->cfg->log_identity = (yyvsp[0].str);
-	}
-<<<<<<< HEAD
-#line 6705 "util/configparser.c"
-    break;
-
-  case 634: /* server_response_ip: VAR_RESPONSE_IP STRING_ARG STRING_ARG  */
-#line 3376 "./util/configparser.y"
-=======
-#line 6686 "util/configparser.c"
-    break;
-
-  case 630: /* server_response_ip: VAR_RESPONSE_IP STRING_ARG STRING_ARG  */
-#line 3378 "./util/configparser.y"
->>>>>>> b0dbfa37
-        {
-		OUTYY(("P(server_response_ip:%s %s)\n", (yyvsp[-1].str), (yyvsp[0].str)));
-		validate_respip_action((yyvsp[0].str));
+		cfg_parser->cfg->log_identity = (yyvsp[(2) - (2)].str);
+	}
+    break;
+
+  case 634:
+#line 3396 "./util/configparser.y"
+    {
+		OUTYY(("P(server_response_ip:%s %s)\n", (yyvsp[(2) - (3)].str), (yyvsp[(3) - (3)].str)));
+		validate_respip_action((yyvsp[(3) - (3)].str));
 		if(!cfg_str2list_insert(&cfg_parser->cfg->respip_actions,
-			(yyvsp[-1].str), (yyvsp[0].str)))
+			(yyvsp[(2) - (3)].str), (yyvsp[(3) - (3)].str)))
 			fatal_exit("out of memory adding response-ip");
 	}
-<<<<<<< HEAD
-#line 6717 "util/configparser.c"
-    break;
-
-  case 635: /* server_response_ip_data: VAR_RESPONSE_IP_DATA STRING_ARG STRING_ARG  */
-#line 3385 "./util/configparser.y"
-=======
-#line 6698 "util/configparser.c"
-    break;
-
-  case 631: /* server_response_ip_data: VAR_RESPONSE_IP_DATA STRING_ARG STRING_ARG  */
-#line 3387 "./util/configparser.y"
->>>>>>> b0dbfa37
-        {
-		OUTYY(("P(server_response_ip_data:%s)\n", (yyvsp[-1].str)));
+    break;
+
+  case 635:
+#line 3405 "./util/configparser.y"
+    {
+		OUTYY(("P(server_response_ip_data:%s)\n", (yyvsp[(2) - (3)].str)));
 		if(!cfg_str2list_insert(&cfg_parser->cfg->respip_data,
-			(yyvsp[-1].str), (yyvsp[0].str)))
+			(yyvsp[(2) - (3)].str), (yyvsp[(3) - (3)].str)))
 			fatal_exit("out of memory adding response-ip-data");
 	}
-<<<<<<< HEAD
-#line 6728 "util/configparser.c"
-    break;
-
-  case 636: /* dnscstart: VAR_DNSCRYPT  */
-#line 3393 "./util/configparser.y"
-        {
+    break;
+
+  case 636:
+#line 3413 "./util/configparser.y"
+    {
 		OUTYY(("\nP(dnscrypt:)\n"));
 	}
-#line 6736 "util/configparser.c"
-    break;
-
-  case 649: /* dnsc_dnscrypt_enable: VAR_DNSCRYPT_ENABLE STRING_ARG  */
-#line 3409 "./util/configparser.y"
-=======
-#line 6709 "util/configparser.c"
-    break;
-
-  case 632: /* dnscstart: VAR_DNSCRYPT  */
-#line 3395 "./util/configparser.y"
-        {
-		OUTYY(("\nP(dnscrypt:)\n"));
-	}
-#line 6717 "util/configparser.c"
-    break;
-
-  case 645: /* dnsc_dnscrypt_enable: VAR_DNSCRYPT_ENABLE STRING_ARG  */
-#line 3411 "./util/configparser.y"
->>>>>>> b0dbfa37
-        {
-		OUTYY(("P(dnsc_dnscrypt_enable:%s)\n", (yyvsp[0].str)));
-		if(strcmp((yyvsp[0].str), "yes") != 0 && strcmp((yyvsp[0].str), "no") != 0)
-			yyerror("expected yes or no.");
-		else cfg_parser->cfg->dnscrypt = (strcmp((yyvsp[0].str), "yes")==0);
-		free((yyvsp[0].str));
-	}
-<<<<<<< HEAD
-#line 6748 "util/configparser.c"
-    break;
-
-  case 650: /* dnsc_dnscrypt_port: VAR_DNSCRYPT_PORT STRING_ARG  */
-#line 3419 "./util/configparser.y"
-=======
-#line 6729 "util/configparser.c"
-    break;
-
-  case 646: /* dnsc_dnscrypt_port: VAR_DNSCRYPT_PORT STRING_ARG  */
-#line 3421 "./util/configparser.y"
->>>>>>> b0dbfa37
-        {
-		OUTYY(("P(dnsc_dnscrypt_port:%s)\n", (yyvsp[0].str)));
-		if(atoi((yyvsp[0].str)) == 0)
+    break;
+
+  case 649:
+#line 3429 "./util/configparser.y"
+    {
+		OUTYY(("P(dnsc_dnscrypt_enable:%s)\n", (yyvsp[(2) - (2)].str)));
+		if(strcmp((yyvsp[(2) - (2)].str), "yes") != 0 && strcmp((yyvsp[(2) - (2)].str), "no") != 0)
+			yyerror("expected yes or no.");
+		else cfg_parser->cfg->dnscrypt = (strcmp((yyvsp[(2) - (2)].str), "yes")==0);
+		free((yyvsp[(2) - (2)].str));
+	}
+    break;
+
+  case 650:
+#line 3439 "./util/configparser.y"
+    {
+		OUTYY(("P(dnsc_dnscrypt_port:%s)\n", (yyvsp[(2) - (2)].str)));
+		if(atoi((yyvsp[(2) - (2)].str)) == 0)
 			yyerror("port number expected");
-		else cfg_parser->cfg->dnscrypt_port = atoi((yyvsp[0].str));
-		free((yyvsp[0].str));
-	}
-<<<<<<< HEAD
-#line 6760 "util/configparser.c"
-    break;
-
-  case 651: /* dnsc_dnscrypt_provider: VAR_DNSCRYPT_PROVIDER STRING_ARG  */
-#line 3428 "./util/configparser.y"
-=======
-#line 6741 "util/configparser.c"
-    break;
-
-  case 647: /* dnsc_dnscrypt_provider: VAR_DNSCRYPT_PROVIDER STRING_ARG  */
-#line 3430 "./util/configparser.y"
->>>>>>> b0dbfa37
-        {
-		OUTYY(("P(dnsc_dnscrypt_provider:%s)\n", (yyvsp[0].str)));
+		else cfg_parser->cfg->dnscrypt_port = atoi((yyvsp[(2) - (2)].str));
+		free((yyvsp[(2) - (2)].str));
+	}
+    break;
+
+  case 651:
+#line 3448 "./util/configparser.y"
+    {
+		OUTYY(("P(dnsc_dnscrypt_provider:%s)\n", (yyvsp[(2) - (2)].str)));
 		free(cfg_parser->cfg->dnscrypt_provider);
-		cfg_parser->cfg->dnscrypt_provider = (yyvsp[0].str);
-	}
-<<<<<<< HEAD
-#line 6770 "util/configparser.c"
-    break;
-
-  case 652: /* dnsc_dnscrypt_provider_cert: VAR_DNSCRYPT_PROVIDER_CERT STRING_ARG  */
-#line 3435 "./util/configparser.y"
-=======
-#line 6751 "util/configparser.c"
-    break;
-
-  case 648: /* dnsc_dnscrypt_provider_cert: VAR_DNSCRYPT_PROVIDER_CERT STRING_ARG  */
-#line 3437 "./util/configparser.y"
->>>>>>> b0dbfa37
-        {
-		OUTYY(("P(dnsc_dnscrypt_provider_cert:%s)\n", (yyvsp[0].str)));
-		if(cfg_strlist_find(cfg_parser->cfg->dnscrypt_provider_cert, (yyvsp[0].str)))
-			log_warn("dnscrypt-provider-cert %s is a duplicate", (yyvsp[0].str));
-		if(!cfg_strlist_insert(&cfg_parser->cfg->dnscrypt_provider_cert, (yyvsp[0].str)))
+		cfg_parser->cfg->dnscrypt_provider = (yyvsp[(2) - (2)].str);
+	}
+    break;
+
+  case 652:
+#line 3455 "./util/configparser.y"
+    {
+		OUTYY(("P(dnsc_dnscrypt_provider_cert:%s)\n", (yyvsp[(2) - (2)].str)));
+		if(cfg_strlist_find(cfg_parser->cfg->dnscrypt_provider_cert, (yyvsp[(2) - (2)].str)))
+			log_warn("dnscrypt-provider-cert %s is a duplicate", (yyvsp[(2) - (2)].str));
+		if(!cfg_strlist_insert(&cfg_parser->cfg->dnscrypt_provider_cert, (yyvsp[(2) - (2)].str)))
 			fatal_exit("out of memory adding dnscrypt-provider-cert");
 	}
-<<<<<<< HEAD
-#line 6782 "util/configparser.c"
-    break;
-
-  case 653: /* dnsc_dnscrypt_provider_cert_rotated: VAR_DNSCRYPT_PROVIDER_CERT_ROTATED STRING_ARG  */
-#line 3444 "./util/configparser.y"
-=======
-#line 6763 "util/configparser.c"
-    break;
-
-  case 649: /* dnsc_dnscrypt_provider_cert_rotated: VAR_DNSCRYPT_PROVIDER_CERT_ROTATED STRING_ARG  */
-#line 3446 "./util/configparser.y"
->>>>>>> b0dbfa37
-        {
-		OUTYY(("P(dnsc_dnscrypt_provider_cert_rotated:%s)\n", (yyvsp[0].str)));
-		if(!cfg_strlist_insert(&cfg_parser->cfg->dnscrypt_provider_cert_rotated, (yyvsp[0].str)))
+    break;
+
+  case 653:
+#line 3464 "./util/configparser.y"
+    {
+		OUTYY(("P(dnsc_dnscrypt_provider_cert_rotated:%s)\n", (yyvsp[(2) - (2)].str)));
+		if(!cfg_strlist_insert(&cfg_parser->cfg->dnscrypt_provider_cert_rotated, (yyvsp[(2) - (2)].str)))
 			fatal_exit("out of memory adding dnscrypt-provider-cert-rotated");
 	}
-<<<<<<< HEAD
-#line 6792 "util/configparser.c"
-    break;
-
-  case 654: /* dnsc_dnscrypt_secret_key: VAR_DNSCRYPT_SECRET_KEY STRING_ARG  */
-#line 3451 "./util/configparser.y"
-=======
-#line 6773 "util/configparser.c"
-    break;
-
-  case 650: /* dnsc_dnscrypt_secret_key: VAR_DNSCRYPT_SECRET_KEY STRING_ARG  */
-#line 3453 "./util/configparser.y"
->>>>>>> b0dbfa37
-        {
-		OUTYY(("P(dnsc_dnscrypt_secret_key:%s)\n", (yyvsp[0].str)));
-		if(cfg_strlist_find(cfg_parser->cfg->dnscrypt_secret_key, (yyvsp[0].str)))
-			log_warn("dnscrypt-secret-key: %s is a duplicate", (yyvsp[0].str));
-		if(!cfg_strlist_insert(&cfg_parser->cfg->dnscrypt_secret_key, (yyvsp[0].str)))
+    break;
+
+  case 654:
+#line 3471 "./util/configparser.y"
+    {
+		OUTYY(("P(dnsc_dnscrypt_secret_key:%s)\n", (yyvsp[(2) - (2)].str)));
+		if(cfg_strlist_find(cfg_parser->cfg->dnscrypt_secret_key, (yyvsp[(2) - (2)].str)))
+			log_warn("dnscrypt-secret-key: %s is a duplicate", (yyvsp[(2) - (2)].str));
+		if(!cfg_strlist_insert(&cfg_parser->cfg->dnscrypt_secret_key, (yyvsp[(2) - (2)].str)))
 			fatal_exit("out of memory adding dnscrypt-secret-key");
 	}
-<<<<<<< HEAD
-#line 6804 "util/configparser.c"
-    break;
-
-  case 655: /* dnsc_dnscrypt_shared_secret_cache_size: VAR_DNSCRYPT_SHARED_SECRET_CACHE_SIZE STRING_ARG  */
-#line 3460 "./util/configparser.y"
-=======
-#line 6785 "util/configparser.c"
-    break;
-
-  case 651: /* dnsc_dnscrypt_shared_secret_cache_size: VAR_DNSCRYPT_SHARED_SECRET_CACHE_SIZE STRING_ARG  */
-#line 3462 "./util/configparser.y"
->>>>>>> b0dbfa37
-  {
-	OUTYY(("P(dnscrypt_shared_secret_cache_size:%s)\n", (yyvsp[0].str)));
-	if(!cfg_parse_memsize((yyvsp[0].str), &cfg_parser->cfg->dnscrypt_shared_secret_cache_size))
+    break;
+
+  case 655:
+#line 3480 "./util/configparser.y"
+    {
+	OUTYY(("P(dnscrypt_shared_secret_cache_size:%s)\n", (yyvsp[(2) - (2)].str)));
+	if(!cfg_parse_memsize((yyvsp[(2) - (2)].str), &cfg_parser->cfg->dnscrypt_shared_secret_cache_size))
 		yyerror("memory size expected");
-	free((yyvsp[0].str));
+	free((yyvsp[(2) - (2)].str));
   }
-<<<<<<< HEAD
-#line 6815 "util/configparser.c"
-    break;
-
-  case 656: /* dnsc_dnscrypt_shared_secret_cache_slabs: VAR_DNSCRYPT_SHARED_SECRET_CACHE_SLABS STRING_ARG  */
-#line 3468 "./util/configparser.y"
-=======
-#line 6796 "util/configparser.c"
-    break;
-
-  case 652: /* dnsc_dnscrypt_shared_secret_cache_slabs: VAR_DNSCRYPT_SHARED_SECRET_CACHE_SLABS STRING_ARG  */
-#line 3470 "./util/configparser.y"
->>>>>>> b0dbfa37
-  {
-	OUTYY(("P(dnscrypt_shared_secret_cache_slabs:%s)\n", (yyvsp[0].str)));
-	if(atoi((yyvsp[0].str)) == 0) {
+    break;
+
+  case 656:
+#line 3488 "./util/configparser.y"
+    {
+	OUTYY(("P(dnscrypt_shared_secret_cache_slabs:%s)\n", (yyvsp[(2) - (2)].str)));
+	if(atoi((yyvsp[(2) - (2)].str)) == 0) {
 		yyerror("number expected");
 	} else {
-		cfg_parser->cfg->dnscrypt_shared_secret_cache_slabs = atoi((yyvsp[0].str));
+		cfg_parser->cfg->dnscrypt_shared_secret_cache_slabs = atoi((yyvsp[(2) - (2)].str));
 		if(!is_pow2(cfg_parser->cfg->dnscrypt_shared_secret_cache_slabs))
 			yyerror("must be a power of 2");
 	}
-	free((yyvsp[0].str));
+	free((yyvsp[(2) - (2)].str));
   }
-<<<<<<< HEAD
-#line 6831 "util/configparser.c"
-    break;
-
-  case 657: /* dnsc_dnscrypt_nonce_cache_size: VAR_DNSCRYPT_NONCE_CACHE_SIZE STRING_ARG  */
-#line 3481 "./util/configparser.y"
-=======
-#line 6812 "util/configparser.c"
-    break;
-
-  case 653: /* dnsc_dnscrypt_nonce_cache_size: VAR_DNSCRYPT_NONCE_CACHE_SIZE STRING_ARG  */
-#line 3483 "./util/configparser.y"
->>>>>>> b0dbfa37
-  {
-	OUTYY(("P(dnscrypt_nonce_cache_size:%s)\n", (yyvsp[0].str)));
-	if(!cfg_parse_memsize((yyvsp[0].str), &cfg_parser->cfg->dnscrypt_nonce_cache_size))
+    break;
+
+  case 657:
+#line 3501 "./util/configparser.y"
+    {
+	OUTYY(("P(dnscrypt_nonce_cache_size:%s)\n", (yyvsp[(2) - (2)].str)));
+	if(!cfg_parse_memsize((yyvsp[(2) - (2)].str), &cfg_parser->cfg->dnscrypt_nonce_cache_size))
 		yyerror("memory size expected");
-	free((yyvsp[0].str));
+	free((yyvsp[(2) - (2)].str));
   }
-<<<<<<< HEAD
-#line 6842 "util/configparser.c"
-    break;
-
-  case 658: /* dnsc_dnscrypt_nonce_cache_slabs: VAR_DNSCRYPT_NONCE_CACHE_SLABS STRING_ARG  */
-#line 3489 "./util/configparser.y"
-=======
-#line 6823 "util/configparser.c"
-    break;
-
-  case 654: /* dnsc_dnscrypt_nonce_cache_slabs: VAR_DNSCRYPT_NONCE_CACHE_SLABS STRING_ARG  */
-#line 3491 "./util/configparser.y"
->>>>>>> b0dbfa37
-  {
-	OUTYY(("P(dnscrypt_nonce_cache_slabs:%s)\n", (yyvsp[0].str)));
-	if(atoi((yyvsp[0].str)) == 0) {
+    break;
+
+  case 658:
+#line 3509 "./util/configparser.y"
+    {
+	OUTYY(("P(dnscrypt_nonce_cache_slabs:%s)\n", (yyvsp[(2) - (2)].str)));
+	if(atoi((yyvsp[(2) - (2)].str)) == 0) {
 		yyerror("number expected");
 	} else {
-		cfg_parser->cfg->dnscrypt_nonce_cache_slabs = atoi((yyvsp[0].str));
+		cfg_parser->cfg->dnscrypt_nonce_cache_slabs = atoi((yyvsp[(2) - (2)].str));
 		if(!is_pow2(cfg_parser->cfg->dnscrypt_nonce_cache_slabs))
 			yyerror("must be a power of 2");
 	}
-	free((yyvsp[0].str));
+	free((yyvsp[(2) - (2)].str));
   }
-<<<<<<< HEAD
-#line 6858 "util/configparser.c"
-    break;
-
-  case 659: /* cachedbstart: VAR_CACHEDB  */
-#line 3502 "./util/configparser.y"
-        {
+    break;
+
+  case 659:
+#line 3522 "./util/configparser.y"
+    {
 		OUTYY(("\nP(cachedb:)\n"));
 	}
-#line 6866 "util/configparser.c"
-    break;
-
-  case 668: /* cachedb_backend_name: VAR_CACHEDB_BACKEND STRING_ARG  */
-#line 3513 "./util/configparser.y"
-=======
-#line 6839 "util/configparser.c"
-    break;
-
-  case 655: /* cachedbstart: VAR_CACHEDB  */
-#line 3504 "./util/configparser.y"
-        {
-		OUTYY(("\nP(cachedb:)\n"));
-	}
-#line 6847 "util/configparser.c"
-    break;
-
-  case 664: /* cachedb_backend_name: VAR_CACHEDB_BACKEND STRING_ARG  */
-#line 3515 "./util/configparser.y"
->>>>>>> b0dbfa37
-        {
+    break;
+
+  case 668:
+#line 3533 "./util/configparser.y"
+    {
 	#ifdef USE_CACHEDB
-		OUTYY(("P(backend:%s)\n", (yyvsp[0].str)));
+		OUTYY(("P(backend:%s)\n", (yyvsp[(2) - (2)].str)));
 		free(cfg_parser->cfg->cachedb_backend);
-		cfg_parser->cfg->cachedb_backend = (yyvsp[0].str);
+		cfg_parser->cfg->cachedb_backend = (yyvsp[(2) - (2)].str);
 	#else
 		OUTYY(("P(Compiled without cachedb, ignoring)\n"));
-		free((yyvsp[0].str));
+		free((yyvsp[(2) - (2)].str));
 	#endif
 	}
-<<<<<<< HEAD
-#line 6881 "util/configparser.c"
-    break;
-
-  case 669: /* cachedb_secret_seed: VAR_CACHEDB_SECRETSEED STRING_ARG  */
-#line 3525 "./util/configparser.y"
-=======
-#line 6862 "util/configparser.c"
-    break;
-
-  case 665: /* cachedb_secret_seed: VAR_CACHEDB_SECRETSEED STRING_ARG  */
-#line 3527 "./util/configparser.y"
->>>>>>> b0dbfa37
-        {
+    break;
+
+  case 669:
+#line 3545 "./util/configparser.y"
+    {
 	#ifdef USE_CACHEDB
-		OUTYY(("P(secret-seed:%s)\n", (yyvsp[0].str)));
+		OUTYY(("P(secret-seed:%s)\n", (yyvsp[(2) - (2)].str)));
 		free(cfg_parser->cfg->cachedb_secret);
-		cfg_parser->cfg->cachedb_secret = (yyvsp[0].str);
+		cfg_parser->cfg->cachedb_secret = (yyvsp[(2) - (2)].str);
 	#else
 		OUTYY(("P(Compiled without cachedb, ignoring)\n"));
-		free((yyvsp[0].str));
+		free((yyvsp[(2) - (2)].str));
 	#endif
 	}
-<<<<<<< HEAD
-#line 6896 "util/configparser.c"
-    break;
-
-  case 670: /* redis_server_host: VAR_CACHEDB_REDISHOST STRING_ARG  */
-#line 3537 "./util/configparser.y"
-=======
-#line 6877 "util/configparser.c"
-    break;
-
-  case 666: /* redis_server_host: VAR_CACHEDB_REDISHOST STRING_ARG  */
-#line 3539 "./util/configparser.y"
->>>>>>> b0dbfa37
-        {
+    break;
+
+  case 670:
+#line 3557 "./util/configparser.y"
+    {
 	#if defined(USE_CACHEDB) && defined(USE_REDIS)
-		OUTYY(("P(redis_server_host:%s)\n", (yyvsp[0].str)));
+		OUTYY(("P(redis_server_host:%s)\n", (yyvsp[(2) - (2)].str)));
 		free(cfg_parser->cfg->redis_server_host);
-		cfg_parser->cfg->redis_server_host = (yyvsp[0].str);
+		cfg_parser->cfg->redis_server_host = (yyvsp[(2) - (2)].str);
 	#else
 		OUTYY(("P(Compiled without cachedb or redis, ignoring)\n"));
-		free((yyvsp[0].str));
+		free((yyvsp[(2) - (2)].str));
 	#endif
 	}
-<<<<<<< HEAD
-#line 6911 "util/configparser.c"
-    break;
-
-  case 671: /* redis_server_port: VAR_CACHEDB_REDISPORT STRING_ARG  */
-#line 3549 "./util/configparser.y"
-=======
-#line 6892 "util/configparser.c"
-    break;
-
-  case 667: /* redis_server_port: VAR_CACHEDB_REDISPORT STRING_ARG  */
-#line 3551 "./util/configparser.y"
->>>>>>> b0dbfa37
-        {
+    break;
+
+  case 671:
+#line 3569 "./util/configparser.y"
+    {
 	#if defined(USE_CACHEDB) && defined(USE_REDIS)
 		int port;
-		OUTYY(("P(redis_server_port:%s)\n", (yyvsp[0].str)));
-		port = atoi((yyvsp[0].str));
+		OUTYY(("P(redis_server_port:%s)\n", (yyvsp[(2) - (2)].str)));
+		port = atoi((yyvsp[(2) - (2)].str));
 		if(port == 0 || port < 0 || port > 65535)
 			yyerror("valid redis server port number expected");
 		else cfg_parser->cfg->redis_server_port = port;
 	#else
 		OUTYY(("P(Compiled without cachedb or redis, ignoring)\n"));
 	#endif
-		free((yyvsp[0].str));
-	}
-<<<<<<< HEAD
-#line 6929 "util/configparser.c"
-    break;
-
-  case 672: /* redis_timeout: VAR_CACHEDB_REDISTIMEOUT STRING_ARG  */
-#line 3564 "./util/configparser.y"
-=======
-#line 6910 "util/configparser.c"
-    break;
-
-  case 668: /* redis_timeout: VAR_CACHEDB_REDISTIMEOUT STRING_ARG  */
-#line 3566 "./util/configparser.y"
->>>>>>> b0dbfa37
-        {
+		free((yyvsp[(2) - (2)].str));
+	}
+    break;
+
+  case 672:
+#line 3584 "./util/configparser.y"
+    {
 	#if defined(USE_CACHEDB) && defined(USE_REDIS)
-		OUTYY(("P(redis_timeout:%s)\n", (yyvsp[0].str)));
-		if(atoi((yyvsp[0].str)) == 0)
+		OUTYY(("P(redis_timeout:%s)\n", (yyvsp[(2) - (2)].str)));
+		if(atoi((yyvsp[(2) - (2)].str)) == 0)
 			yyerror("redis timeout value expected");
-		else cfg_parser->cfg->redis_timeout = atoi((yyvsp[0].str));
+		else cfg_parser->cfg->redis_timeout = atoi((yyvsp[(2) - (2)].str));
 	#else
 		OUTYY(("P(Compiled without cachedb or redis, ignoring)\n"));
 	#endif
-		free((yyvsp[0].str));
-	}
-<<<<<<< HEAD
-#line 6945 "util/configparser.c"
-    break;
-
-  case 673: /* redis_expire_records: VAR_CACHEDB_REDISEXPIRERECORDS STRING_ARG  */
-#line 3577 "./util/configparser.y"
-=======
-#line 6926 "util/configparser.c"
-    break;
-
-  case 669: /* redis_expire_records: VAR_CACHEDB_REDISEXPIRERECORDS STRING_ARG  */
-#line 3579 "./util/configparser.y"
->>>>>>> b0dbfa37
-        {
+		free((yyvsp[(2) - (2)].str));
+	}
+    break;
+
+  case 673:
+#line 3597 "./util/configparser.y"
+    {
 	#if defined(USE_CACHEDB) && defined(USE_REDIS)
-		OUTYY(("P(redis_expire_records:%s)\n", (yyvsp[0].str)));
-		if(strcmp((yyvsp[0].str), "yes") != 0 && strcmp((yyvsp[0].str), "no") != 0)
-			yyerror("expected yes or no.");
-		else cfg_parser->cfg->redis_expire_records = (strcmp((yyvsp[0].str), "yes")==0);
+		OUTYY(("P(redis_expire_records:%s)\n", (yyvsp[(2) - (2)].str)));
+		if(strcmp((yyvsp[(2) - (2)].str), "yes") != 0 && strcmp((yyvsp[(2) - (2)].str), "no") != 0)
+			yyerror("expected yes or no.");
+		else cfg_parser->cfg->redis_expire_records = (strcmp((yyvsp[(2) - (2)].str), "yes")==0);
 	#else
 		OUTYY(("P(Compiled without cachedb or redis, ignoring)\n"));
 	#endif
-		free((yyvsp[0].str));
-	}
-<<<<<<< HEAD
-#line 6961 "util/configparser.c"
-    break;
-
-  case 674: /* server_tcp_connection_limit: VAR_TCP_CONNECTION_LIMIT STRING_ARG STRING_ARG  */
-#line 3590 "./util/configparser.y"
-=======
-#line 6942 "util/configparser.c"
-    break;
-
-  case 670: /* server_tcp_connection_limit: VAR_TCP_CONNECTION_LIMIT STRING_ARG STRING_ARG  */
-#line 3592 "./util/configparser.y"
->>>>>>> b0dbfa37
-        {
-		OUTYY(("P(server_tcp_connection_limit:%s %s)\n", (yyvsp[-1].str), (yyvsp[0].str)));
-		if (atoi((yyvsp[0].str)) < 0)
+		free((yyvsp[(2) - (2)].str));
+	}
+    break;
+
+  case 674:
+#line 3610 "./util/configparser.y"
+    {
+		OUTYY(("P(server_tcp_connection_limit:%s %s)\n", (yyvsp[(2) - (3)].str), (yyvsp[(3) - (3)].str)));
+		if (atoi((yyvsp[(3) - (3)].str)) < 0)
 			yyerror("positive number expected");
 		else {
-			if(!cfg_str2list_insert(&cfg_parser->cfg->tcp_connection_limits, (yyvsp[-1].str), (yyvsp[0].str)))
+			if(!cfg_str2list_insert(&cfg_parser->cfg->tcp_connection_limits, (yyvsp[(2) - (3)].str), (yyvsp[(3) - (3)].str)))
 				fatal_exit("out of memory adding tcp connection limit");
 		}
 	}
-<<<<<<< HEAD
-#line 6975 "util/configparser.c"
-    break;
-
-  case 675: /* ipsetstart: VAR_IPSET  */
-#line 3601 "./util/configparser.y"
-                {
+    break;
+
+  case 675:
+#line 3621 "./util/configparser.y"
+    {
 			OUTYY(("\nP(ipset:)\n"));
 		}
-#line 6983 "util/configparser.c"
-    break;
-
-  case 680: /* ipset_name_v4: VAR_IPSET_NAME_V4 STRING_ARG  */
-#line 3610 "./util/configparser.y"
-=======
-#line 6956 "util/configparser.c"
-    break;
-
-  case 671: /* ipsetstart: VAR_IPSET  */
-#line 3603 "./util/configparser.y"
-                {
-			OUTYY(("\nP(ipset:)\n"));
-		}
-#line 6964 "util/configparser.c"
-    break;
-
-  case 676: /* ipset_name_v4: VAR_IPSET_NAME_V4 STRING_ARG  */
-#line 3612 "./util/configparser.y"
->>>>>>> b0dbfa37
-                {
+    break;
+
+  case 680:
+#line 3630 "./util/configparser.y"
+    {
 		#ifdef USE_IPSET
-			OUTYY(("P(name-v4:%s)\n", (yyvsp[0].str)));
+			OUTYY(("P(name-v4:%s)\n", (yyvsp[(2) - (2)].str)));
 			if(cfg_parser->cfg->ipset_name_v4)
 				yyerror("ipset name v4 override, there must be one "
 					"name for ip v4");
 			free(cfg_parser->cfg->ipset_name_v4);
-			cfg_parser->cfg->ipset_name_v4 = (yyvsp[0].str);
+			cfg_parser->cfg->ipset_name_v4 = (yyvsp[(2) - (2)].str);
 		#else
 			OUTYY(("P(Compiled without ipset, ignoring)\n"));
-			free((yyvsp[0].str));
+			free((yyvsp[(2) - (2)].str));
 		#endif
 		}
-<<<<<<< HEAD
-#line 7001 "util/configparser.c"
-    break;
-
-  case 681: /* ipset_name_v6: VAR_IPSET_NAME_V6 STRING_ARG  */
-#line 3625 "./util/configparser.y"
-=======
-#line 6982 "util/configparser.c"
-    break;
-
-  case 677: /* ipset_name_v6: VAR_IPSET_NAME_V6 STRING_ARG  */
-#line 3627 "./util/configparser.y"
->>>>>>> b0dbfa37
-        {
+    break;
+
+  case 681:
+#line 3645 "./util/configparser.y"
+    {
 		#ifdef USE_IPSET
-			OUTYY(("P(name-v6:%s)\n", (yyvsp[0].str)));
+			OUTYY(("P(name-v6:%s)\n", (yyvsp[(2) - (2)].str)));
 			if(cfg_parser->cfg->ipset_name_v6)
 				yyerror("ipset name v6 override, there must be one "
 					"name for ip v6");
 			free(cfg_parser->cfg->ipset_name_v6);
-			cfg_parser->cfg->ipset_name_v6 = (yyvsp[0].str);
+			cfg_parser->cfg->ipset_name_v6 = (yyvsp[(2) - (2)].str);
 		#else
 			OUTYY(("P(Compiled without ipset, ignoring)\n"));
-			free((yyvsp[0].str));
+			free((yyvsp[(2) - (2)].str));
 		#endif
 		}
-<<<<<<< HEAD
-#line 7019 "util/configparser.c"
-    break;
-
-
-#line 7023 "util/configparser.c"
-=======
-#line 7000 "util/configparser.c"
-    break;
-
-
-#line 7004 "util/configparser.c"
->>>>>>> b0dbfa37
-
+    break;
+
+
+/* Line 1267 of yacc.c.  */
+#line 7175 "util/configparser.c"
       default: break;
     }
-  /* User semantic actions sometimes alter yychar, and that requires
-     that yytoken be updated with the new translation.  We take the
-     approach of translating immediately before every use of yytoken.
-     One alternative is translating here after every semantic action,
-     but that translation would be missed if the semantic action invokes
-     YYABORT, YYACCEPT, or YYERROR immediately after altering yychar or
-     if it invokes YYBACKUP.  In the case of YYABORT or YYACCEPT, an
-     incorrect destructor might then be invoked immediately.  In the
-     case of YYERROR or YYBACKUP, subsequent parser actions might lead
-     to an incorrect destructor call or verbose syntax error message
-     before the lookahead is translated.  */
-  YY_SYMBOL_PRINT ("-> $$ =", YY_CAST (yysymbol_kind_t, yyr1[yyn]), &yyval, &yyloc);
+  YY_SYMBOL_PRINT ("-> $$ =", yyr1[yyn], &yyval, &yyloc);
 
   YYPOPSTACK (yylen);
   yylen = 0;
+  YY_STACK_PRINT (yyss, yyssp);
 
   *++yyvsp = yyval;
 
-  /* Now 'shift' the result of the reduction.  Determine what state
+
+  /* Now `shift' the result of the reduction.  Determine what state
      that goes to, based on the state we popped back to and the rule
      number reduced by.  */
-  {
-    const int yylhs = yyr1[yyn] - YYNTOKENS;
-    const int yyi = yypgoto[yylhs] + *yyssp;
-    yystate = (0 <= yyi && yyi <= YYLAST && yycheck[yyi] == *yyssp
-               ? yytable[yyi]
-               : yydefgoto[yylhs]);
-  }
+
+  yyn = yyr1[yyn];
+
+  yystate = yypgoto[yyn - YYNTOKENS] + *yyssp;
+  if (0 <= yystate && yystate <= YYLAST && yycheck[yystate] == *yyssp)
+    yystate = yytable[yystate];
+  else
+    yystate = yydefgoto[yyn - YYNTOKENS];
 
   goto yynewstate;
 
 
-/*--------------------------------------.
-| yyerrlab -- here on detecting error.  |
-`--------------------------------------*/
+/*------------------------------------.
+| yyerrlab -- here on detecting error |
+`------------------------------------*/
 yyerrlab:
-  /* Make sure we have latest lookahead translation.  See comments at
-     user semantic actions for why this is necessary.  */
-  yytoken = yychar == YYEMPTY ? YYSYMBOL_YYEMPTY : YYTRANSLATE (yychar);
   /* If not already recovering from an error, report this error.  */
   if (!yyerrstatus)
     {
       ++yynerrs;
+#if ! YYERROR_VERBOSE
       yyerror (YY_("syntax error"));
+#else
+      {
+	YYSIZE_T yysize = yysyntax_error (0, yystate, yychar);
+	if (yymsg_alloc < yysize && yymsg_alloc < YYSTACK_ALLOC_MAXIMUM)
+	  {
+	    YYSIZE_T yyalloc = 2 * yysize;
+	    if (! (yysize <= yyalloc && yyalloc <= YYSTACK_ALLOC_MAXIMUM))
+	      yyalloc = YYSTACK_ALLOC_MAXIMUM;
+	    if (yymsg != yymsgbuf)
+	      YYSTACK_FREE (yymsg);
+	    yymsg = (char *) YYSTACK_ALLOC (yyalloc);
+	    if (yymsg)
+	      yymsg_alloc = yyalloc;
+	    else
+	      {
+		yymsg = yymsgbuf;
+		yymsg_alloc = sizeof yymsgbuf;
+	      }
+	  }
+
+	if (0 < yysize && yysize <= yymsg_alloc)
+	  {
+	    (void) yysyntax_error (yymsg, yystate, yychar);
+	    yyerror (yymsg);
+	  }
+	else
+	  {
+	    yyerror (YY_("syntax error"));
+	    if (yysize != 0)
+	      goto yyexhaustedlab;
+	  }
+      }
+#endif
     }
 
+
+
   if (yyerrstatus == 3)
     {
-      /* If just tried and failed to reuse lookahead token after an
-         error, discard it.  */
+      /* If just tried and failed to reuse look-ahead token after an
+	 error, discard it.  */
 
       if (yychar <= YYEOF)
-        {
-          /* Return failure if at end of input.  */
-          if (yychar == YYEOF)
-            YYABORT;
-        }
+	{
+	  /* Return failure if at end of input.  */
+	  if (yychar == YYEOF)
+	    YYABORT;
+	}
       else
-        {
-          yydestruct ("Error: discarding",
-                      yytoken, &yylval);
-          yychar = YYEMPTY;
-        }
+	{
+	  yydestruct ("Error: discarding",
+		      yytoken, &yylval);
+	  yychar = YYEMPTY;
+	}
     }
 
-  /* Else will try to reuse lookahead token after shifting the error
+  /* Else will try to reuse look-ahead token after shifting the error
      token.  */
   goto yyerrlab1;
 
@@ -9755,12 +7276,14 @@
 | yyerrorlab -- error raised explicitly by YYERROR.  |
 `---------------------------------------------------*/
 yyerrorlab:
-  /* Pacify compilers when the user code never invokes YYERROR and the
-     label yyerrorlab therefore never appears in user code.  */
-  if (0)
-    YYERROR;
-
-  /* Do not reclaim the symbols of the rule whose action triggered
+
+  /* Pacify compilers like GCC when the user code never invokes
+     YYERROR and the label yyerrorlab therefore never appears in user
+     code.  */
+  if (/*CONSTCOND*/ 0)
+     goto yyerrorlab;
+
+  /* Do not reclaim the symbols of the rule which action triggered
      this YYERROR.  */
   YYPOPSTACK (yylen);
   yylen = 0;
@@ -9773,42 +7296,42 @@
 | yyerrlab1 -- common code for both syntax error and YYERROR.  |
 `-------------------------------------------------------------*/
 yyerrlab1:
-  yyerrstatus = 3;      /* Each real token shifted decrements this.  */
-
-  /* Pop stack until we find a state that shifts the error token.  */
+  yyerrstatus = 3;	/* Each real token shifted decrements this.  */
+
   for (;;)
     {
       yyn = yypact[yystate];
-      if (!yypact_value_is_default (yyn))
-        {
-          yyn += YYSYMBOL_YYerror;
-          if (0 <= yyn && yyn <= YYLAST && yycheck[yyn] == YYSYMBOL_YYerror)
-            {
-              yyn = yytable[yyn];
-              if (0 < yyn)
-                break;
-            }
-        }
+      if (yyn != YYPACT_NINF)
+	{
+	  yyn += YYTERROR;
+	  if (0 <= yyn && yyn <= YYLAST && yycheck[yyn] == YYTERROR)
+	    {
+	      yyn = yytable[yyn];
+	      if (0 < yyn)
+		break;
+	    }
+	}
 
       /* Pop the current state because it cannot handle the error token.  */
       if (yyssp == yyss)
-        YYABORT;
+	YYABORT;
 
 
       yydestruct ("Error: popping",
-                  YY_ACCESSING_SYMBOL (yystate), yyvsp);
+		  yystos[yystate], yyvsp);
       YYPOPSTACK (1);
       yystate = *yyssp;
       YY_STACK_PRINT (yyss, yyssp);
     }
 
-  YY_IGNORE_MAYBE_UNINITIALIZED_BEGIN
+  if (yyn == YYFINAL)
+    YYACCEPT;
+
   *++yyvsp = yylval;
-  YY_IGNORE_MAYBE_UNINITIALIZED_END
 
 
   /* Shift the error token.  */
-  YY_SYMBOL_PRINT ("Shifting", YY_ACCESSING_SYMBOL (yyn), yyvsp, yylsp);
+  YY_SYMBOL_PRINT ("Shifting", yystos[yyn], yyvsp, yylsp);
 
   yystate = yyn;
   goto yynewstate;
@@ -9821,7 +7344,6 @@
   yyresult = 0;
   goto yyreturn;
 
-
 /*-----------------------------------.
 | yyabortlab -- YYABORT comes here.  |
 `-----------------------------------*/
@@ -9829,53 +7351,44 @@
   yyresult = 1;
   goto yyreturn;
 
-
-#if !defined yyoverflow
+#ifndef yyoverflow
 /*-------------------------------------------------.
 | yyexhaustedlab -- memory exhaustion comes here.  |
 `-------------------------------------------------*/
 yyexhaustedlab:
   yyerror (YY_("memory exhausted"));
   yyresult = 2;
-  goto yyreturn;
+  /* Fall through.  */
 #endif
 
-
-/*-------------------------------------------------------.
-| yyreturn -- parsing is finished, clean up and return.  |
-`-------------------------------------------------------*/
 yyreturn:
-  if (yychar != YYEMPTY)
-    {
-      /* Make sure we have latest lookahead translation.  See comments at
-         user semantic actions for why this is necessary.  */
-      yytoken = YYTRANSLATE (yychar);
-      yydestruct ("Cleanup: discarding lookahead",
-                  yytoken, &yylval);
-    }
-  /* Do not reclaim the symbols of the rule whose action triggered
+  if (yychar != YYEOF && yychar != YYEMPTY)
+     yydestruct ("Cleanup: discarding lookahead",
+		 yytoken, &yylval);
+  /* Do not reclaim the symbols of the rule which action triggered
      this YYABORT or YYACCEPT.  */
   YYPOPSTACK (yylen);
   YY_STACK_PRINT (yyss, yyssp);
   while (yyssp != yyss)
     {
       yydestruct ("Cleanup: popping",
-                  YY_ACCESSING_SYMBOL (+*yyssp), yyvsp);
+		  yystos[*yyssp], yyvsp);
       YYPOPSTACK (1);
     }
 #ifndef yyoverflow
   if (yyss != yyssa)
     YYSTACK_FREE (yyss);
 #endif
-
-  return yyresult;
+#if YYERROR_VERBOSE
+  if (yymsg != yymsgbuf)
+    YYSTACK_FREE (yymsg);
+#endif
+  /* Make sure YYID is used.  */
+  return YYID (yyresult);
 }
 
-<<<<<<< HEAD
-#line 3639 "./util/configparser.y"
-=======
-#line 3641 "./util/configparser.y"
->>>>>>> b0dbfa37
+
+#line 3659 "./util/configparser.y"
 
 
 /* parse helper routines could be here */
@@ -9896,3 +7409,4 @@
 	}
 }
 
+
