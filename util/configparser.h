/* A Bison parser, made by GNU Bison 3.6.4.  */

/* Bison interface for Yacc-like parsers in C

   Copyright (C) 1984, 1989-1990, 2000-2015, 2018-2020 Free Software Foundation,
   Inc.

   This program is free software: you can redistribute it and/or modify
   it under the terms of the GNU General Public License as published by
   the Free Software Foundation, either version 3 of the License, or
   (at your option) any later version.

   This program is distributed in the hope that it will be useful,
   but WITHOUT ANY WARRANTY; without even the implied warranty of
   MERCHANTABILITY or FITNESS FOR A PARTICULAR PURPOSE.  See the
   GNU General Public License for more details.

   You should have received a copy of the GNU General Public License
   along with this program.  If not, see <http://www.gnu.org/licenses/>.  */

/* As a special exception, you may create a larger work that contains
   part or all of the Bison parser skeleton and distribute that work
   under terms of your choice, so long as that work isn't itself a
   parser generator using the skeleton or a modified version thereof
   as a parser skeleton.  Alternatively, if you modify or redistribute
   the parser skeleton itself, you may (at your option) remove this
   special exception, which will cause the skeleton and the resulting
   Bison output files to be licensed under the GNU General Public
   License without this special exception.

   This special exception was added by the Free Software Foundation in
   version 2.2 of Bison.  */

/* DO NOT RELY ON FEATURES THAT ARE NOT DOCUMENTED in the manual,
   especially those whose name start with YY_ or yy_.  They are
   private implementation details that can be changed or removed.  */

#ifndef YY_YY_UTIL_CONFIGPARSER_H_INCLUDED
# define YY_YY_UTIL_CONFIGPARSER_H_INCLUDED
/* Debug traces.  */
#ifndef YYDEBUG
# define YYDEBUG 0
#endif
#if YYDEBUG
extern int yydebug;
#endif

/* Token kinds.  */
#ifndef YYTOKENTYPE
# define YYTOKENTYPE
  enum yytokentype
  {
<<<<<<< HEAD
    SPACE = 258,
    LETTER = 259,
    NEWLINE = 260,
    COMMENT = 261,
    COLON = 262,
    ANY = 263,
    ZONESTR = 264,
    STRING_ARG = 265,
    VAR_FORCE_TOPLEVEL = 266,
    VAR_SERVER = 267,
    VAR_VERBOSITY = 268,
    VAR_NUM_THREADS = 269,
    VAR_PORT = 270,
    VAR_OUTGOING_RANGE = 271,
    VAR_INTERFACE = 272,
    VAR_PREFER_IP4 = 273,
    VAR_DO_IP4 = 274,
    VAR_DO_IP6 = 275,
    VAR_PREFER_IP6 = 276,
    VAR_DO_UDP = 277,
    VAR_DO_TCP = 278,
    VAR_TCP_MSS = 279,
    VAR_OUTGOING_TCP_MSS = 280,
    VAR_TCP_IDLE_TIMEOUT = 281,
    VAR_EDNS_TCP_KEEPALIVE = 282,
    VAR_EDNS_TCP_KEEPALIVE_TIMEOUT = 283,
    VAR_CHROOT = 284,
    VAR_USERNAME = 285,
    VAR_DIRECTORY = 286,
    VAR_LOGFILE = 287,
    VAR_PIDFILE = 288,
    VAR_MSG_CACHE_SIZE = 289,
    VAR_MSG_CACHE_SLABS = 290,
    VAR_NUM_QUERIES_PER_THREAD = 291,
    VAR_RRSET_CACHE_SIZE = 292,
    VAR_RRSET_CACHE_SLABS = 293,
    VAR_OUTGOING_NUM_TCP = 294,
    VAR_INFRA_HOST_TTL = 295,
    VAR_INFRA_LAME_TTL = 296,
    VAR_INFRA_CACHE_SLABS = 297,
    VAR_INFRA_CACHE_NUMHOSTS = 298,
    VAR_INFRA_CACHE_LAME_SIZE = 299,
    VAR_NAME = 300,
    VAR_STUB_ZONE = 301,
    VAR_STUB_HOST = 302,
    VAR_STUB_ADDR = 303,
    VAR_TARGET_FETCH_POLICY = 304,
    VAR_HARDEN_SHORT_BUFSIZE = 305,
    VAR_HARDEN_LARGE_QUERIES = 306,
    VAR_FORWARD_ZONE = 307,
    VAR_FORWARD_HOST = 308,
    VAR_FORWARD_ADDR = 309,
    VAR_DO_NOT_QUERY_ADDRESS = 310,
    VAR_HIDE_IDENTITY = 311,
    VAR_HIDE_VERSION = 312,
    VAR_IDENTITY = 313,
    VAR_VERSION = 314,
    VAR_HARDEN_GLUE = 315,
    VAR_MODULE_CONF = 316,
    VAR_TRUST_ANCHOR_FILE = 317,
    VAR_TRUST_ANCHOR = 318,
    VAR_VAL_OVERRIDE_DATE = 319,
    VAR_BOGUS_TTL = 320,
    VAR_VAL_CLEAN_ADDITIONAL = 321,
    VAR_VAL_PERMISSIVE_MODE = 322,
    VAR_INCOMING_NUM_TCP = 323,
    VAR_MSG_BUFFER_SIZE = 324,
    VAR_KEY_CACHE_SIZE = 325,
    VAR_KEY_CACHE_SLABS = 326,
    VAR_TRUSTED_KEYS_FILE = 327,
    VAR_VAL_NSEC3_KEYSIZE_ITERATIONS = 328,
    VAR_USE_SYSLOG = 329,
    VAR_OUTGOING_INTERFACE = 330,
    VAR_ROOT_HINTS = 331,
    VAR_DO_NOT_QUERY_LOCALHOST = 332,
    VAR_CACHE_MAX_TTL = 333,
    VAR_HARDEN_DNSSEC_STRIPPED = 334,
    VAR_ACCESS_CONTROL = 335,
    VAR_LOCAL_ZONE = 336,
    VAR_LOCAL_DATA = 337,
    VAR_INTERFACE_AUTOMATIC = 338,
    VAR_STATISTICS_INTERVAL = 339,
    VAR_DO_DAEMONIZE = 340,
    VAR_USE_CAPS_FOR_ID = 341,
    VAR_STATISTICS_CUMULATIVE = 342,
    VAR_OUTGOING_PORT_PERMIT = 343,
    VAR_OUTGOING_PORT_AVOID = 344,
    VAR_DLV_ANCHOR_FILE = 345,
    VAR_DLV_ANCHOR = 346,
    VAR_NEG_CACHE_SIZE = 347,
    VAR_HARDEN_REFERRAL_PATH = 348,
    VAR_PRIVATE_ADDRESS = 349,
    VAR_PRIVATE_DOMAIN = 350,
    VAR_REMOTE_CONTROL = 351,
    VAR_CONTROL_ENABLE = 352,
    VAR_CONTROL_INTERFACE = 353,
    VAR_CONTROL_PORT = 354,
    VAR_SERVER_KEY_FILE = 355,
    VAR_SERVER_CERT_FILE = 356,
    VAR_CONTROL_KEY_FILE = 357,
    VAR_CONTROL_CERT_FILE = 358,
    VAR_CONTROL_USE_CERT = 359,
    VAR_EXTENDED_STATISTICS = 360,
    VAR_LOCAL_DATA_PTR = 361,
    VAR_JOSTLE_TIMEOUT = 362,
    VAR_STUB_PRIME = 363,
    VAR_UNWANTED_REPLY_THRESHOLD = 364,
    VAR_LOG_TIME_ASCII = 365,
    VAR_DOMAIN_INSECURE = 366,
    VAR_PYTHON = 367,
    VAR_PYTHON_SCRIPT = 368,
    VAR_VAL_SIG_SKEW_MIN = 369,
    VAR_VAL_SIG_SKEW_MAX = 370,
    VAR_CACHE_MIN_TTL = 371,
    VAR_VAL_LOG_LEVEL = 372,
    VAR_AUTO_TRUST_ANCHOR_FILE = 373,
    VAR_KEEP_MISSING = 374,
    VAR_ADD_HOLDDOWN = 375,
    VAR_DEL_HOLDDOWN = 376,
    VAR_SO_RCVBUF = 377,
    VAR_EDNS_BUFFER_SIZE = 378,
    VAR_PREFETCH = 379,
    VAR_PREFETCH_KEY = 380,
    VAR_SO_SNDBUF = 381,
    VAR_SO_REUSEPORT = 382,
    VAR_HARDEN_BELOW_NXDOMAIN = 383,
    VAR_IGNORE_CD_FLAG = 384,
    VAR_LOG_QUERIES = 385,
    VAR_LOG_REPLIES = 386,
    VAR_LOG_LOCAL_ACTIONS = 387,
    VAR_TCP_UPSTREAM = 388,
    VAR_SSL_UPSTREAM = 389,
    VAR_SSL_SERVICE_KEY = 390,
    VAR_SSL_SERVICE_PEM = 391,
    VAR_SSL_PORT = 392,
    VAR_FORWARD_FIRST = 393,
    VAR_STUB_SSL_UPSTREAM = 394,
    VAR_FORWARD_SSL_UPSTREAM = 395,
    VAR_TLS_CERT_BUNDLE = 396,
    VAR_HTTPS_PORT = 397,
    VAR_HTTP_ENDPOINT = 398,
    VAR_HTTP_MAX_STREAMS = 399,
    VAR_HTTP_QUERY_BUFFER_SIZE = 400,
    VAR_HTTP_RESPONSE_BUFFER_SIZE = 401,
    VAR_HTTP_NODELAY = 402,
    VAR_HTTP_NOTLS_DOWNSTREAM = 403,
    VAR_STUB_FIRST = 404,
    VAR_MINIMAL_RESPONSES = 405,
    VAR_RRSET_ROUNDROBIN = 406,
    VAR_MAX_UDP_SIZE = 407,
    VAR_DELAY_CLOSE = 408,
    VAR_UNBLOCK_LAN_ZONES = 409,
    VAR_INSECURE_LAN_ZONES = 410,
    VAR_INFRA_CACHE_MIN_RTT = 411,
    VAR_INFRA_KEEP_PROBING = 412,
    VAR_DNS64_PREFIX = 413,
    VAR_DNS64_SYNTHALL = 414,
    VAR_DNS64_IGNORE_AAAA = 415,
    VAR_DNSTAP = 416,
    VAR_DNSTAP_ENABLE = 417,
    VAR_DNSTAP_SOCKET_PATH = 418,
    VAR_DNSTAP_IP = 419,
    VAR_DNSTAP_TLS = 420,
    VAR_DNSTAP_TLS_SERVER_NAME = 421,
    VAR_DNSTAP_TLS_CERT_BUNDLE = 422,
    VAR_DNSTAP_TLS_CLIENT_KEY_FILE = 423,
    VAR_DNSTAP_TLS_CLIENT_CERT_FILE = 424,
    VAR_DNSTAP_SEND_IDENTITY = 425,
    VAR_DNSTAP_SEND_VERSION = 426,
    VAR_DNSTAP_BIDIRECTIONAL = 427,
    VAR_DNSTAP_IDENTITY = 428,
    VAR_DNSTAP_VERSION = 429,
    VAR_DNSTAP_LOG_RESOLVER_QUERY_MESSAGES = 430,
    VAR_DNSTAP_LOG_RESOLVER_RESPONSE_MESSAGES = 431,
    VAR_DNSTAP_LOG_CLIENT_QUERY_MESSAGES = 432,
    VAR_DNSTAP_LOG_CLIENT_RESPONSE_MESSAGES = 433,
    VAR_DNSTAP_LOG_FORWARDER_QUERY_MESSAGES = 434,
    VAR_DNSTAP_LOG_FORWARDER_RESPONSE_MESSAGES = 435,
    VAR_RESPONSE_IP_TAG = 436,
    VAR_RESPONSE_IP = 437,
    VAR_RESPONSE_IP_DATA = 438,
    VAR_HARDEN_ALGO_DOWNGRADE = 439,
    VAR_IP_TRANSPARENT = 440,
    VAR_IP_DSCP = 441,
    VAR_DISABLE_DNSSEC_LAME_CHECK = 442,
    VAR_IP_RATELIMIT = 443,
    VAR_IP_RATELIMIT_SLABS = 444,
    VAR_IP_RATELIMIT_SIZE = 445,
    VAR_RATELIMIT = 446,
    VAR_RATELIMIT_SLABS = 447,
    VAR_RATELIMIT_SIZE = 448,
    VAR_RATELIMIT_FOR_DOMAIN = 449,
    VAR_RATELIMIT_BELOW_DOMAIN = 450,
    VAR_IP_RATELIMIT_FACTOR = 451,
    VAR_RATELIMIT_FACTOR = 452,
    VAR_SEND_CLIENT_SUBNET = 453,
    VAR_CLIENT_SUBNET_ZONE = 454,
    VAR_CLIENT_SUBNET_ALWAYS_FORWARD = 455,
    VAR_CLIENT_SUBNET_OPCODE = 456,
    VAR_MAX_CLIENT_SUBNET_IPV4 = 457,
    VAR_MAX_CLIENT_SUBNET_IPV6 = 458,
    VAR_MIN_CLIENT_SUBNET_IPV4 = 459,
    VAR_MIN_CLIENT_SUBNET_IPV6 = 460,
    VAR_MAX_ECS_TREE_SIZE_IPV4 = 461,
    VAR_MAX_ECS_TREE_SIZE_IPV6 = 462,
    VAR_CAPS_WHITELIST = 463,
    VAR_CACHE_MAX_NEGATIVE_TTL = 464,
    VAR_PERMIT_SMALL_HOLDDOWN = 465,
    VAR_QNAME_MINIMISATION = 466,
    VAR_QNAME_MINIMISATION_STRICT = 467,
    VAR_IP_FREEBIND = 468,
    VAR_DEFINE_TAG = 469,
    VAR_LOCAL_ZONE_TAG = 470,
    VAR_ACCESS_CONTROL_TAG = 471,
    VAR_LOCAL_ZONE_OVERRIDE = 472,
    VAR_ACCESS_CONTROL_TAG_ACTION = 473,
    VAR_ACCESS_CONTROL_TAG_DATA = 474,
    VAR_VIEW = 475,
    VAR_ACCESS_CONTROL_VIEW = 476,
    VAR_VIEW_FIRST = 477,
    VAR_SERVE_EXPIRED = 478,
    VAR_SERVE_EXPIRED_TTL = 479,
    VAR_SERVE_EXPIRED_TTL_RESET = 480,
    VAR_SERVE_EXPIRED_REPLY_TTL = 481,
    VAR_SERVE_EXPIRED_CLIENT_TIMEOUT = 482,
    VAR_FAKE_DSA = 483,
    VAR_FAKE_SHA1 = 484,
    VAR_LOG_IDENTITY = 485,
    VAR_HIDE_TRUSTANCHOR = 486,
    VAR_TRUST_ANCHOR_SIGNALING = 487,
    VAR_AGGRESSIVE_NSEC = 488,
    VAR_USE_SYSTEMD = 489,
    VAR_SHM_ENABLE = 490,
    VAR_SHM_KEY = 491,
    VAR_ROOT_KEY_SENTINEL = 492,
    VAR_DNSCRYPT = 493,
    VAR_DNSCRYPT_ENABLE = 494,
    VAR_DNSCRYPT_PORT = 495,
    VAR_DNSCRYPT_PROVIDER = 496,
    VAR_DNSCRYPT_SECRET_KEY = 497,
    VAR_DNSCRYPT_PROVIDER_CERT = 498,
    VAR_DNSCRYPT_PROVIDER_CERT_ROTATED = 499,
    VAR_DNSCRYPT_SHARED_SECRET_CACHE_SIZE = 500,
    VAR_DNSCRYPT_SHARED_SECRET_CACHE_SLABS = 501,
    VAR_DNSCRYPT_NONCE_CACHE_SIZE = 502,
    VAR_DNSCRYPT_NONCE_CACHE_SLABS = 503,
    VAR_IPSECMOD_ENABLED = 504,
    VAR_IPSECMOD_HOOK = 505,
    VAR_IPSECMOD_IGNORE_BOGUS = 506,
    VAR_IPSECMOD_MAX_TTL = 507,
    VAR_IPSECMOD_WHITELIST = 508,
    VAR_IPSECMOD_STRICT = 509,
    VAR_CACHEDB = 510,
    VAR_CACHEDB_BACKEND = 511,
    VAR_CACHEDB_SECRETSEED = 512,
    VAR_CACHEDB_REDISHOST = 513,
    VAR_CACHEDB_REDISPORT = 514,
    VAR_CACHEDB_REDISTIMEOUT = 515,
    VAR_CACHEDB_REDISEXPIRERECORDS = 516,
    VAR_UDP_UPSTREAM_WITHOUT_DOWNSTREAM = 517,
    VAR_FOR_UPSTREAM = 518,
    VAR_AUTH_ZONE = 519,
    VAR_ZONEFILE = 520,
    VAR_MASTER = 521,
    VAR_URL = 522,
    VAR_FOR_DOWNSTREAM = 523,
    VAR_FALLBACK_ENABLED = 524,
    VAR_TLS_ADDITIONAL_PORT = 525,
    VAR_LOW_RTT = 526,
    VAR_LOW_RTT_PERMIL = 527,
    VAR_FAST_SERVER_PERMIL = 528,
    VAR_FAST_SERVER_NUM = 529,
    VAR_ALLOW_NOTIFY = 530,
    VAR_TLS_WIN_CERT = 531,
    VAR_TCP_CONNECTION_LIMIT = 532,
    VAR_FORWARD_NO_CACHE = 533,
    VAR_STUB_NO_CACHE = 534,
    VAR_LOG_SERVFAIL = 535,
    VAR_DENY_ANY = 536,
    VAR_UNKNOWN_SERVER_TIME_LIMIT = 537,
    VAR_LOG_TAG_QUERYREPLY = 538,
    VAR_STREAM_WAIT_SIZE = 539,
    VAR_TLS_CIPHERS = 540,
    VAR_TLS_CIPHERSUITES = 541,
    VAR_TLS_USE_SNI = 542,
    VAR_IPSET = 543,
    VAR_IPSET_NAME_V4 = 544,
    VAR_IPSET_NAME_V6 = 545,
    VAR_TLS_SESSION_TICKET_KEYS = 546,
    VAR_RPZ = 547,
    VAR_TAGS = 548,
    VAR_RPZ_ACTION_OVERRIDE = 549,
    VAR_RPZ_CNAME_OVERRIDE = 550,
    VAR_RPZ_LOG = 551,
    VAR_RPZ_LOG_NAME = 552,
    VAR_DYNLIB = 553,
    VAR_DYNLIB_FILE = 554,
    VAR_EDNS_CLIENT_TAG = 555,
    VAR_EDNS_CLIENT_TAG_OPCODE = 556,
    VAR_ZONEMD_PERMISSIVE_MODE = 557,
    VAR_ZONEMD_REJECT_ABSENCE = 558
=======
    YYEMPTY = -2,
    YYEOF = 0,                     /* "end of file"  */
    YYerror = 256,                 /* error  */
    YYUNDEF = 257,                 /* "invalid token"  */
    SPACE = 258,                   /* SPACE  */
    LETTER = 259,                  /* LETTER  */
    NEWLINE = 260,                 /* NEWLINE  */
    COMMENT = 261,                 /* COMMENT  */
    COLON = 262,                   /* COLON  */
    ANY = 263,                     /* ANY  */
    ZONESTR = 264,                 /* ZONESTR  */
    STRING_ARG = 265,              /* STRING_ARG  */
    VAR_FORCE_TOPLEVEL = 266,      /* VAR_FORCE_TOPLEVEL  */
    VAR_SERVER = 267,              /* VAR_SERVER  */
    VAR_VERBOSITY = 268,           /* VAR_VERBOSITY  */
    VAR_NUM_THREADS = 269,         /* VAR_NUM_THREADS  */
    VAR_PORT = 270,                /* VAR_PORT  */
    VAR_OUTGOING_RANGE = 271,      /* VAR_OUTGOING_RANGE  */
    VAR_INTERFACE = 272,           /* VAR_INTERFACE  */
    VAR_PREFER_IP4 = 273,          /* VAR_PREFER_IP4  */
    VAR_DO_IP4 = 274,              /* VAR_DO_IP4  */
    VAR_DO_IP6 = 275,              /* VAR_DO_IP6  */
    VAR_PREFER_IP6 = 276,          /* VAR_PREFER_IP6  */
    VAR_DO_UDP = 277,              /* VAR_DO_UDP  */
    VAR_DO_TCP = 278,              /* VAR_DO_TCP  */
    VAR_TCP_MSS = 279,             /* VAR_TCP_MSS  */
    VAR_OUTGOING_TCP_MSS = 280,    /* VAR_OUTGOING_TCP_MSS  */
    VAR_TCP_IDLE_TIMEOUT = 281,    /* VAR_TCP_IDLE_TIMEOUT  */
    VAR_EDNS_TCP_KEEPALIVE = 282,  /* VAR_EDNS_TCP_KEEPALIVE  */
    VAR_EDNS_TCP_KEEPALIVE_TIMEOUT = 283, /* VAR_EDNS_TCP_KEEPALIVE_TIMEOUT  */
    VAR_CHROOT = 284,              /* VAR_CHROOT  */
    VAR_USERNAME = 285,            /* VAR_USERNAME  */
    VAR_DIRECTORY = 286,           /* VAR_DIRECTORY  */
    VAR_LOGFILE = 287,             /* VAR_LOGFILE  */
    VAR_PIDFILE = 288,             /* VAR_PIDFILE  */
    VAR_MSG_CACHE_SIZE = 289,      /* VAR_MSG_CACHE_SIZE  */
    VAR_MSG_CACHE_SLABS = 290,     /* VAR_MSG_CACHE_SLABS  */
    VAR_NUM_QUERIES_PER_THREAD = 291, /* VAR_NUM_QUERIES_PER_THREAD  */
    VAR_RRSET_CACHE_SIZE = 292,    /* VAR_RRSET_CACHE_SIZE  */
    VAR_RRSET_CACHE_SLABS = 293,   /* VAR_RRSET_CACHE_SLABS  */
    VAR_OUTGOING_NUM_TCP = 294,    /* VAR_OUTGOING_NUM_TCP  */
    VAR_INFRA_HOST_TTL = 295,      /* VAR_INFRA_HOST_TTL  */
    VAR_INFRA_LAME_TTL = 296,      /* VAR_INFRA_LAME_TTL  */
    VAR_INFRA_CACHE_SLABS = 297,   /* VAR_INFRA_CACHE_SLABS  */
    VAR_INFRA_CACHE_NUMHOSTS = 298, /* VAR_INFRA_CACHE_NUMHOSTS  */
    VAR_INFRA_CACHE_LAME_SIZE = 299, /* VAR_INFRA_CACHE_LAME_SIZE  */
    VAR_NAME = 300,                /* VAR_NAME  */
    VAR_STUB_ZONE = 301,           /* VAR_STUB_ZONE  */
    VAR_STUB_HOST = 302,           /* VAR_STUB_HOST  */
    VAR_STUB_ADDR = 303,           /* VAR_STUB_ADDR  */
    VAR_TARGET_FETCH_POLICY = 304, /* VAR_TARGET_FETCH_POLICY  */
    VAR_HARDEN_SHORT_BUFSIZE = 305, /* VAR_HARDEN_SHORT_BUFSIZE  */
    VAR_HARDEN_LARGE_QUERIES = 306, /* VAR_HARDEN_LARGE_QUERIES  */
    VAR_FORWARD_ZONE = 307,        /* VAR_FORWARD_ZONE  */
    VAR_FORWARD_HOST = 308,        /* VAR_FORWARD_HOST  */
    VAR_FORWARD_ADDR = 309,        /* VAR_FORWARD_ADDR  */
    VAR_DO_NOT_QUERY_ADDRESS = 310, /* VAR_DO_NOT_QUERY_ADDRESS  */
    VAR_HIDE_IDENTITY = 311,       /* VAR_HIDE_IDENTITY  */
    VAR_HIDE_VERSION = 312,        /* VAR_HIDE_VERSION  */
    VAR_IDENTITY = 313,            /* VAR_IDENTITY  */
    VAR_VERSION = 314,             /* VAR_VERSION  */
    VAR_HARDEN_GLUE = 315,         /* VAR_HARDEN_GLUE  */
    VAR_MODULE_CONF = 316,         /* VAR_MODULE_CONF  */
    VAR_TRUST_ANCHOR_FILE = 317,   /* VAR_TRUST_ANCHOR_FILE  */
    VAR_TRUST_ANCHOR = 318,        /* VAR_TRUST_ANCHOR  */
    VAR_VAL_OVERRIDE_DATE = 319,   /* VAR_VAL_OVERRIDE_DATE  */
    VAR_BOGUS_TTL = 320,           /* VAR_BOGUS_TTL  */
    VAR_VAL_CLEAN_ADDITIONAL = 321, /* VAR_VAL_CLEAN_ADDITIONAL  */
    VAR_VAL_PERMISSIVE_MODE = 322, /* VAR_VAL_PERMISSIVE_MODE  */
    VAR_INCOMING_NUM_TCP = 323,    /* VAR_INCOMING_NUM_TCP  */
    VAR_MSG_BUFFER_SIZE = 324,     /* VAR_MSG_BUFFER_SIZE  */
    VAR_KEY_CACHE_SIZE = 325,      /* VAR_KEY_CACHE_SIZE  */
    VAR_KEY_CACHE_SLABS = 326,     /* VAR_KEY_CACHE_SLABS  */
    VAR_TRUSTED_KEYS_FILE = 327,   /* VAR_TRUSTED_KEYS_FILE  */
    VAR_VAL_NSEC3_KEYSIZE_ITERATIONS = 328, /* VAR_VAL_NSEC3_KEYSIZE_ITERATIONS  */
    VAR_USE_SYSLOG = 329,          /* VAR_USE_SYSLOG  */
    VAR_OUTGOING_INTERFACE = 330,  /* VAR_OUTGOING_INTERFACE  */
    VAR_ROOT_HINTS = 331,          /* VAR_ROOT_HINTS  */
    VAR_DO_NOT_QUERY_LOCALHOST = 332, /* VAR_DO_NOT_QUERY_LOCALHOST  */
    VAR_CACHE_MAX_TTL = 333,       /* VAR_CACHE_MAX_TTL  */
    VAR_HARDEN_DNSSEC_STRIPPED = 334, /* VAR_HARDEN_DNSSEC_STRIPPED  */
    VAR_ACCESS_CONTROL = 335,      /* VAR_ACCESS_CONTROL  */
    VAR_LOCAL_ZONE = 336,          /* VAR_LOCAL_ZONE  */
    VAR_LOCAL_DATA = 337,          /* VAR_LOCAL_DATA  */
    VAR_INTERFACE_AUTOMATIC = 338, /* VAR_INTERFACE_AUTOMATIC  */
    VAR_STATISTICS_INTERVAL = 339, /* VAR_STATISTICS_INTERVAL  */
    VAR_DO_DAEMONIZE = 340,        /* VAR_DO_DAEMONIZE  */
    VAR_USE_CAPS_FOR_ID = 341,     /* VAR_USE_CAPS_FOR_ID  */
    VAR_STATISTICS_CUMULATIVE = 342, /* VAR_STATISTICS_CUMULATIVE  */
    VAR_OUTGOING_PORT_PERMIT = 343, /* VAR_OUTGOING_PORT_PERMIT  */
    VAR_OUTGOING_PORT_AVOID = 344, /* VAR_OUTGOING_PORT_AVOID  */
    VAR_DLV_ANCHOR_FILE = 345,     /* VAR_DLV_ANCHOR_FILE  */
    VAR_DLV_ANCHOR = 346,          /* VAR_DLV_ANCHOR  */
    VAR_NEG_CACHE_SIZE = 347,      /* VAR_NEG_CACHE_SIZE  */
    VAR_HARDEN_REFERRAL_PATH = 348, /* VAR_HARDEN_REFERRAL_PATH  */
    VAR_PRIVATE_ADDRESS = 349,     /* VAR_PRIVATE_ADDRESS  */
    VAR_PRIVATE_DOMAIN = 350,      /* VAR_PRIVATE_DOMAIN  */
    VAR_REMOTE_CONTROL = 351,      /* VAR_REMOTE_CONTROL  */
    VAR_CONTROL_ENABLE = 352,      /* VAR_CONTROL_ENABLE  */
    VAR_CONTROL_INTERFACE = 353,   /* VAR_CONTROL_INTERFACE  */
    VAR_CONTROL_PORT = 354,        /* VAR_CONTROL_PORT  */
    VAR_SERVER_KEY_FILE = 355,     /* VAR_SERVER_KEY_FILE  */
    VAR_SERVER_CERT_FILE = 356,    /* VAR_SERVER_CERT_FILE  */
    VAR_CONTROL_KEY_FILE = 357,    /* VAR_CONTROL_KEY_FILE  */
    VAR_CONTROL_CERT_FILE = 358,   /* VAR_CONTROL_CERT_FILE  */
    VAR_CONTROL_USE_CERT = 359,    /* VAR_CONTROL_USE_CERT  */
    VAR_EXTENDED_STATISTICS = 360, /* VAR_EXTENDED_STATISTICS  */
    VAR_LOCAL_DATA_PTR = 361,      /* VAR_LOCAL_DATA_PTR  */
    VAR_JOSTLE_TIMEOUT = 362,      /* VAR_JOSTLE_TIMEOUT  */
    VAR_STUB_PRIME = 363,          /* VAR_STUB_PRIME  */
    VAR_UNWANTED_REPLY_THRESHOLD = 364, /* VAR_UNWANTED_REPLY_THRESHOLD  */
    VAR_LOG_TIME_ASCII = 365,      /* VAR_LOG_TIME_ASCII  */
    VAR_DOMAIN_INSECURE = 366,     /* VAR_DOMAIN_INSECURE  */
    VAR_PYTHON = 367,              /* VAR_PYTHON  */
    VAR_PYTHON_SCRIPT = 368,       /* VAR_PYTHON_SCRIPT  */
    VAR_VAL_SIG_SKEW_MIN = 369,    /* VAR_VAL_SIG_SKEW_MIN  */
    VAR_VAL_SIG_SKEW_MAX = 370,    /* VAR_VAL_SIG_SKEW_MAX  */
    VAR_CACHE_MIN_TTL = 371,       /* VAR_CACHE_MIN_TTL  */
    VAR_VAL_LOG_LEVEL = 372,       /* VAR_VAL_LOG_LEVEL  */
    VAR_AUTO_TRUST_ANCHOR_FILE = 373, /* VAR_AUTO_TRUST_ANCHOR_FILE  */
    VAR_KEEP_MISSING = 374,        /* VAR_KEEP_MISSING  */
    VAR_ADD_HOLDDOWN = 375,        /* VAR_ADD_HOLDDOWN  */
    VAR_DEL_HOLDDOWN = 376,        /* VAR_DEL_HOLDDOWN  */
    VAR_SO_RCVBUF = 377,           /* VAR_SO_RCVBUF  */
    VAR_EDNS_BUFFER_SIZE = 378,    /* VAR_EDNS_BUFFER_SIZE  */
    VAR_PREFETCH = 379,            /* VAR_PREFETCH  */
    VAR_PREFETCH_KEY = 380,        /* VAR_PREFETCH_KEY  */
    VAR_SO_SNDBUF = 381,           /* VAR_SO_SNDBUF  */
    VAR_SO_REUSEPORT = 382,        /* VAR_SO_REUSEPORT  */
    VAR_HARDEN_BELOW_NXDOMAIN = 383, /* VAR_HARDEN_BELOW_NXDOMAIN  */
    VAR_IGNORE_CD_FLAG = 384,      /* VAR_IGNORE_CD_FLAG  */
    VAR_LOG_QUERIES = 385,         /* VAR_LOG_QUERIES  */
    VAR_LOG_REPLIES = 386,         /* VAR_LOG_REPLIES  */
    VAR_LOG_LOCAL_ACTIONS = 387,   /* VAR_LOG_LOCAL_ACTIONS  */
    VAR_TCP_UPSTREAM = 388,        /* VAR_TCP_UPSTREAM  */
    VAR_SSL_UPSTREAM = 389,        /* VAR_SSL_UPSTREAM  */
    VAR_SSL_SERVICE_KEY = 390,     /* VAR_SSL_SERVICE_KEY  */
    VAR_SSL_SERVICE_PEM = 391,     /* VAR_SSL_SERVICE_PEM  */
    VAR_SSL_PORT = 392,            /* VAR_SSL_PORT  */
    VAR_FORWARD_FIRST = 393,       /* VAR_FORWARD_FIRST  */
    VAR_STUB_SSL_UPSTREAM = 394,   /* VAR_STUB_SSL_UPSTREAM  */
    VAR_FORWARD_SSL_UPSTREAM = 395, /* VAR_FORWARD_SSL_UPSTREAM  */
    VAR_TLS_CERT_BUNDLE = 396,     /* VAR_TLS_CERT_BUNDLE  */
    VAR_HTTPS_PORT = 397,          /* VAR_HTTPS_PORT  */
    VAR_HTTP_ENDPOINT = 398,       /* VAR_HTTP_ENDPOINT  */
    VAR_HTTP_MAX_STREAMS = 399,    /* VAR_HTTP_MAX_STREAMS  */
    VAR_HTTP_QUERY_BUFFER_SIZE = 400, /* VAR_HTTP_QUERY_BUFFER_SIZE  */
    VAR_HTTP_RESPONSE_BUFFER_SIZE = 401, /* VAR_HTTP_RESPONSE_BUFFER_SIZE  */
    VAR_HTTP_NODELAY = 402,        /* VAR_HTTP_NODELAY  */
    VAR_HTTP_NOTLS_DOWNSTREAM = 403, /* VAR_HTTP_NOTLS_DOWNSTREAM  */
    VAR_STUB_FIRST = 404,          /* VAR_STUB_FIRST  */
    VAR_MINIMAL_RESPONSES = 405,   /* VAR_MINIMAL_RESPONSES  */
    VAR_RRSET_ROUNDROBIN = 406,    /* VAR_RRSET_ROUNDROBIN  */
    VAR_MAX_UDP_SIZE = 407,        /* VAR_MAX_UDP_SIZE  */
    VAR_DELAY_CLOSE = 408,         /* VAR_DELAY_CLOSE  */
    VAR_UDP_CONNECT = 409,         /* VAR_UDP_CONNECT  */
    VAR_UNBLOCK_LAN_ZONES = 410,   /* VAR_UNBLOCK_LAN_ZONES  */
    VAR_INSECURE_LAN_ZONES = 411,  /* VAR_INSECURE_LAN_ZONES  */
    VAR_INFRA_CACHE_MIN_RTT = 412, /* VAR_INFRA_CACHE_MIN_RTT  */
    VAR_INFRA_KEEP_PROBING = 413,  /* VAR_INFRA_KEEP_PROBING  */
    VAR_DNS64_PREFIX = 414,        /* VAR_DNS64_PREFIX  */
    VAR_DNS64_SYNTHALL = 415,      /* VAR_DNS64_SYNTHALL  */
    VAR_DNS64_IGNORE_AAAA = 416,   /* VAR_DNS64_IGNORE_AAAA  */
    VAR_DNSTAP = 417,              /* VAR_DNSTAP  */
    VAR_DNSTAP_ENABLE = 418,       /* VAR_DNSTAP_ENABLE  */
    VAR_DNSTAP_SOCKET_PATH = 419,  /* VAR_DNSTAP_SOCKET_PATH  */
    VAR_DNSTAP_IP = 420,           /* VAR_DNSTAP_IP  */
    VAR_DNSTAP_TLS = 421,          /* VAR_DNSTAP_TLS  */
    VAR_DNSTAP_TLS_SERVER_NAME = 422, /* VAR_DNSTAP_TLS_SERVER_NAME  */
    VAR_DNSTAP_TLS_CERT_BUNDLE = 423, /* VAR_DNSTAP_TLS_CERT_BUNDLE  */
    VAR_DNSTAP_TLS_CLIENT_KEY_FILE = 424, /* VAR_DNSTAP_TLS_CLIENT_KEY_FILE  */
    VAR_DNSTAP_TLS_CLIENT_CERT_FILE = 425, /* VAR_DNSTAP_TLS_CLIENT_CERT_FILE  */
    VAR_DNSTAP_SEND_IDENTITY = 426, /* VAR_DNSTAP_SEND_IDENTITY  */
    VAR_DNSTAP_SEND_VERSION = 427, /* VAR_DNSTAP_SEND_VERSION  */
    VAR_DNSTAP_BIDIRECTIONAL = 428, /* VAR_DNSTAP_BIDIRECTIONAL  */
    VAR_DNSTAP_IDENTITY = 429,     /* VAR_DNSTAP_IDENTITY  */
    VAR_DNSTAP_VERSION = 430,      /* VAR_DNSTAP_VERSION  */
    VAR_DNSTAP_LOG_RESOLVER_QUERY_MESSAGES = 431, /* VAR_DNSTAP_LOG_RESOLVER_QUERY_MESSAGES  */
    VAR_DNSTAP_LOG_RESOLVER_RESPONSE_MESSAGES = 432, /* VAR_DNSTAP_LOG_RESOLVER_RESPONSE_MESSAGES  */
    VAR_DNSTAP_LOG_CLIENT_QUERY_MESSAGES = 433, /* VAR_DNSTAP_LOG_CLIENT_QUERY_MESSAGES  */
    VAR_DNSTAP_LOG_CLIENT_RESPONSE_MESSAGES = 434, /* VAR_DNSTAP_LOG_CLIENT_RESPONSE_MESSAGES  */
    VAR_DNSTAP_LOG_FORWARDER_QUERY_MESSAGES = 435, /* VAR_DNSTAP_LOG_FORWARDER_QUERY_MESSAGES  */
    VAR_DNSTAP_LOG_FORWARDER_RESPONSE_MESSAGES = 436, /* VAR_DNSTAP_LOG_FORWARDER_RESPONSE_MESSAGES  */
    VAR_RESPONSE_IP_TAG = 437,     /* VAR_RESPONSE_IP_TAG  */
    VAR_RESPONSE_IP = 438,         /* VAR_RESPONSE_IP  */
    VAR_RESPONSE_IP_DATA = 439,    /* VAR_RESPONSE_IP_DATA  */
    VAR_HARDEN_ALGO_DOWNGRADE = 440, /* VAR_HARDEN_ALGO_DOWNGRADE  */
    VAR_IP_TRANSPARENT = 441,      /* VAR_IP_TRANSPARENT  */
    VAR_IP_DSCP = 442,             /* VAR_IP_DSCP  */
    VAR_DISABLE_DNSSEC_LAME_CHECK = 443, /* VAR_DISABLE_DNSSEC_LAME_CHECK  */
    VAR_IP_RATELIMIT = 444,        /* VAR_IP_RATELIMIT  */
    VAR_IP_RATELIMIT_SLABS = 445,  /* VAR_IP_RATELIMIT_SLABS  */
    VAR_IP_RATELIMIT_SIZE = 446,   /* VAR_IP_RATELIMIT_SIZE  */
    VAR_RATELIMIT = 447,           /* VAR_RATELIMIT  */
    VAR_RATELIMIT_SLABS = 448,     /* VAR_RATELIMIT_SLABS  */
    VAR_RATELIMIT_SIZE = 449,      /* VAR_RATELIMIT_SIZE  */
    VAR_RATELIMIT_FOR_DOMAIN = 450, /* VAR_RATELIMIT_FOR_DOMAIN  */
    VAR_RATELIMIT_BELOW_DOMAIN = 451, /* VAR_RATELIMIT_BELOW_DOMAIN  */
    VAR_IP_RATELIMIT_FACTOR = 452, /* VAR_IP_RATELIMIT_FACTOR  */
    VAR_RATELIMIT_FACTOR = 453,    /* VAR_RATELIMIT_FACTOR  */
    VAR_SEND_CLIENT_SUBNET = 454,  /* VAR_SEND_CLIENT_SUBNET  */
    VAR_CLIENT_SUBNET_ZONE = 455,  /* VAR_CLIENT_SUBNET_ZONE  */
    VAR_CLIENT_SUBNET_ALWAYS_FORWARD = 456, /* VAR_CLIENT_SUBNET_ALWAYS_FORWARD  */
    VAR_CLIENT_SUBNET_OPCODE = 457, /* VAR_CLIENT_SUBNET_OPCODE  */
    VAR_MAX_CLIENT_SUBNET_IPV4 = 458, /* VAR_MAX_CLIENT_SUBNET_IPV4  */
    VAR_MAX_CLIENT_SUBNET_IPV6 = 459, /* VAR_MAX_CLIENT_SUBNET_IPV6  */
    VAR_MIN_CLIENT_SUBNET_IPV4 = 460, /* VAR_MIN_CLIENT_SUBNET_IPV4  */
    VAR_MIN_CLIENT_SUBNET_IPV6 = 461, /* VAR_MIN_CLIENT_SUBNET_IPV6  */
    VAR_MAX_ECS_TREE_SIZE_IPV4 = 462, /* VAR_MAX_ECS_TREE_SIZE_IPV4  */
    VAR_MAX_ECS_TREE_SIZE_IPV6 = 463, /* VAR_MAX_ECS_TREE_SIZE_IPV6  */
    VAR_CAPS_WHITELIST = 464,      /* VAR_CAPS_WHITELIST  */
    VAR_CACHE_MAX_NEGATIVE_TTL = 465, /* VAR_CACHE_MAX_NEGATIVE_TTL  */
    VAR_PERMIT_SMALL_HOLDDOWN = 466, /* VAR_PERMIT_SMALL_HOLDDOWN  */
    VAR_QNAME_MINIMISATION = 467,  /* VAR_QNAME_MINIMISATION  */
    VAR_QNAME_MINIMISATION_STRICT = 468, /* VAR_QNAME_MINIMISATION_STRICT  */
    VAR_IP_FREEBIND = 469,         /* VAR_IP_FREEBIND  */
    VAR_DEFINE_TAG = 470,          /* VAR_DEFINE_TAG  */
    VAR_LOCAL_ZONE_TAG = 471,      /* VAR_LOCAL_ZONE_TAG  */
    VAR_ACCESS_CONTROL_TAG = 472,  /* VAR_ACCESS_CONTROL_TAG  */
    VAR_LOCAL_ZONE_OVERRIDE = 473, /* VAR_LOCAL_ZONE_OVERRIDE  */
    VAR_ACCESS_CONTROL_TAG_ACTION = 474, /* VAR_ACCESS_CONTROL_TAG_ACTION  */
    VAR_ACCESS_CONTROL_TAG_DATA = 475, /* VAR_ACCESS_CONTROL_TAG_DATA  */
    VAR_VIEW = 476,                /* VAR_VIEW  */
    VAR_ACCESS_CONTROL_VIEW = 477, /* VAR_ACCESS_CONTROL_VIEW  */
    VAR_VIEW_FIRST = 478,          /* VAR_VIEW_FIRST  */
    VAR_SERVE_EXPIRED = 479,       /* VAR_SERVE_EXPIRED  */
    VAR_SERVE_EXPIRED_TTL = 480,   /* VAR_SERVE_EXPIRED_TTL  */
    VAR_SERVE_EXPIRED_TTL_RESET = 481, /* VAR_SERVE_EXPIRED_TTL_RESET  */
    VAR_SERVE_EXPIRED_REPLY_TTL = 482, /* VAR_SERVE_EXPIRED_REPLY_TTL  */
    VAR_SERVE_EXPIRED_CLIENT_TIMEOUT = 483, /* VAR_SERVE_EXPIRED_CLIENT_TIMEOUT  */
    VAR_SERVE_ORIGINAL_TTL = 484,  /* VAR_SERVE_ORIGINAL_TTL  */
    VAR_FAKE_DSA = 485,            /* VAR_FAKE_DSA  */
    VAR_FAKE_SHA1 = 486,           /* VAR_FAKE_SHA1  */
    VAR_LOG_IDENTITY = 487,        /* VAR_LOG_IDENTITY  */
    VAR_HIDE_TRUSTANCHOR = 488,    /* VAR_HIDE_TRUSTANCHOR  */
    VAR_TRUST_ANCHOR_SIGNALING = 489, /* VAR_TRUST_ANCHOR_SIGNALING  */
    VAR_AGGRESSIVE_NSEC = 490,     /* VAR_AGGRESSIVE_NSEC  */
    VAR_USE_SYSTEMD = 491,         /* VAR_USE_SYSTEMD  */
    VAR_SHM_ENABLE = 492,          /* VAR_SHM_ENABLE  */
    VAR_SHM_KEY = 493,             /* VAR_SHM_KEY  */
    VAR_ROOT_KEY_SENTINEL = 494,   /* VAR_ROOT_KEY_SENTINEL  */
    VAR_DNSCRYPT = 495,            /* VAR_DNSCRYPT  */
    VAR_DNSCRYPT_ENABLE = 496,     /* VAR_DNSCRYPT_ENABLE  */
    VAR_DNSCRYPT_PORT = 497,       /* VAR_DNSCRYPT_PORT  */
    VAR_DNSCRYPT_PROVIDER = 498,   /* VAR_DNSCRYPT_PROVIDER  */
    VAR_DNSCRYPT_SECRET_KEY = 499, /* VAR_DNSCRYPT_SECRET_KEY  */
    VAR_DNSCRYPT_PROVIDER_CERT = 500, /* VAR_DNSCRYPT_PROVIDER_CERT  */
    VAR_DNSCRYPT_PROVIDER_CERT_ROTATED = 501, /* VAR_DNSCRYPT_PROVIDER_CERT_ROTATED  */
    VAR_DNSCRYPT_SHARED_SECRET_CACHE_SIZE = 502, /* VAR_DNSCRYPT_SHARED_SECRET_CACHE_SIZE  */
    VAR_DNSCRYPT_SHARED_SECRET_CACHE_SLABS = 503, /* VAR_DNSCRYPT_SHARED_SECRET_CACHE_SLABS  */
    VAR_DNSCRYPT_NONCE_CACHE_SIZE = 504, /* VAR_DNSCRYPT_NONCE_CACHE_SIZE  */
    VAR_DNSCRYPT_NONCE_CACHE_SLABS = 505, /* VAR_DNSCRYPT_NONCE_CACHE_SLABS  */
    VAR_PAD_RESPONSES = 506,       /* VAR_PAD_RESPONSES  */
    VAR_PAD_RESPONSES_BLOCK_SIZE = 507, /* VAR_PAD_RESPONSES_BLOCK_SIZE  */
    VAR_PAD_QUERIES = 508,         /* VAR_PAD_QUERIES  */
    VAR_PAD_QUERIES_BLOCK_SIZE = 509, /* VAR_PAD_QUERIES_BLOCK_SIZE  */
    VAR_IPSECMOD_ENABLED = 510,    /* VAR_IPSECMOD_ENABLED  */
    VAR_IPSECMOD_HOOK = 511,       /* VAR_IPSECMOD_HOOK  */
    VAR_IPSECMOD_IGNORE_BOGUS = 512, /* VAR_IPSECMOD_IGNORE_BOGUS  */
    VAR_IPSECMOD_MAX_TTL = 513,    /* VAR_IPSECMOD_MAX_TTL  */
    VAR_IPSECMOD_WHITELIST = 514,  /* VAR_IPSECMOD_WHITELIST  */
    VAR_IPSECMOD_STRICT = 515,     /* VAR_IPSECMOD_STRICT  */
    VAR_CACHEDB = 516,             /* VAR_CACHEDB  */
    VAR_CACHEDB_BACKEND = 517,     /* VAR_CACHEDB_BACKEND  */
    VAR_CACHEDB_SECRETSEED = 518,  /* VAR_CACHEDB_SECRETSEED  */
    VAR_CACHEDB_REDISHOST = 519,   /* VAR_CACHEDB_REDISHOST  */
    VAR_CACHEDB_REDISPORT = 520,   /* VAR_CACHEDB_REDISPORT  */
    VAR_CACHEDB_REDISTIMEOUT = 521, /* VAR_CACHEDB_REDISTIMEOUT  */
    VAR_CACHEDB_REDISEXPIRERECORDS = 522, /* VAR_CACHEDB_REDISEXPIRERECORDS  */
    VAR_UDP_UPSTREAM_WITHOUT_DOWNSTREAM = 523, /* VAR_UDP_UPSTREAM_WITHOUT_DOWNSTREAM  */
    VAR_FOR_UPSTREAM = 524,        /* VAR_FOR_UPSTREAM  */
    VAR_AUTH_ZONE = 525,           /* VAR_AUTH_ZONE  */
    VAR_ZONEFILE = 526,            /* VAR_ZONEFILE  */
    VAR_MASTER = 527,              /* VAR_MASTER  */
    VAR_URL = 528,                 /* VAR_URL  */
    VAR_FOR_DOWNSTREAM = 529,      /* VAR_FOR_DOWNSTREAM  */
    VAR_FALLBACK_ENABLED = 530,    /* VAR_FALLBACK_ENABLED  */
    VAR_TLS_ADDITIONAL_PORT = 531, /* VAR_TLS_ADDITIONAL_PORT  */
    VAR_LOW_RTT = 532,             /* VAR_LOW_RTT  */
    VAR_LOW_RTT_PERMIL = 533,      /* VAR_LOW_RTT_PERMIL  */
    VAR_FAST_SERVER_PERMIL = 534,  /* VAR_FAST_SERVER_PERMIL  */
    VAR_FAST_SERVER_NUM = 535,     /* VAR_FAST_SERVER_NUM  */
    VAR_ALLOW_NOTIFY = 536,        /* VAR_ALLOW_NOTIFY  */
    VAR_TLS_WIN_CERT = 537,        /* VAR_TLS_WIN_CERT  */
    VAR_TCP_CONNECTION_LIMIT = 538, /* VAR_TCP_CONNECTION_LIMIT  */
    VAR_FORWARD_NO_CACHE = 539,    /* VAR_FORWARD_NO_CACHE  */
    VAR_STUB_NO_CACHE = 540,       /* VAR_STUB_NO_CACHE  */
    VAR_LOG_SERVFAIL = 541,        /* VAR_LOG_SERVFAIL  */
    VAR_DENY_ANY = 542,            /* VAR_DENY_ANY  */
    VAR_UNKNOWN_SERVER_TIME_LIMIT = 543, /* VAR_UNKNOWN_SERVER_TIME_LIMIT  */
    VAR_LOG_TAG_QUERYREPLY = 544,  /* VAR_LOG_TAG_QUERYREPLY  */
    VAR_STREAM_WAIT_SIZE = 545,    /* VAR_STREAM_WAIT_SIZE  */
    VAR_TLS_CIPHERS = 546,         /* VAR_TLS_CIPHERS  */
    VAR_TLS_CIPHERSUITES = 547,    /* VAR_TLS_CIPHERSUITES  */
    VAR_TLS_USE_SNI = 548,         /* VAR_TLS_USE_SNI  */
    VAR_IPSET = 549,               /* VAR_IPSET  */
    VAR_IPSET_NAME_V4 = 550,       /* VAR_IPSET_NAME_V4  */
    VAR_IPSET_NAME_V6 = 551,       /* VAR_IPSET_NAME_V6  */
    VAR_TLS_SESSION_TICKET_KEYS = 552, /* VAR_TLS_SESSION_TICKET_KEYS  */
    VAR_RPZ = 553,                 /* VAR_RPZ  */
    VAR_TAGS = 554,                /* VAR_TAGS  */
    VAR_RPZ_ACTION_OVERRIDE = 555, /* VAR_RPZ_ACTION_OVERRIDE  */
    VAR_RPZ_CNAME_OVERRIDE = 556,  /* VAR_RPZ_CNAME_OVERRIDE  */
    VAR_RPZ_LOG = 557,             /* VAR_RPZ_LOG  */
    VAR_RPZ_LOG_NAME = 558,        /* VAR_RPZ_LOG_NAME  */
    VAR_DYNLIB = 559,              /* VAR_DYNLIB  */
    VAR_DYNLIB_FILE = 560,         /* VAR_DYNLIB_FILE  */
    VAR_EDNS_CLIENT_STRING = 561,  /* VAR_EDNS_CLIENT_STRING  */
    VAR_EDNS_CLIENT_STRING_OPCODE = 562, /* VAR_EDNS_CLIENT_STRING_OPCODE  */
    VAR_NSID = 563                 /* VAR_NSID  */
>>>>>>> c365e3ab
  };
  typedef enum yytokentype yytoken_kind_t;
#endif
/* Token kinds.  */
#define YYEOF 0
#define YYerror 256
#define YYUNDEF 257
#define SPACE 258
#define LETTER 259
#define NEWLINE 260
#define COMMENT 261
#define COLON 262
#define ANY 263
#define ZONESTR 264
#define STRING_ARG 265
#define VAR_FORCE_TOPLEVEL 266
#define VAR_SERVER 267
#define VAR_VERBOSITY 268
#define VAR_NUM_THREADS 269
#define VAR_PORT 270
#define VAR_OUTGOING_RANGE 271
#define VAR_INTERFACE 272
#define VAR_PREFER_IP4 273
#define VAR_DO_IP4 274
#define VAR_DO_IP6 275
#define VAR_PREFER_IP6 276
#define VAR_DO_UDP 277
#define VAR_DO_TCP 278
#define VAR_TCP_MSS 279
#define VAR_OUTGOING_TCP_MSS 280
#define VAR_TCP_IDLE_TIMEOUT 281
#define VAR_EDNS_TCP_KEEPALIVE 282
#define VAR_EDNS_TCP_KEEPALIVE_TIMEOUT 283
#define VAR_CHROOT 284
#define VAR_USERNAME 285
#define VAR_DIRECTORY 286
#define VAR_LOGFILE 287
#define VAR_PIDFILE 288
#define VAR_MSG_CACHE_SIZE 289
#define VAR_MSG_CACHE_SLABS 290
#define VAR_NUM_QUERIES_PER_THREAD 291
#define VAR_RRSET_CACHE_SIZE 292
#define VAR_RRSET_CACHE_SLABS 293
#define VAR_OUTGOING_NUM_TCP 294
#define VAR_INFRA_HOST_TTL 295
#define VAR_INFRA_LAME_TTL 296
#define VAR_INFRA_CACHE_SLABS 297
#define VAR_INFRA_CACHE_NUMHOSTS 298
#define VAR_INFRA_CACHE_LAME_SIZE 299
#define VAR_NAME 300
#define VAR_STUB_ZONE 301
#define VAR_STUB_HOST 302
#define VAR_STUB_ADDR 303
#define VAR_TARGET_FETCH_POLICY 304
#define VAR_HARDEN_SHORT_BUFSIZE 305
#define VAR_HARDEN_LARGE_QUERIES 306
#define VAR_FORWARD_ZONE 307
#define VAR_FORWARD_HOST 308
#define VAR_FORWARD_ADDR 309
#define VAR_DO_NOT_QUERY_ADDRESS 310
#define VAR_HIDE_IDENTITY 311
#define VAR_HIDE_VERSION 312
#define VAR_IDENTITY 313
#define VAR_VERSION 314
#define VAR_HARDEN_GLUE 315
#define VAR_MODULE_CONF 316
#define VAR_TRUST_ANCHOR_FILE 317
#define VAR_TRUST_ANCHOR 318
#define VAR_VAL_OVERRIDE_DATE 319
#define VAR_BOGUS_TTL 320
#define VAR_VAL_CLEAN_ADDITIONAL 321
#define VAR_VAL_PERMISSIVE_MODE 322
#define VAR_INCOMING_NUM_TCP 323
#define VAR_MSG_BUFFER_SIZE 324
#define VAR_KEY_CACHE_SIZE 325
#define VAR_KEY_CACHE_SLABS 326
#define VAR_TRUSTED_KEYS_FILE 327
#define VAR_VAL_NSEC3_KEYSIZE_ITERATIONS 328
#define VAR_USE_SYSLOG 329
#define VAR_OUTGOING_INTERFACE 330
#define VAR_ROOT_HINTS 331
#define VAR_DO_NOT_QUERY_LOCALHOST 332
#define VAR_CACHE_MAX_TTL 333
#define VAR_HARDEN_DNSSEC_STRIPPED 334
#define VAR_ACCESS_CONTROL 335
#define VAR_LOCAL_ZONE 336
#define VAR_LOCAL_DATA 337
#define VAR_INTERFACE_AUTOMATIC 338
#define VAR_STATISTICS_INTERVAL 339
#define VAR_DO_DAEMONIZE 340
#define VAR_USE_CAPS_FOR_ID 341
#define VAR_STATISTICS_CUMULATIVE 342
#define VAR_OUTGOING_PORT_PERMIT 343
#define VAR_OUTGOING_PORT_AVOID 344
#define VAR_DLV_ANCHOR_FILE 345
#define VAR_DLV_ANCHOR 346
#define VAR_NEG_CACHE_SIZE 347
#define VAR_HARDEN_REFERRAL_PATH 348
#define VAR_PRIVATE_ADDRESS 349
#define VAR_PRIVATE_DOMAIN 350
#define VAR_REMOTE_CONTROL 351
#define VAR_CONTROL_ENABLE 352
#define VAR_CONTROL_INTERFACE 353
#define VAR_CONTROL_PORT 354
#define VAR_SERVER_KEY_FILE 355
#define VAR_SERVER_CERT_FILE 356
#define VAR_CONTROL_KEY_FILE 357
#define VAR_CONTROL_CERT_FILE 358
#define VAR_CONTROL_USE_CERT 359
#define VAR_EXTENDED_STATISTICS 360
#define VAR_LOCAL_DATA_PTR 361
#define VAR_JOSTLE_TIMEOUT 362
#define VAR_STUB_PRIME 363
#define VAR_UNWANTED_REPLY_THRESHOLD 364
#define VAR_LOG_TIME_ASCII 365
#define VAR_DOMAIN_INSECURE 366
#define VAR_PYTHON 367
#define VAR_PYTHON_SCRIPT 368
#define VAR_VAL_SIG_SKEW_MIN 369
#define VAR_VAL_SIG_SKEW_MAX 370
#define VAR_CACHE_MIN_TTL 371
#define VAR_VAL_LOG_LEVEL 372
#define VAR_AUTO_TRUST_ANCHOR_FILE 373
#define VAR_KEEP_MISSING 374
#define VAR_ADD_HOLDDOWN 375
#define VAR_DEL_HOLDDOWN 376
#define VAR_SO_RCVBUF 377
#define VAR_EDNS_BUFFER_SIZE 378
#define VAR_PREFETCH 379
#define VAR_PREFETCH_KEY 380
#define VAR_SO_SNDBUF 381
#define VAR_SO_REUSEPORT 382
#define VAR_HARDEN_BELOW_NXDOMAIN 383
#define VAR_IGNORE_CD_FLAG 384
#define VAR_LOG_QUERIES 385
#define VAR_LOG_REPLIES 386
#define VAR_LOG_LOCAL_ACTIONS 387
#define VAR_TCP_UPSTREAM 388
#define VAR_SSL_UPSTREAM 389
#define VAR_SSL_SERVICE_KEY 390
#define VAR_SSL_SERVICE_PEM 391
#define VAR_SSL_PORT 392
#define VAR_FORWARD_FIRST 393
#define VAR_STUB_SSL_UPSTREAM 394
#define VAR_FORWARD_SSL_UPSTREAM 395
#define VAR_TLS_CERT_BUNDLE 396
#define VAR_HTTPS_PORT 397
#define VAR_HTTP_ENDPOINT 398
#define VAR_HTTP_MAX_STREAMS 399
#define VAR_HTTP_QUERY_BUFFER_SIZE 400
#define VAR_HTTP_RESPONSE_BUFFER_SIZE 401
#define VAR_HTTP_NODELAY 402
#define VAR_HTTP_NOTLS_DOWNSTREAM 403
#define VAR_STUB_FIRST 404
#define VAR_MINIMAL_RESPONSES 405
#define VAR_RRSET_ROUNDROBIN 406
#define VAR_MAX_UDP_SIZE 407
#define VAR_DELAY_CLOSE 408
<<<<<<< HEAD
#define VAR_UNBLOCK_LAN_ZONES 409
#define VAR_INSECURE_LAN_ZONES 410
#define VAR_INFRA_CACHE_MIN_RTT 411
#define VAR_INFRA_KEEP_PROBING 412
#define VAR_DNS64_PREFIX 413
#define VAR_DNS64_SYNTHALL 414
#define VAR_DNS64_IGNORE_AAAA 415
#define VAR_DNSTAP 416
#define VAR_DNSTAP_ENABLE 417
#define VAR_DNSTAP_SOCKET_PATH 418
#define VAR_DNSTAP_IP 419
#define VAR_DNSTAP_TLS 420
#define VAR_DNSTAP_TLS_SERVER_NAME 421
#define VAR_DNSTAP_TLS_CERT_BUNDLE 422
#define VAR_DNSTAP_TLS_CLIENT_KEY_FILE 423
#define VAR_DNSTAP_TLS_CLIENT_CERT_FILE 424
#define VAR_DNSTAP_SEND_IDENTITY 425
#define VAR_DNSTAP_SEND_VERSION 426
#define VAR_DNSTAP_BIDIRECTIONAL 427
#define VAR_DNSTAP_IDENTITY 428
#define VAR_DNSTAP_VERSION 429
#define VAR_DNSTAP_LOG_RESOLVER_QUERY_MESSAGES 430
#define VAR_DNSTAP_LOG_RESOLVER_RESPONSE_MESSAGES 431
#define VAR_DNSTAP_LOG_CLIENT_QUERY_MESSAGES 432
#define VAR_DNSTAP_LOG_CLIENT_RESPONSE_MESSAGES 433
#define VAR_DNSTAP_LOG_FORWARDER_QUERY_MESSAGES 434
#define VAR_DNSTAP_LOG_FORWARDER_RESPONSE_MESSAGES 435
#define VAR_RESPONSE_IP_TAG 436
#define VAR_RESPONSE_IP 437
#define VAR_RESPONSE_IP_DATA 438
#define VAR_HARDEN_ALGO_DOWNGRADE 439
#define VAR_IP_TRANSPARENT 440
#define VAR_IP_DSCP 441
#define VAR_DISABLE_DNSSEC_LAME_CHECK 442
#define VAR_IP_RATELIMIT 443
#define VAR_IP_RATELIMIT_SLABS 444
#define VAR_IP_RATELIMIT_SIZE 445
#define VAR_RATELIMIT 446
#define VAR_RATELIMIT_SLABS 447
#define VAR_RATELIMIT_SIZE 448
#define VAR_RATELIMIT_FOR_DOMAIN 449
#define VAR_RATELIMIT_BELOW_DOMAIN 450
#define VAR_IP_RATELIMIT_FACTOR 451
#define VAR_RATELIMIT_FACTOR 452
#define VAR_SEND_CLIENT_SUBNET 453
#define VAR_CLIENT_SUBNET_ZONE 454
#define VAR_CLIENT_SUBNET_ALWAYS_FORWARD 455
#define VAR_CLIENT_SUBNET_OPCODE 456
#define VAR_MAX_CLIENT_SUBNET_IPV4 457
#define VAR_MAX_CLIENT_SUBNET_IPV6 458
#define VAR_MIN_CLIENT_SUBNET_IPV4 459
#define VAR_MIN_CLIENT_SUBNET_IPV6 460
#define VAR_MAX_ECS_TREE_SIZE_IPV4 461
#define VAR_MAX_ECS_TREE_SIZE_IPV6 462
#define VAR_CAPS_WHITELIST 463
#define VAR_CACHE_MAX_NEGATIVE_TTL 464
#define VAR_PERMIT_SMALL_HOLDDOWN 465
#define VAR_QNAME_MINIMISATION 466
#define VAR_QNAME_MINIMISATION_STRICT 467
#define VAR_IP_FREEBIND 468
#define VAR_DEFINE_TAG 469
#define VAR_LOCAL_ZONE_TAG 470
#define VAR_ACCESS_CONTROL_TAG 471
#define VAR_LOCAL_ZONE_OVERRIDE 472
#define VAR_ACCESS_CONTROL_TAG_ACTION 473
#define VAR_ACCESS_CONTROL_TAG_DATA 474
#define VAR_VIEW 475
#define VAR_ACCESS_CONTROL_VIEW 476
#define VAR_VIEW_FIRST 477
#define VAR_SERVE_EXPIRED 478
#define VAR_SERVE_EXPIRED_TTL 479
#define VAR_SERVE_EXPIRED_TTL_RESET 480
#define VAR_SERVE_EXPIRED_REPLY_TTL 481
#define VAR_SERVE_EXPIRED_CLIENT_TIMEOUT 482
#define VAR_FAKE_DSA 483
#define VAR_FAKE_SHA1 484
#define VAR_LOG_IDENTITY 485
#define VAR_HIDE_TRUSTANCHOR 486
#define VAR_TRUST_ANCHOR_SIGNALING 487
#define VAR_AGGRESSIVE_NSEC 488
#define VAR_USE_SYSTEMD 489
#define VAR_SHM_ENABLE 490
#define VAR_SHM_KEY 491
#define VAR_ROOT_KEY_SENTINEL 492
#define VAR_DNSCRYPT 493
#define VAR_DNSCRYPT_ENABLE 494
#define VAR_DNSCRYPT_PORT 495
#define VAR_DNSCRYPT_PROVIDER 496
#define VAR_DNSCRYPT_SECRET_KEY 497
#define VAR_DNSCRYPT_PROVIDER_CERT 498
#define VAR_DNSCRYPT_PROVIDER_CERT_ROTATED 499
#define VAR_DNSCRYPT_SHARED_SECRET_CACHE_SIZE 500
#define VAR_DNSCRYPT_SHARED_SECRET_CACHE_SLABS 501
#define VAR_DNSCRYPT_NONCE_CACHE_SIZE 502
#define VAR_DNSCRYPT_NONCE_CACHE_SLABS 503
#define VAR_IPSECMOD_ENABLED 504
#define VAR_IPSECMOD_HOOK 505
#define VAR_IPSECMOD_IGNORE_BOGUS 506
#define VAR_IPSECMOD_MAX_TTL 507
#define VAR_IPSECMOD_WHITELIST 508
#define VAR_IPSECMOD_STRICT 509
#define VAR_CACHEDB 510
#define VAR_CACHEDB_BACKEND 511
#define VAR_CACHEDB_SECRETSEED 512
#define VAR_CACHEDB_REDISHOST 513
#define VAR_CACHEDB_REDISPORT 514
#define VAR_CACHEDB_REDISTIMEOUT 515
#define VAR_CACHEDB_REDISEXPIRERECORDS 516
#define VAR_UDP_UPSTREAM_WITHOUT_DOWNSTREAM 517
#define VAR_FOR_UPSTREAM 518
#define VAR_AUTH_ZONE 519
#define VAR_ZONEFILE 520
#define VAR_MASTER 521
#define VAR_URL 522
#define VAR_FOR_DOWNSTREAM 523
#define VAR_FALLBACK_ENABLED 524
#define VAR_TLS_ADDITIONAL_PORT 525
#define VAR_LOW_RTT 526
#define VAR_LOW_RTT_PERMIL 527
#define VAR_FAST_SERVER_PERMIL 528
#define VAR_FAST_SERVER_NUM 529
#define VAR_ALLOW_NOTIFY 530
#define VAR_TLS_WIN_CERT 531
#define VAR_TCP_CONNECTION_LIMIT 532
#define VAR_FORWARD_NO_CACHE 533
#define VAR_STUB_NO_CACHE 534
#define VAR_LOG_SERVFAIL 535
#define VAR_DENY_ANY 536
#define VAR_UNKNOWN_SERVER_TIME_LIMIT 537
#define VAR_LOG_TAG_QUERYREPLY 538
#define VAR_STREAM_WAIT_SIZE 539
#define VAR_TLS_CIPHERS 540
#define VAR_TLS_CIPHERSUITES 541
#define VAR_TLS_USE_SNI 542
#define VAR_IPSET 543
#define VAR_IPSET_NAME_V4 544
#define VAR_IPSET_NAME_V6 545
#define VAR_TLS_SESSION_TICKET_KEYS 546
#define VAR_RPZ 547
#define VAR_TAGS 548
#define VAR_RPZ_ACTION_OVERRIDE 549
#define VAR_RPZ_CNAME_OVERRIDE 550
#define VAR_RPZ_LOG 551
#define VAR_RPZ_LOG_NAME 552
#define VAR_DYNLIB 553
#define VAR_DYNLIB_FILE 554
#define VAR_EDNS_CLIENT_TAG 555
#define VAR_EDNS_CLIENT_TAG_OPCODE 556
#define VAR_ZONEMD_PERMISSIVE_MODE 557
#define VAR_ZONEMD_REJECT_ABSENCE 558
=======
#define VAR_UDP_CONNECT 409
#define VAR_UNBLOCK_LAN_ZONES 410
#define VAR_INSECURE_LAN_ZONES 411
#define VAR_INFRA_CACHE_MIN_RTT 412
#define VAR_INFRA_KEEP_PROBING 413
#define VAR_DNS64_PREFIX 414
#define VAR_DNS64_SYNTHALL 415
#define VAR_DNS64_IGNORE_AAAA 416
#define VAR_DNSTAP 417
#define VAR_DNSTAP_ENABLE 418
#define VAR_DNSTAP_SOCKET_PATH 419
#define VAR_DNSTAP_IP 420
#define VAR_DNSTAP_TLS 421
#define VAR_DNSTAP_TLS_SERVER_NAME 422
#define VAR_DNSTAP_TLS_CERT_BUNDLE 423
#define VAR_DNSTAP_TLS_CLIENT_KEY_FILE 424
#define VAR_DNSTAP_TLS_CLIENT_CERT_FILE 425
#define VAR_DNSTAP_SEND_IDENTITY 426
#define VAR_DNSTAP_SEND_VERSION 427
#define VAR_DNSTAP_BIDIRECTIONAL 428
#define VAR_DNSTAP_IDENTITY 429
#define VAR_DNSTAP_VERSION 430
#define VAR_DNSTAP_LOG_RESOLVER_QUERY_MESSAGES 431
#define VAR_DNSTAP_LOG_RESOLVER_RESPONSE_MESSAGES 432
#define VAR_DNSTAP_LOG_CLIENT_QUERY_MESSAGES 433
#define VAR_DNSTAP_LOG_CLIENT_RESPONSE_MESSAGES 434
#define VAR_DNSTAP_LOG_FORWARDER_QUERY_MESSAGES 435
#define VAR_DNSTAP_LOG_FORWARDER_RESPONSE_MESSAGES 436
#define VAR_RESPONSE_IP_TAG 437
#define VAR_RESPONSE_IP 438
#define VAR_RESPONSE_IP_DATA 439
#define VAR_HARDEN_ALGO_DOWNGRADE 440
#define VAR_IP_TRANSPARENT 441
#define VAR_IP_DSCP 442
#define VAR_DISABLE_DNSSEC_LAME_CHECK 443
#define VAR_IP_RATELIMIT 444
#define VAR_IP_RATELIMIT_SLABS 445
#define VAR_IP_RATELIMIT_SIZE 446
#define VAR_RATELIMIT 447
#define VAR_RATELIMIT_SLABS 448
#define VAR_RATELIMIT_SIZE 449
#define VAR_RATELIMIT_FOR_DOMAIN 450
#define VAR_RATELIMIT_BELOW_DOMAIN 451
#define VAR_IP_RATELIMIT_FACTOR 452
#define VAR_RATELIMIT_FACTOR 453
#define VAR_SEND_CLIENT_SUBNET 454
#define VAR_CLIENT_SUBNET_ZONE 455
#define VAR_CLIENT_SUBNET_ALWAYS_FORWARD 456
#define VAR_CLIENT_SUBNET_OPCODE 457
#define VAR_MAX_CLIENT_SUBNET_IPV4 458
#define VAR_MAX_CLIENT_SUBNET_IPV6 459
#define VAR_MIN_CLIENT_SUBNET_IPV4 460
#define VAR_MIN_CLIENT_SUBNET_IPV6 461
#define VAR_MAX_ECS_TREE_SIZE_IPV4 462
#define VAR_MAX_ECS_TREE_SIZE_IPV6 463
#define VAR_CAPS_WHITELIST 464
#define VAR_CACHE_MAX_NEGATIVE_TTL 465
#define VAR_PERMIT_SMALL_HOLDDOWN 466
#define VAR_QNAME_MINIMISATION 467
#define VAR_QNAME_MINIMISATION_STRICT 468
#define VAR_IP_FREEBIND 469
#define VAR_DEFINE_TAG 470
#define VAR_LOCAL_ZONE_TAG 471
#define VAR_ACCESS_CONTROL_TAG 472
#define VAR_LOCAL_ZONE_OVERRIDE 473
#define VAR_ACCESS_CONTROL_TAG_ACTION 474
#define VAR_ACCESS_CONTROL_TAG_DATA 475
#define VAR_VIEW 476
#define VAR_ACCESS_CONTROL_VIEW 477
#define VAR_VIEW_FIRST 478
#define VAR_SERVE_EXPIRED 479
#define VAR_SERVE_EXPIRED_TTL 480
#define VAR_SERVE_EXPIRED_TTL_RESET 481
#define VAR_SERVE_EXPIRED_REPLY_TTL 482
#define VAR_SERVE_EXPIRED_CLIENT_TIMEOUT 483
#define VAR_SERVE_ORIGINAL_TTL 484
#define VAR_FAKE_DSA 485
#define VAR_FAKE_SHA1 486
#define VAR_LOG_IDENTITY 487
#define VAR_HIDE_TRUSTANCHOR 488
#define VAR_TRUST_ANCHOR_SIGNALING 489
#define VAR_AGGRESSIVE_NSEC 490
#define VAR_USE_SYSTEMD 491
#define VAR_SHM_ENABLE 492
#define VAR_SHM_KEY 493
#define VAR_ROOT_KEY_SENTINEL 494
#define VAR_DNSCRYPT 495
#define VAR_DNSCRYPT_ENABLE 496
#define VAR_DNSCRYPT_PORT 497
#define VAR_DNSCRYPT_PROVIDER 498
#define VAR_DNSCRYPT_SECRET_KEY 499
#define VAR_DNSCRYPT_PROVIDER_CERT 500
#define VAR_DNSCRYPT_PROVIDER_CERT_ROTATED 501
#define VAR_DNSCRYPT_SHARED_SECRET_CACHE_SIZE 502
#define VAR_DNSCRYPT_SHARED_SECRET_CACHE_SLABS 503
#define VAR_DNSCRYPT_NONCE_CACHE_SIZE 504
#define VAR_DNSCRYPT_NONCE_CACHE_SLABS 505
#define VAR_PAD_RESPONSES 506
#define VAR_PAD_RESPONSES_BLOCK_SIZE 507
#define VAR_PAD_QUERIES 508
#define VAR_PAD_QUERIES_BLOCK_SIZE 509
#define VAR_IPSECMOD_ENABLED 510
#define VAR_IPSECMOD_HOOK 511
#define VAR_IPSECMOD_IGNORE_BOGUS 512
#define VAR_IPSECMOD_MAX_TTL 513
#define VAR_IPSECMOD_WHITELIST 514
#define VAR_IPSECMOD_STRICT 515
#define VAR_CACHEDB 516
#define VAR_CACHEDB_BACKEND 517
#define VAR_CACHEDB_SECRETSEED 518
#define VAR_CACHEDB_REDISHOST 519
#define VAR_CACHEDB_REDISPORT 520
#define VAR_CACHEDB_REDISTIMEOUT 521
#define VAR_CACHEDB_REDISEXPIRERECORDS 522
#define VAR_UDP_UPSTREAM_WITHOUT_DOWNSTREAM 523
#define VAR_FOR_UPSTREAM 524
#define VAR_AUTH_ZONE 525
#define VAR_ZONEFILE 526
#define VAR_MASTER 527
#define VAR_URL 528
#define VAR_FOR_DOWNSTREAM 529
#define VAR_FALLBACK_ENABLED 530
#define VAR_TLS_ADDITIONAL_PORT 531
#define VAR_LOW_RTT 532
#define VAR_LOW_RTT_PERMIL 533
#define VAR_FAST_SERVER_PERMIL 534
#define VAR_FAST_SERVER_NUM 535
#define VAR_ALLOW_NOTIFY 536
#define VAR_TLS_WIN_CERT 537
#define VAR_TCP_CONNECTION_LIMIT 538
#define VAR_FORWARD_NO_CACHE 539
#define VAR_STUB_NO_CACHE 540
#define VAR_LOG_SERVFAIL 541
#define VAR_DENY_ANY 542
#define VAR_UNKNOWN_SERVER_TIME_LIMIT 543
#define VAR_LOG_TAG_QUERYREPLY 544
#define VAR_STREAM_WAIT_SIZE 545
#define VAR_TLS_CIPHERS 546
#define VAR_TLS_CIPHERSUITES 547
#define VAR_TLS_USE_SNI 548
#define VAR_IPSET 549
#define VAR_IPSET_NAME_V4 550
#define VAR_IPSET_NAME_V6 551
#define VAR_TLS_SESSION_TICKET_KEYS 552
#define VAR_RPZ 553
#define VAR_TAGS 554
#define VAR_RPZ_ACTION_OVERRIDE 555
#define VAR_RPZ_CNAME_OVERRIDE 556
#define VAR_RPZ_LOG 557
#define VAR_RPZ_LOG_NAME 558
#define VAR_DYNLIB 559
#define VAR_DYNLIB_FILE 560
#define VAR_EDNS_CLIENT_STRING 561
#define VAR_EDNS_CLIENT_STRING_OPCODE 562
#define VAR_NSID 563
>>>>>>> c365e3ab

/* Value type.  */
#if ! defined YYSTYPE && ! defined YYSTYPE_IS_DECLARED
union YYSTYPE
{
#line 66 "./util/configparser.y"

	char*	str;

<<<<<<< HEAD
#line 667 "util/configparser.h"
=======
#line 686 "util/configparser.h"
>>>>>>> c365e3ab

};
typedef union YYSTYPE YYSTYPE;
# define YYSTYPE_IS_TRIVIAL 1
# define YYSTYPE_IS_DECLARED 1
#endif


extern YYSTYPE yylval;

int yyparse (void);

#endif /* !YY_YY_UTIL_CONFIGPARSER_H_INCLUDED  */<|MERGE_RESOLUTION|>--- conflicted
+++ resolved
@@ -50,309 +50,6 @@
 # define YYTOKENTYPE
   enum yytokentype
   {
-<<<<<<< HEAD
-    SPACE = 258,
-    LETTER = 259,
-    NEWLINE = 260,
-    COMMENT = 261,
-    COLON = 262,
-    ANY = 263,
-    ZONESTR = 264,
-    STRING_ARG = 265,
-    VAR_FORCE_TOPLEVEL = 266,
-    VAR_SERVER = 267,
-    VAR_VERBOSITY = 268,
-    VAR_NUM_THREADS = 269,
-    VAR_PORT = 270,
-    VAR_OUTGOING_RANGE = 271,
-    VAR_INTERFACE = 272,
-    VAR_PREFER_IP4 = 273,
-    VAR_DO_IP4 = 274,
-    VAR_DO_IP6 = 275,
-    VAR_PREFER_IP6 = 276,
-    VAR_DO_UDP = 277,
-    VAR_DO_TCP = 278,
-    VAR_TCP_MSS = 279,
-    VAR_OUTGOING_TCP_MSS = 280,
-    VAR_TCP_IDLE_TIMEOUT = 281,
-    VAR_EDNS_TCP_KEEPALIVE = 282,
-    VAR_EDNS_TCP_KEEPALIVE_TIMEOUT = 283,
-    VAR_CHROOT = 284,
-    VAR_USERNAME = 285,
-    VAR_DIRECTORY = 286,
-    VAR_LOGFILE = 287,
-    VAR_PIDFILE = 288,
-    VAR_MSG_CACHE_SIZE = 289,
-    VAR_MSG_CACHE_SLABS = 290,
-    VAR_NUM_QUERIES_PER_THREAD = 291,
-    VAR_RRSET_CACHE_SIZE = 292,
-    VAR_RRSET_CACHE_SLABS = 293,
-    VAR_OUTGOING_NUM_TCP = 294,
-    VAR_INFRA_HOST_TTL = 295,
-    VAR_INFRA_LAME_TTL = 296,
-    VAR_INFRA_CACHE_SLABS = 297,
-    VAR_INFRA_CACHE_NUMHOSTS = 298,
-    VAR_INFRA_CACHE_LAME_SIZE = 299,
-    VAR_NAME = 300,
-    VAR_STUB_ZONE = 301,
-    VAR_STUB_HOST = 302,
-    VAR_STUB_ADDR = 303,
-    VAR_TARGET_FETCH_POLICY = 304,
-    VAR_HARDEN_SHORT_BUFSIZE = 305,
-    VAR_HARDEN_LARGE_QUERIES = 306,
-    VAR_FORWARD_ZONE = 307,
-    VAR_FORWARD_HOST = 308,
-    VAR_FORWARD_ADDR = 309,
-    VAR_DO_NOT_QUERY_ADDRESS = 310,
-    VAR_HIDE_IDENTITY = 311,
-    VAR_HIDE_VERSION = 312,
-    VAR_IDENTITY = 313,
-    VAR_VERSION = 314,
-    VAR_HARDEN_GLUE = 315,
-    VAR_MODULE_CONF = 316,
-    VAR_TRUST_ANCHOR_FILE = 317,
-    VAR_TRUST_ANCHOR = 318,
-    VAR_VAL_OVERRIDE_DATE = 319,
-    VAR_BOGUS_TTL = 320,
-    VAR_VAL_CLEAN_ADDITIONAL = 321,
-    VAR_VAL_PERMISSIVE_MODE = 322,
-    VAR_INCOMING_NUM_TCP = 323,
-    VAR_MSG_BUFFER_SIZE = 324,
-    VAR_KEY_CACHE_SIZE = 325,
-    VAR_KEY_CACHE_SLABS = 326,
-    VAR_TRUSTED_KEYS_FILE = 327,
-    VAR_VAL_NSEC3_KEYSIZE_ITERATIONS = 328,
-    VAR_USE_SYSLOG = 329,
-    VAR_OUTGOING_INTERFACE = 330,
-    VAR_ROOT_HINTS = 331,
-    VAR_DO_NOT_QUERY_LOCALHOST = 332,
-    VAR_CACHE_MAX_TTL = 333,
-    VAR_HARDEN_DNSSEC_STRIPPED = 334,
-    VAR_ACCESS_CONTROL = 335,
-    VAR_LOCAL_ZONE = 336,
-    VAR_LOCAL_DATA = 337,
-    VAR_INTERFACE_AUTOMATIC = 338,
-    VAR_STATISTICS_INTERVAL = 339,
-    VAR_DO_DAEMONIZE = 340,
-    VAR_USE_CAPS_FOR_ID = 341,
-    VAR_STATISTICS_CUMULATIVE = 342,
-    VAR_OUTGOING_PORT_PERMIT = 343,
-    VAR_OUTGOING_PORT_AVOID = 344,
-    VAR_DLV_ANCHOR_FILE = 345,
-    VAR_DLV_ANCHOR = 346,
-    VAR_NEG_CACHE_SIZE = 347,
-    VAR_HARDEN_REFERRAL_PATH = 348,
-    VAR_PRIVATE_ADDRESS = 349,
-    VAR_PRIVATE_DOMAIN = 350,
-    VAR_REMOTE_CONTROL = 351,
-    VAR_CONTROL_ENABLE = 352,
-    VAR_CONTROL_INTERFACE = 353,
-    VAR_CONTROL_PORT = 354,
-    VAR_SERVER_KEY_FILE = 355,
-    VAR_SERVER_CERT_FILE = 356,
-    VAR_CONTROL_KEY_FILE = 357,
-    VAR_CONTROL_CERT_FILE = 358,
-    VAR_CONTROL_USE_CERT = 359,
-    VAR_EXTENDED_STATISTICS = 360,
-    VAR_LOCAL_DATA_PTR = 361,
-    VAR_JOSTLE_TIMEOUT = 362,
-    VAR_STUB_PRIME = 363,
-    VAR_UNWANTED_REPLY_THRESHOLD = 364,
-    VAR_LOG_TIME_ASCII = 365,
-    VAR_DOMAIN_INSECURE = 366,
-    VAR_PYTHON = 367,
-    VAR_PYTHON_SCRIPT = 368,
-    VAR_VAL_SIG_SKEW_MIN = 369,
-    VAR_VAL_SIG_SKEW_MAX = 370,
-    VAR_CACHE_MIN_TTL = 371,
-    VAR_VAL_LOG_LEVEL = 372,
-    VAR_AUTO_TRUST_ANCHOR_FILE = 373,
-    VAR_KEEP_MISSING = 374,
-    VAR_ADD_HOLDDOWN = 375,
-    VAR_DEL_HOLDDOWN = 376,
-    VAR_SO_RCVBUF = 377,
-    VAR_EDNS_BUFFER_SIZE = 378,
-    VAR_PREFETCH = 379,
-    VAR_PREFETCH_KEY = 380,
-    VAR_SO_SNDBUF = 381,
-    VAR_SO_REUSEPORT = 382,
-    VAR_HARDEN_BELOW_NXDOMAIN = 383,
-    VAR_IGNORE_CD_FLAG = 384,
-    VAR_LOG_QUERIES = 385,
-    VAR_LOG_REPLIES = 386,
-    VAR_LOG_LOCAL_ACTIONS = 387,
-    VAR_TCP_UPSTREAM = 388,
-    VAR_SSL_UPSTREAM = 389,
-    VAR_SSL_SERVICE_KEY = 390,
-    VAR_SSL_SERVICE_PEM = 391,
-    VAR_SSL_PORT = 392,
-    VAR_FORWARD_FIRST = 393,
-    VAR_STUB_SSL_UPSTREAM = 394,
-    VAR_FORWARD_SSL_UPSTREAM = 395,
-    VAR_TLS_CERT_BUNDLE = 396,
-    VAR_HTTPS_PORT = 397,
-    VAR_HTTP_ENDPOINT = 398,
-    VAR_HTTP_MAX_STREAMS = 399,
-    VAR_HTTP_QUERY_BUFFER_SIZE = 400,
-    VAR_HTTP_RESPONSE_BUFFER_SIZE = 401,
-    VAR_HTTP_NODELAY = 402,
-    VAR_HTTP_NOTLS_DOWNSTREAM = 403,
-    VAR_STUB_FIRST = 404,
-    VAR_MINIMAL_RESPONSES = 405,
-    VAR_RRSET_ROUNDROBIN = 406,
-    VAR_MAX_UDP_SIZE = 407,
-    VAR_DELAY_CLOSE = 408,
-    VAR_UNBLOCK_LAN_ZONES = 409,
-    VAR_INSECURE_LAN_ZONES = 410,
-    VAR_INFRA_CACHE_MIN_RTT = 411,
-    VAR_INFRA_KEEP_PROBING = 412,
-    VAR_DNS64_PREFIX = 413,
-    VAR_DNS64_SYNTHALL = 414,
-    VAR_DNS64_IGNORE_AAAA = 415,
-    VAR_DNSTAP = 416,
-    VAR_DNSTAP_ENABLE = 417,
-    VAR_DNSTAP_SOCKET_PATH = 418,
-    VAR_DNSTAP_IP = 419,
-    VAR_DNSTAP_TLS = 420,
-    VAR_DNSTAP_TLS_SERVER_NAME = 421,
-    VAR_DNSTAP_TLS_CERT_BUNDLE = 422,
-    VAR_DNSTAP_TLS_CLIENT_KEY_FILE = 423,
-    VAR_DNSTAP_TLS_CLIENT_CERT_FILE = 424,
-    VAR_DNSTAP_SEND_IDENTITY = 425,
-    VAR_DNSTAP_SEND_VERSION = 426,
-    VAR_DNSTAP_BIDIRECTIONAL = 427,
-    VAR_DNSTAP_IDENTITY = 428,
-    VAR_DNSTAP_VERSION = 429,
-    VAR_DNSTAP_LOG_RESOLVER_QUERY_MESSAGES = 430,
-    VAR_DNSTAP_LOG_RESOLVER_RESPONSE_MESSAGES = 431,
-    VAR_DNSTAP_LOG_CLIENT_QUERY_MESSAGES = 432,
-    VAR_DNSTAP_LOG_CLIENT_RESPONSE_MESSAGES = 433,
-    VAR_DNSTAP_LOG_FORWARDER_QUERY_MESSAGES = 434,
-    VAR_DNSTAP_LOG_FORWARDER_RESPONSE_MESSAGES = 435,
-    VAR_RESPONSE_IP_TAG = 436,
-    VAR_RESPONSE_IP = 437,
-    VAR_RESPONSE_IP_DATA = 438,
-    VAR_HARDEN_ALGO_DOWNGRADE = 439,
-    VAR_IP_TRANSPARENT = 440,
-    VAR_IP_DSCP = 441,
-    VAR_DISABLE_DNSSEC_LAME_CHECK = 442,
-    VAR_IP_RATELIMIT = 443,
-    VAR_IP_RATELIMIT_SLABS = 444,
-    VAR_IP_RATELIMIT_SIZE = 445,
-    VAR_RATELIMIT = 446,
-    VAR_RATELIMIT_SLABS = 447,
-    VAR_RATELIMIT_SIZE = 448,
-    VAR_RATELIMIT_FOR_DOMAIN = 449,
-    VAR_RATELIMIT_BELOW_DOMAIN = 450,
-    VAR_IP_RATELIMIT_FACTOR = 451,
-    VAR_RATELIMIT_FACTOR = 452,
-    VAR_SEND_CLIENT_SUBNET = 453,
-    VAR_CLIENT_SUBNET_ZONE = 454,
-    VAR_CLIENT_SUBNET_ALWAYS_FORWARD = 455,
-    VAR_CLIENT_SUBNET_OPCODE = 456,
-    VAR_MAX_CLIENT_SUBNET_IPV4 = 457,
-    VAR_MAX_CLIENT_SUBNET_IPV6 = 458,
-    VAR_MIN_CLIENT_SUBNET_IPV4 = 459,
-    VAR_MIN_CLIENT_SUBNET_IPV6 = 460,
-    VAR_MAX_ECS_TREE_SIZE_IPV4 = 461,
-    VAR_MAX_ECS_TREE_SIZE_IPV6 = 462,
-    VAR_CAPS_WHITELIST = 463,
-    VAR_CACHE_MAX_NEGATIVE_TTL = 464,
-    VAR_PERMIT_SMALL_HOLDDOWN = 465,
-    VAR_QNAME_MINIMISATION = 466,
-    VAR_QNAME_MINIMISATION_STRICT = 467,
-    VAR_IP_FREEBIND = 468,
-    VAR_DEFINE_TAG = 469,
-    VAR_LOCAL_ZONE_TAG = 470,
-    VAR_ACCESS_CONTROL_TAG = 471,
-    VAR_LOCAL_ZONE_OVERRIDE = 472,
-    VAR_ACCESS_CONTROL_TAG_ACTION = 473,
-    VAR_ACCESS_CONTROL_TAG_DATA = 474,
-    VAR_VIEW = 475,
-    VAR_ACCESS_CONTROL_VIEW = 476,
-    VAR_VIEW_FIRST = 477,
-    VAR_SERVE_EXPIRED = 478,
-    VAR_SERVE_EXPIRED_TTL = 479,
-    VAR_SERVE_EXPIRED_TTL_RESET = 480,
-    VAR_SERVE_EXPIRED_REPLY_TTL = 481,
-    VAR_SERVE_EXPIRED_CLIENT_TIMEOUT = 482,
-    VAR_FAKE_DSA = 483,
-    VAR_FAKE_SHA1 = 484,
-    VAR_LOG_IDENTITY = 485,
-    VAR_HIDE_TRUSTANCHOR = 486,
-    VAR_TRUST_ANCHOR_SIGNALING = 487,
-    VAR_AGGRESSIVE_NSEC = 488,
-    VAR_USE_SYSTEMD = 489,
-    VAR_SHM_ENABLE = 490,
-    VAR_SHM_KEY = 491,
-    VAR_ROOT_KEY_SENTINEL = 492,
-    VAR_DNSCRYPT = 493,
-    VAR_DNSCRYPT_ENABLE = 494,
-    VAR_DNSCRYPT_PORT = 495,
-    VAR_DNSCRYPT_PROVIDER = 496,
-    VAR_DNSCRYPT_SECRET_KEY = 497,
-    VAR_DNSCRYPT_PROVIDER_CERT = 498,
-    VAR_DNSCRYPT_PROVIDER_CERT_ROTATED = 499,
-    VAR_DNSCRYPT_SHARED_SECRET_CACHE_SIZE = 500,
-    VAR_DNSCRYPT_SHARED_SECRET_CACHE_SLABS = 501,
-    VAR_DNSCRYPT_NONCE_CACHE_SIZE = 502,
-    VAR_DNSCRYPT_NONCE_CACHE_SLABS = 503,
-    VAR_IPSECMOD_ENABLED = 504,
-    VAR_IPSECMOD_HOOK = 505,
-    VAR_IPSECMOD_IGNORE_BOGUS = 506,
-    VAR_IPSECMOD_MAX_TTL = 507,
-    VAR_IPSECMOD_WHITELIST = 508,
-    VAR_IPSECMOD_STRICT = 509,
-    VAR_CACHEDB = 510,
-    VAR_CACHEDB_BACKEND = 511,
-    VAR_CACHEDB_SECRETSEED = 512,
-    VAR_CACHEDB_REDISHOST = 513,
-    VAR_CACHEDB_REDISPORT = 514,
-    VAR_CACHEDB_REDISTIMEOUT = 515,
-    VAR_CACHEDB_REDISEXPIRERECORDS = 516,
-    VAR_UDP_UPSTREAM_WITHOUT_DOWNSTREAM = 517,
-    VAR_FOR_UPSTREAM = 518,
-    VAR_AUTH_ZONE = 519,
-    VAR_ZONEFILE = 520,
-    VAR_MASTER = 521,
-    VAR_URL = 522,
-    VAR_FOR_DOWNSTREAM = 523,
-    VAR_FALLBACK_ENABLED = 524,
-    VAR_TLS_ADDITIONAL_PORT = 525,
-    VAR_LOW_RTT = 526,
-    VAR_LOW_RTT_PERMIL = 527,
-    VAR_FAST_SERVER_PERMIL = 528,
-    VAR_FAST_SERVER_NUM = 529,
-    VAR_ALLOW_NOTIFY = 530,
-    VAR_TLS_WIN_CERT = 531,
-    VAR_TCP_CONNECTION_LIMIT = 532,
-    VAR_FORWARD_NO_CACHE = 533,
-    VAR_STUB_NO_CACHE = 534,
-    VAR_LOG_SERVFAIL = 535,
-    VAR_DENY_ANY = 536,
-    VAR_UNKNOWN_SERVER_TIME_LIMIT = 537,
-    VAR_LOG_TAG_QUERYREPLY = 538,
-    VAR_STREAM_WAIT_SIZE = 539,
-    VAR_TLS_CIPHERS = 540,
-    VAR_TLS_CIPHERSUITES = 541,
-    VAR_TLS_USE_SNI = 542,
-    VAR_IPSET = 543,
-    VAR_IPSET_NAME_V4 = 544,
-    VAR_IPSET_NAME_V6 = 545,
-    VAR_TLS_SESSION_TICKET_KEYS = 546,
-    VAR_RPZ = 547,
-    VAR_TAGS = 548,
-    VAR_RPZ_ACTION_OVERRIDE = 549,
-    VAR_RPZ_CNAME_OVERRIDE = 550,
-    VAR_RPZ_LOG = 551,
-    VAR_RPZ_LOG_NAME = 552,
-    VAR_DYNLIB = 553,
-    VAR_DYNLIB_FILE = 554,
-    VAR_EDNS_CLIENT_TAG = 555,
-    VAR_EDNS_CLIENT_TAG_OPCODE = 556,
-    VAR_ZONEMD_PERMISSIVE_MODE = 557,
-    VAR_ZONEMD_REJECT_ABSENCE = 558
-=======
     YYEMPTY = -2,
     YYEOF = 0,                     /* "end of file"  */
     YYerror = 256,                 /* error  */
@@ -662,8 +359,9 @@
     VAR_DYNLIB_FILE = 560,         /* VAR_DYNLIB_FILE  */
     VAR_EDNS_CLIENT_STRING = 561,  /* VAR_EDNS_CLIENT_STRING  */
     VAR_EDNS_CLIENT_STRING_OPCODE = 562, /* VAR_EDNS_CLIENT_STRING_OPCODE  */
-    VAR_NSID = 563                 /* VAR_NSID  */
->>>>>>> c365e3ab
+    VAR_NSID = 563,                /* VAR_NSID  */
+    VAR_ZONEMD_PERMISSIVE_MODE = 564, /* VAR_ZONEMD_PERMISSIVE_MODE  */
+    VAR_ZONEMD_REJECT_ABSENCE = 565 /* VAR_ZONEMD_REJECT_ABSENCE  */
   };
   typedef enum yytokentype yytoken_kind_t;
 #endif
@@ -822,158 +520,6 @@
 #define VAR_RRSET_ROUNDROBIN 406
 #define VAR_MAX_UDP_SIZE 407
 #define VAR_DELAY_CLOSE 408
-<<<<<<< HEAD
-#define VAR_UNBLOCK_LAN_ZONES 409
-#define VAR_INSECURE_LAN_ZONES 410
-#define VAR_INFRA_CACHE_MIN_RTT 411
-#define VAR_INFRA_KEEP_PROBING 412
-#define VAR_DNS64_PREFIX 413
-#define VAR_DNS64_SYNTHALL 414
-#define VAR_DNS64_IGNORE_AAAA 415
-#define VAR_DNSTAP 416
-#define VAR_DNSTAP_ENABLE 417
-#define VAR_DNSTAP_SOCKET_PATH 418
-#define VAR_DNSTAP_IP 419
-#define VAR_DNSTAP_TLS 420
-#define VAR_DNSTAP_TLS_SERVER_NAME 421
-#define VAR_DNSTAP_TLS_CERT_BUNDLE 422
-#define VAR_DNSTAP_TLS_CLIENT_KEY_FILE 423
-#define VAR_DNSTAP_TLS_CLIENT_CERT_FILE 424
-#define VAR_DNSTAP_SEND_IDENTITY 425
-#define VAR_DNSTAP_SEND_VERSION 426
-#define VAR_DNSTAP_BIDIRECTIONAL 427
-#define VAR_DNSTAP_IDENTITY 428
-#define VAR_DNSTAP_VERSION 429
-#define VAR_DNSTAP_LOG_RESOLVER_QUERY_MESSAGES 430
-#define VAR_DNSTAP_LOG_RESOLVER_RESPONSE_MESSAGES 431
-#define VAR_DNSTAP_LOG_CLIENT_QUERY_MESSAGES 432
-#define VAR_DNSTAP_LOG_CLIENT_RESPONSE_MESSAGES 433
-#define VAR_DNSTAP_LOG_FORWARDER_QUERY_MESSAGES 434
-#define VAR_DNSTAP_LOG_FORWARDER_RESPONSE_MESSAGES 435
-#define VAR_RESPONSE_IP_TAG 436
-#define VAR_RESPONSE_IP 437
-#define VAR_RESPONSE_IP_DATA 438
-#define VAR_HARDEN_ALGO_DOWNGRADE 439
-#define VAR_IP_TRANSPARENT 440
-#define VAR_IP_DSCP 441
-#define VAR_DISABLE_DNSSEC_LAME_CHECK 442
-#define VAR_IP_RATELIMIT 443
-#define VAR_IP_RATELIMIT_SLABS 444
-#define VAR_IP_RATELIMIT_SIZE 445
-#define VAR_RATELIMIT 446
-#define VAR_RATELIMIT_SLABS 447
-#define VAR_RATELIMIT_SIZE 448
-#define VAR_RATELIMIT_FOR_DOMAIN 449
-#define VAR_RATELIMIT_BELOW_DOMAIN 450
-#define VAR_IP_RATELIMIT_FACTOR 451
-#define VAR_RATELIMIT_FACTOR 452
-#define VAR_SEND_CLIENT_SUBNET 453
-#define VAR_CLIENT_SUBNET_ZONE 454
-#define VAR_CLIENT_SUBNET_ALWAYS_FORWARD 455
-#define VAR_CLIENT_SUBNET_OPCODE 456
-#define VAR_MAX_CLIENT_SUBNET_IPV4 457
-#define VAR_MAX_CLIENT_SUBNET_IPV6 458
-#define VAR_MIN_CLIENT_SUBNET_IPV4 459
-#define VAR_MIN_CLIENT_SUBNET_IPV6 460
-#define VAR_MAX_ECS_TREE_SIZE_IPV4 461
-#define VAR_MAX_ECS_TREE_SIZE_IPV6 462
-#define VAR_CAPS_WHITELIST 463
-#define VAR_CACHE_MAX_NEGATIVE_TTL 464
-#define VAR_PERMIT_SMALL_HOLDDOWN 465
-#define VAR_QNAME_MINIMISATION 466
-#define VAR_QNAME_MINIMISATION_STRICT 467
-#define VAR_IP_FREEBIND 468
-#define VAR_DEFINE_TAG 469
-#define VAR_LOCAL_ZONE_TAG 470
-#define VAR_ACCESS_CONTROL_TAG 471
-#define VAR_LOCAL_ZONE_OVERRIDE 472
-#define VAR_ACCESS_CONTROL_TAG_ACTION 473
-#define VAR_ACCESS_CONTROL_TAG_DATA 474
-#define VAR_VIEW 475
-#define VAR_ACCESS_CONTROL_VIEW 476
-#define VAR_VIEW_FIRST 477
-#define VAR_SERVE_EXPIRED 478
-#define VAR_SERVE_EXPIRED_TTL 479
-#define VAR_SERVE_EXPIRED_TTL_RESET 480
-#define VAR_SERVE_EXPIRED_REPLY_TTL 481
-#define VAR_SERVE_EXPIRED_CLIENT_TIMEOUT 482
-#define VAR_FAKE_DSA 483
-#define VAR_FAKE_SHA1 484
-#define VAR_LOG_IDENTITY 485
-#define VAR_HIDE_TRUSTANCHOR 486
-#define VAR_TRUST_ANCHOR_SIGNALING 487
-#define VAR_AGGRESSIVE_NSEC 488
-#define VAR_USE_SYSTEMD 489
-#define VAR_SHM_ENABLE 490
-#define VAR_SHM_KEY 491
-#define VAR_ROOT_KEY_SENTINEL 492
-#define VAR_DNSCRYPT 493
-#define VAR_DNSCRYPT_ENABLE 494
-#define VAR_DNSCRYPT_PORT 495
-#define VAR_DNSCRYPT_PROVIDER 496
-#define VAR_DNSCRYPT_SECRET_KEY 497
-#define VAR_DNSCRYPT_PROVIDER_CERT 498
-#define VAR_DNSCRYPT_PROVIDER_CERT_ROTATED 499
-#define VAR_DNSCRYPT_SHARED_SECRET_CACHE_SIZE 500
-#define VAR_DNSCRYPT_SHARED_SECRET_CACHE_SLABS 501
-#define VAR_DNSCRYPT_NONCE_CACHE_SIZE 502
-#define VAR_DNSCRYPT_NONCE_CACHE_SLABS 503
-#define VAR_IPSECMOD_ENABLED 504
-#define VAR_IPSECMOD_HOOK 505
-#define VAR_IPSECMOD_IGNORE_BOGUS 506
-#define VAR_IPSECMOD_MAX_TTL 507
-#define VAR_IPSECMOD_WHITELIST 508
-#define VAR_IPSECMOD_STRICT 509
-#define VAR_CACHEDB 510
-#define VAR_CACHEDB_BACKEND 511
-#define VAR_CACHEDB_SECRETSEED 512
-#define VAR_CACHEDB_REDISHOST 513
-#define VAR_CACHEDB_REDISPORT 514
-#define VAR_CACHEDB_REDISTIMEOUT 515
-#define VAR_CACHEDB_REDISEXPIRERECORDS 516
-#define VAR_UDP_UPSTREAM_WITHOUT_DOWNSTREAM 517
-#define VAR_FOR_UPSTREAM 518
-#define VAR_AUTH_ZONE 519
-#define VAR_ZONEFILE 520
-#define VAR_MASTER 521
-#define VAR_URL 522
-#define VAR_FOR_DOWNSTREAM 523
-#define VAR_FALLBACK_ENABLED 524
-#define VAR_TLS_ADDITIONAL_PORT 525
-#define VAR_LOW_RTT 526
-#define VAR_LOW_RTT_PERMIL 527
-#define VAR_FAST_SERVER_PERMIL 528
-#define VAR_FAST_SERVER_NUM 529
-#define VAR_ALLOW_NOTIFY 530
-#define VAR_TLS_WIN_CERT 531
-#define VAR_TCP_CONNECTION_LIMIT 532
-#define VAR_FORWARD_NO_CACHE 533
-#define VAR_STUB_NO_CACHE 534
-#define VAR_LOG_SERVFAIL 535
-#define VAR_DENY_ANY 536
-#define VAR_UNKNOWN_SERVER_TIME_LIMIT 537
-#define VAR_LOG_TAG_QUERYREPLY 538
-#define VAR_STREAM_WAIT_SIZE 539
-#define VAR_TLS_CIPHERS 540
-#define VAR_TLS_CIPHERSUITES 541
-#define VAR_TLS_USE_SNI 542
-#define VAR_IPSET 543
-#define VAR_IPSET_NAME_V4 544
-#define VAR_IPSET_NAME_V6 545
-#define VAR_TLS_SESSION_TICKET_KEYS 546
-#define VAR_RPZ 547
-#define VAR_TAGS 548
-#define VAR_RPZ_ACTION_OVERRIDE 549
-#define VAR_RPZ_CNAME_OVERRIDE 550
-#define VAR_RPZ_LOG 551
-#define VAR_RPZ_LOG_NAME 552
-#define VAR_DYNLIB 553
-#define VAR_DYNLIB_FILE 554
-#define VAR_EDNS_CLIENT_TAG 555
-#define VAR_EDNS_CLIENT_TAG_OPCODE 556
-#define VAR_ZONEMD_PERMISSIVE_MODE 557
-#define VAR_ZONEMD_REJECT_ABSENCE 558
-=======
 #define VAR_UDP_CONNECT 409
 #define VAR_UNBLOCK_LAN_ZONES 410
 #define VAR_INSECURE_LAN_ZONES 411
@@ -1129,7 +675,8 @@
 #define VAR_EDNS_CLIENT_STRING 561
 #define VAR_EDNS_CLIENT_STRING_OPCODE 562
 #define VAR_NSID 563
->>>>>>> c365e3ab
+#define VAR_ZONEMD_PERMISSIVE_MODE 564
+#define VAR_ZONEMD_REJECT_ABSENCE 565
 
 /* Value type.  */
 #if ! defined YYSTYPE && ! defined YYSTYPE_IS_DECLARED
@@ -1139,11 +686,7 @@
 
 	char*	str;
 
-<<<<<<< HEAD
-#line 667 "util/configparser.h"
-=======
-#line 686 "util/configparser.h"
->>>>>>> c365e3ab
+#line 690 "util/configparser.h"
 
 };
 typedef union YYSTYPE YYSTYPE;
