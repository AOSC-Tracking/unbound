--- conflicted
+++ resolved
@@ -187,11 +187,8 @@
 %token VAR_DYNLIB VAR_DYNLIB_FILE VAR_EDNS_CLIENT_STRING
 %token VAR_EDNS_CLIENT_STRING_OPCODE VAR_NSID
 %token VAR_ZONEMD_PERMISSIVE_MODE VAR_ZONEMD_CHECK VAR_ZONEMD_REJECT_ABSENCE
-<<<<<<< HEAD
 %token VAR_LOCAL_DATA_DO_EDE VAR_LOCAL_ZONE_DEFAULT_EDE VAR_EDE_LOCAL_ZONES
-=======
 %token VAR_RPZ_SIGNAL_NXDOMAIN_RA
->>>>>>> d52d94c6
 
 %%
 toplevelvars: /* empty */ | toplevelvars toplevelvar ;
@@ -505,11 +502,7 @@
 	| ;
 content_rpz: auth_name | auth_zonefile | rpz_tag | auth_master | auth_url |
 	   auth_allow_notify | rpz_action_override | rpz_cname_override |
-<<<<<<< HEAD
-	   rpz_log | rpz_log_name | rpz_do_ede
-=======
-	   rpz_log | rpz_log_name | rpz_signal_nxdomain_ra
->>>>>>> d52d94c6
+	   rpz_log | rpz_log_name | rpz_do_ede | rpz_signal_nxdomain_ra
 	;
 server_num_threads: VAR_NUM_THREADS STRING_ARG
 	{
