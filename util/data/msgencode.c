/*
 * util/data/msgencode.c - Encode DNS messages, queries and replies.
 *
 * Copyright (c) 2007, NLnet Labs. All rights reserved.
 *
 * This software is open source.
 * 
 * Redistribution and use in source and binary forms, with or without
 * modification, are permitted provided that the following conditions
 * are met:
 * 
 * Redistributions of source code must retain the above copyright notice,
 * this list of conditions and the following disclaimer.
 * 
 * Redistributions in binary form must reproduce the above copyright notice,
 * this list of conditions and the following disclaimer in the documentation
 * and/or other materials provided with the distribution.
 * 
 * Neither the name of the NLNET LABS nor the names of its contributors may
 * be used to endorse or promote products derived from this software without
 * specific prior written permission.
 * 
 * THIS SOFTWARE IS PROVIDED BY THE COPYRIGHT HOLDERS AND CONTRIBUTORS
 * "AS IS" AND ANY EXPRESS OR IMPLIED WARRANTIES, INCLUDING, BUT NOT
 * LIMITED TO, THE IMPLIED WARRANTIES OF MERCHANTABILITY AND FITNESS FOR
 * A PARTICULAR PURPOSE ARE DISCLAIMED. IN NO EVENT SHALL THE COPYRIGHT
 * HOLDER OR CONTRIBUTORS BE LIABLE FOR ANY DIRECT, INDIRECT, INCIDENTAL,
 * SPECIAL, EXEMPLARY, OR CONSEQUENTIAL DAMAGES (INCLUDING, BUT NOT LIMITED
 * TO, PROCUREMENT OF SUBSTITUTE GOODS OR SERVICES; LOSS OF USE, DATA, OR
 * PROFITS; OR BUSINESS INTERRUPTION) HOWEVER CAUSED AND ON ANY THEORY OF
 * LIABILITY, WHETHER IN CONTRACT, STRICT LIABILITY, OR TORT (INCLUDING
 * NEGLIGENCE OR OTHERWISE) ARISING IN ANY WAY OUT OF THE USE OF THIS
 * SOFTWARE, EVEN IF ADVISED OF THE POSSIBILITY OF SUCH DAMAGE.
 */

/**
 * \file
 *
 * This file contains a routines to encode DNS messages.
 */

#include "config.h"
#include "util/data/msgencode.h"
#include "util/data/msgreply.h"
#include "util/data/msgparse.h"
#include "util/data/dname.h"
#include "util/log.h"
#include "util/regional.h"
#include "util/net_help.h"
#include "sldns/sbuffer.h"
#include "services/localzone.h"

#ifdef HAVE_TIME_H
#include <time.h>
#endif
#include <sys/time.h>

/** return code that means the function ran out of memory. negative so it does
 * not conflict with DNS rcodes. */
#define RETVAL_OUTMEM	-2
/** return code that means the data did not fit (completely) in the packet */
#define RETVAL_TRUNC	-4
/** return code that means all is peachy keen. Equal to DNS rcode NOERROR */
#define RETVAL_OK	0

/**
 * Data structure to help domain name compression in outgoing messages.
 * A tree of dnames and their offsets in the packet is kept.
 * It is kept sorted, not canonical, but by label at least, so that after
 * a lookup of a name you know its closest match, and the parent from that
 * closest match. These are possible compression targets.
 *
 * It is a binary tree, not a rbtree or balanced tree, as the effort
 * of keeping it balanced probably outweighs usefulness (given typical
 * DNS packet size).
 */
struct compress_tree_node {
	/** left node in tree, all smaller to this */
	struct compress_tree_node* left;
	/** right node in tree, all larger than this */
	struct compress_tree_node* right;

	/** the parent node - not for tree, but zone parent. One less label */
	struct compress_tree_node* parent;
	/** the domain name for this node. Pointer to uncompressed memory. */
	uint8_t* dname;
	/** number of labels in domain name, kept to help compare func. */
	int labs;
	/** offset in packet that points to this dname */
	size_t offset;
};

/**
 * Find domain name in tree, returns exact and closest match.
 * @param tree: root of tree.
 * @param dname: pointer to uncompressed dname.
 * @param labs: number of labels in domain name.
 * @param match: closest or exact match.
 *	guaranteed to be smaller or equal to the sought dname.
 *	can be null if the tree is empty.
 * @param matchlabels: number of labels that match with closest match.
 *	can be zero is there is no match.
 * @param insertpt: insert location for dname, if not found.
 * @return: 0 if no exact match.
 */
static int
compress_tree_search(struct compress_tree_node** tree, uint8_t* dname,
	int labs, struct compress_tree_node** match, int* matchlabels,
	struct compress_tree_node*** insertpt)
{
	int c, n, closen=0;
	struct compress_tree_node* p = *tree;
	struct compress_tree_node* close = 0;
	struct compress_tree_node** prev = tree;
	while(p) {
		if((c = dname_lab_cmp(dname, labs, p->dname, p->labs, &n)) 
			== 0) {
			*matchlabels = n;
			*match = p;
			return 1;
		}
		if(c<0) {
			prev = &p->left;
			p = p->left;
		} else	{
			closen = n;
			close = p; /* p->dname is smaller than dname */
			prev = &p->right;
			p = p->right;
		}
	}
	*insertpt = prev;
	*matchlabels = closen;
	*match = close;
	return 0;
}

/**
 * Lookup a domain name in compression tree.
 * @param tree: root of tree (not the node with '.').
 * @param dname: pointer to uncompressed dname.
 * @param labs: number of labels in domain name.
 * @param insertpt: insert location for dname, if not found.
 * @return: 0 if not found or compress treenode with best compression.
 */
static struct compress_tree_node*
compress_tree_lookup(struct compress_tree_node** tree, uint8_t* dname,
	int labs, struct compress_tree_node*** insertpt)
{
	struct compress_tree_node* p;
	int m;
	if(labs <= 1)
		return 0; /* do not compress root node */
	if(compress_tree_search(tree, dname, labs, &p, &m, insertpt)) {
		/* exact match */
		return p;
	}
	/* return some ancestor of p that compresses well. */
	if(m>1) {
		/* www.example.com. (labs=4) matched foo.example.com.(labs=4)
		 * then matchcount = 3. need to go up. */
		while(p && p->labs > m)
			p = p->parent;
		return p;
	}
	return 0;
}

/**
 * Create node for domain name compression tree.
 * @param dname: pointer to uncompressed dname (stored in tree).
 * @param labs: number of labels in dname.
 * @param offset: offset into packet for dname.
 * @param region: how to allocate memory for new node.
 * @return new node or 0 on malloc failure.
 */
static struct compress_tree_node*
compress_tree_newnode(uint8_t* dname, int labs, size_t offset, 
	struct regional* region)
{
	struct compress_tree_node* n = (struct compress_tree_node*)
		regional_alloc(region, sizeof(struct compress_tree_node));
	if(!n) return 0;
	n->left = 0;
	n->right = 0;
	n->parent = 0;
	n->dname = dname;
	n->labs = labs;
	n->offset = offset;
	return n;
}

/**
 * Store domain name and ancestors into compression tree.
 * @param dname: pointer to uncompressed dname (stored in tree).
 * @param labs: number of labels in dname.
 * @param offset: offset into packet for dname.
 * @param region: how to allocate memory for new node.
 * @param closest: match from previous lookup, used to compress dname.
 *	may be NULL if no previous match.
 *	if the tree has an ancestor of dname already, this must be it.
 * @param insertpt: where to insert the dname in tree. 
 * @return: 0 on memory error.
 */
static int
compress_tree_store(uint8_t* dname, int labs, size_t offset, 
	struct regional* region, struct compress_tree_node* closest, 
	struct compress_tree_node** insertpt)
{
	uint8_t lablen;
	struct compress_tree_node* newnode;
	struct compress_tree_node* prevnode = NULL;
	int uplabs = labs-1; /* does not store root in tree */
	if(closest) uplabs = labs - closest->labs;
	log_assert(uplabs >= 0);
	/* algorithms builds up a vine of dname-labels to hang into tree */
	while(uplabs--) {
		if(offset > PTR_MAX_OFFSET) {
			/* insertion failed, drop vine */
			return 1; /* compression pointer no longer useful */
		}
		if(!(newnode = compress_tree_newnode(dname, labs, offset, 
			region))) {
			/* insertion failed, drop vine */
			return 0;
		}

		if(prevnode) {
			/* chain nodes together, last one has one label more,
			 * so is larger than newnode, thus goes right. */
			newnode->right = prevnode;
			prevnode->parent = newnode;
		}

		/* next label */
		lablen = *dname++;
		dname += lablen;
		offset += lablen+1;
		prevnode = newnode;
		labs--;
	}
	/* if we have a vine, hang the vine into the tree */
	if(prevnode) {
		*insertpt = prevnode;
		prevnode->parent = closest;
	}
	return 1;
}

/** compress a domain name */
static int
write_compressed_dname(sldns_buffer* pkt, uint8_t* dname, int labs,
	struct compress_tree_node* p)
{
	/* compress it */
	int labcopy = labs - p->labs;
	uint8_t lablen;
	uint16_t ptr;

	if(labs == 1) {
		/* write root label */
		if(sldns_buffer_remaining(pkt) < 1)
			return 0;
		sldns_buffer_write_u8(pkt, 0);
		return 1;
	}

	/* copy the first couple of labels */
	while(labcopy--) {
		lablen = *dname++;
		if(sldns_buffer_remaining(pkt) < (size_t)lablen+1)
			return 0;
		sldns_buffer_write_u8(pkt, lablen);
		sldns_buffer_write(pkt, dname, lablen);
		dname += lablen;
	}
	/* insert compression ptr */
	if(sldns_buffer_remaining(pkt) < 2)
		return 0;
	ptr = PTR_CREATE(p->offset);
	sldns_buffer_write_u16(pkt, ptr);
	return 1;
}

/** compress owner name of RR, return RETVAL_OUTMEM RETVAL_TRUNC */
static int
compress_owner(struct ub_packed_rrset_key* key, sldns_buffer* pkt, 
	struct regional* region, struct compress_tree_node** tree, 
	size_t owner_pos, uint16_t* owner_ptr, int owner_labs)
{
	struct compress_tree_node* p;
	struct compress_tree_node** insertpt = NULL;
	if(!*owner_ptr) {
		/* compress first time dname */
		if((p = compress_tree_lookup(tree, key->rk.dname, 
			owner_labs, &insertpt))) {
			if(p->labs == owner_labs) 
				/* avoid ptr chains, since some software is
				 * not capable of decoding ptr after a ptr. */
				*owner_ptr = htons(PTR_CREATE(p->offset));
			if(!write_compressed_dname(pkt, key->rk.dname, 
				owner_labs, p))
				return RETVAL_TRUNC;
			/* check if typeclass+4 ttl + rdatalen is available */
			if(sldns_buffer_remaining(pkt) < 4+4+2)
				return RETVAL_TRUNC;
		} else {
			/* no compress */
			if(sldns_buffer_remaining(pkt) < key->rk.dname_len+4+4+2)
				return RETVAL_TRUNC;
			sldns_buffer_write(pkt, key->rk.dname, 
				key->rk.dname_len);
			if(owner_pos <= PTR_MAX_OFFSET)
				*owner_ptr = htons(PTR_CREATE(owner_pos));
		}
		if(!compress_tree_store(key->rk.dname, owner_labs, 
			owner_pos, region, p, insertpt))
			return RETVAL_OUTMEM;
	} else {
		/* always compress 2nd-further RRs in RRset */
		if(owner_labs == 1) {
			if(sldns_buffer_remaining(pkt) < 1+4+4+2) 
				return RETVAL_TRUNC;
			sldns_buffer_write_u8(pkt, 0);
		} else {
			if(sldns_buffer_remaining(pkt) < 2+4+4+2) 
				return RETVAL_TRUNC;
			sldns_buffer_write(pkt, owner_ptr, 2);
		}
	}
	return RETVAL_OK;
}

/** compress any domain name to the packet, return RETVAL_* */
static int
compress_any_dname(uint8_t* dname, sldns_buffer* pkt, int labs, 
	struct regional* region, struct compress_tree_node** tree)
{
	struct compress_tree_node* p;
	struct compress_tree_node** insertpt = NULL;
	size_t pos = sldns_buffer_position(pkt);
	if((p = compress_tree_lookup(tree, dname, labs, &insertpt))) {
		if(!write_compressed_dname(pkt, dname, labs, p))
			return RETVAL_TRUNC;
	} else {
		if(!dname_buffer_write(pkt, dname))
			return RETVAL_TRUNC;
	}
	if(!compress_tree_store(dname, labs, pos, region, p, insertpt))
		return RETVAL_OUTMEM;
	return RETVAL_OK;
}

/** return true if type needs domain name compression in rdata */
static const sldns_rr_descriptor*
type_rdata_compressable(struct ub_packed_rrset_key* key)
{
	uint16_t t = ntohs(key->rk.type);
	if(sldns_rr_descript(t) && 
		sldns_rr_descript(t)->_compress == LDNS_RR_COMPRESS)
		return sldns_rr_descript(t);
	return 0;
}

/** compress domain names in rdata, return RETVAL_* */
static int
compress_rdata(sldns_buffer* pkt, uint8_t* rdata, size_t todolen, 
	struct regional* region, struct compress_tree_node** tree, 
	const sldns_rr_descriptor* desc)
{
	int labs, r, rdf = 0;
	size_t dname_len, len, pos = sldns_buffer_position(pkt);
	uint8_t count = desc->_dname_count;

	sldns_buffer_skip(pkt, 2); /* rdata len fill in later */
	/* space for rdatalen checked for already */
	rdata += 2;
	todolen -= 2;
	while(todolen > 0 && count) {
		switch(desc->_wireformat[rdf]) {
		case LDNS_RDF_TYPE_DNAME:
			labs = dname_count_size_labels(rdata, &dname_len);
			if((r=compress_any_dname(rdata, pkt, labs, region, 
				tree)) != RETVAL_OK)
				return r;
			rdata += dname_len;
			todolen -= dname_len;
			count--;
			len = 0;
			break;
		case LDNS_RDF_TYPE_STR:
			len = *rdata + 1;
			break;
		default:
			len = get_rdf_size(desc->_wireformat[rdf]);
		}
		if(len) {
			/* copy over */
			if(sldns_buffer_remaining(pkt) < len)
				return RETVAL_TRUNC;
			sldns_buffer_write(pkt, rdata, len);
			todolen -= len;
			rdata += len;
		}
		rdf++;
	}
	/* copy remainder */
	if(todolen > 0) {
		if(sldns_buffer_remaining(pkt) < todolen)
			return RETVAL_TRUNC;
		sldns_buffer_write(pkt, rdata, todolen);
	}

	/* set rdata len */
	sldns_buffer_write_u16_at(pkt, pos, sldns_buffer_position(pkt)-pos-2);
	return RETVAL_OK;
}

/** Returns true if RR type should be included */
static int
rrset_belongs_in_reply(sldns_pkt_section s, uint16_t rrtype, uint16_t qtype, 
	int dnssec)
{
	if(dnssec)
		return 1;
	/* skip non DNSSEC types, except if directly queried for */
	if(s == LDNS_SECTION_ANSWER) {
		if(qtype == LDNS_RR_TYPE_ANY || qtype == rrtype)
			return 1;
	}
	/* check DNSSEC-ness */
	switch(rrtype) {
		case LDNS_RR_TYPE_SIG:
		case LDNS_RR_TYPE_KEY:
		case LDNS_RR_TYPE_NXT:
		case LDNS_RR_TYPE_DS:
		case LDNS_RR_TYPE_RRSIG:
		case LDNS_RR_TYPE_NSEC:
		case LDNS_RR_TYPE_DNSKEY:
		case LDNS_RR_TYPE_NSEC3:
		case LDNS_RR_TYPE_NSEC3PARAMS:
			return 0;
	}
	return 1;
}

/** store rrset in buffer in wireformat, return RETVAL_* */
static int
packed_rrset_encode(struct ub_packed_rrset_key* key, sldns_buffer* pkt, 
	uint16_t* num_rrs, time_t timenow, struct regional* region,
	int do_data, int do_sig, struct compress_tree_node** tree,
	sldns_pkt_section s, uint16_t qtype, int dnssec, size_t rr_offset)
{
	size_t i, j, owner_pos;
	int r, owner_labs;
	uint16_t owner_ptr = 0;
	struct packed_rrset_data* data = (struct packed_rrset_data*)
		key->entry.data;
	
	/* does this RR type belong in the answer? */
	if(!rrset_belongs_in_reply(s, ntohs(key->rk.type), qtype, dnssec))
		return RETVAL_OK;

	owner_labs = dname_count_labels(key->rk.dname);
	owner_pos = sldns_buffer_position(pkt);

	/* For an rrset with a fixed TTL, use the rrset's TTL as given */
	if((key->rk.flags & PACKED_RRSET_FIXEDTTL) != 0)
		timenow = 0;

	if(do_data) {
		const sldns_rr_descriptor* c = type_rdata_compressable(key);
		for(i=0; i<data->count; i++) {
			/* rrset roundrobin */
			j = (i + rr_offset) % data->count;
			if((r=compress_owner(key, pkt, region, tree, 
				owner_pos, &owner_ptr, owner_labs))
				!= RETVAL_OK)
				return r;
			sldns_buffer_write(pkt, &key->rk.type, 2);
			sldns_buffer_write(pkt, &key->rk.rrset_class, 2);
			if(data->rr_ttl[j] < timenow)
				sldns_buffer_write_u32(pkt,
					SERVE_EXPIRED?SERVE_EXPIRED_REPLY_TTL:0);
			else 	sldns_buffer_write_u32(pkt, 
					data->rr_ttl[j]-timenow);
			if(c) {
				if((r=compress_rdata(pkt, data->rr_data[j],
					data->rr_len[j], region, tree, c))
					!= RETVAL_OK)
					return r;
			} else {
				if(sldns_buffer_remaining(pkt) < data->rr_len[j])
					return RETVAL_TRUNC;
				sldns_buffer_write(pkt, data->rr_data[j],
					data->rr_len[j]);
			}
		}
	}
	/* insert rrsigs */
	if(do_sig && dnssec) {
		size_t total = data->count+data->rrsig_count;
		for(i=data->count; i<total; i++) {
			if(owner_ptr && owner_labs != 1) {
				if(sldns_buffer_remaining(pkt) <
					2+4+4+data->rr_len[i]) 
					return RETVAL_TRUNC;
				sldns_buffer_write(pkt, &owner_ptr, 2);
			} else {
				if((r=compress_any_dname(key->rk.dname, 
					pkt, owner_labs, region, tree))
					!= RETVAL_OK)
					return r;
				if(sldns_buffer_remaining(pkt) < 
					4+4+data->rr_len[i])
					return RETVAL_TRUNC;
			}
			sldns_buffer_write_u16(pkt, LDNS_RR_TYPE_RRSIG);
			sldns_buffer_write(pkt, &key->rk.rrset_class, 2);
			if(data->rr_ttl[i] < timenow)
				sldns_buffer_write_u32(pkt,
					SERVE_EXPIRED?SERVE_EXPIRED_REPLY_TTL:0);
			else 	sldns_buffer_write_u32(pkt, 
					data->rr_ttl[i]-timenow);
			/* rrsig rdata cannot be compressed, perform 100+ byte
			 * memcopy. */
			sldns_buffer_write(pkt, data->rr_data[i],
				data->rr_len[i]);
		}
	}
	/* change rrnum only after we are sure it fits */
	if(do_data)
		*num_rrs += data->count;
	if(do_sig && dnssec)
		*num_rrs += data->rrsig_count;

	return RETVAL_OK;
}

/** store msg section in wireformat buffer, return RETVAL_* */
static int
insert_section(struct reply_info* rep, size_t num_rrsets, uint16_t* num_rrs,
	sldns_buffer* pkt, size_t rrsets_before, time_t timenow, 
	struct regional* region, struct compress_tree_node** tree,
	sldns_pkt_section s, uint16_t qtype, int dnssec, size_t rr_offset)
{
	int r;
	size_t i, setstart;
	/* we now allow this function to be called multiple times for the
	 * same section, incrementally updating num_rrs.  The caller is
	 * responsible for initializing it (which is the case in the current
	 * implementation). */

	if(s != LDNS_SECTION_ADDITIONAL) {
		if(s == LDNS_SECTION_ANSWER && qtype == LDNS_RR_TYPE_ANY)
			dnssec = 1; /* include all types in ANY answer */
	  	for(i=0; i<num_rrsets; i++) {
			setstart = sldns_buffer_position(pkt);
			if((r=packed_rrset_encode(rep->rrsets[rrsets_before+i], 
				pkt, num_rrs, timenow, region, 1, 1, tree,
				s, qtype, dnssec, rr_offset))
				!= RETVAL_OK) {
				/* Bad, but if due to size must set TC bit */
				/* trim off the rrset neatly. */
				sldns_buffer_set_position(pkt, setstart);
				return r;
			}
		}
	} else {
	  	for(i=0; i<num_rrsets; i++) {
			setstart = sldns_buffer_position(pkt);
			if((r=packed_rrset_encode(rep->rrsets[rrsets_before+i], 
				pkt, num_rrs, timenow, region, 1, 0, tree,
				s, qtype, dnssec, rr_offset))
				!= RETVAL_OK) {
				sldns_buffer_set_position(pkt, setstart);
				return r;
			}
		}
		if(dnssec)
	  	  for(i=0; i<num_rrsets; i++) {
			setstart = sldns_buffer_position(pkt);
			if((r=packed_rrset_encode(rep->rrsets[rrsets_before+i], 
				pkt, num_rrs, timenow, region, 0, 1, tree,
				s, qtype, dnssec, rr_offset))
				!= RETVAL_OK) {
				sldns_buffer_set_position(pkt, setstart);
				return r;
			}
		  }
	}
	return RETVAL_OK;
}

/** store query section in wireformat buffer, return RETVAL */
static int
insert_query(struct query_info* qinfo, struct compress_tree_node** tree, 
	sldns_buffer* buffer, struct regional* region)
{
	uint8_t* qname = qinfo->local_alias ?
		qinfo->local_alias->rrset->rk.dname : qinfo->qname;
	size_t qname_len = qinfo->local_alias ?
		qinfo->local_alias->rrset->rk.dname_len : qinfo->qname_len;
	if(sldns_buffer_remaining(buffer) < 
		qinfo->qname_len+sizeof(uint16_t)*2)
		return RETVAL_TRUNC; /* buffer too small */
	/* the query is the first name inserted into the tree */
	if(!compress_tree_store(qname, dname_count_labels(qname),
		sldns_buffer_position(buffer), region, NULL, tree))
		return RETVAL_OUTMEM;
	if(sldns_buffer_current(buffer) == qname)
		sldns_buffer_skip(buffer, (ssize_t)qname_len);
	else	sldns_buffer_write(buffer, qname, qname_len);
	sldns_buffer_write_u16(buffer, qinfo->qtype);
	sldns_buffer_write_u16(buffer, qinfo->qclass);
	return RETVAL_OK;
}

static int
positive_answer(struct reply_info* rep, uint16_t qtype) {
	size_t i;
	if (FLAGS_GET_RCODE(rep->flags) != LDNS_RCODE_NOERROR)
		return 0;

	for(i=0;i<rep->an_numrrsets; i++) {
		if(ntohs(rep->rrsets[i]->rk.type) == qtype) {
			/* for priming queries, type NS, include addresses */
			if(qtype == LDNS_RR_TYPE_NS)
				return 0;
			/* in case it is a wildcard with DNSSEC, there will
			 * be NSEC/NSEC3 records in the authority section
			 * that we cannot remove */
			for(i=rep->an_numrrsets; i<rep->an_numrrsets+
				rep->ns_numrrsets; i++) {
				if(ntohs(rep->rrsets[i]->rk.type) ==
					LDNS_RR_TYPE_NSEC ||
				   ntohs(rep->rrsets[i]->rk.type) ==
				   	LDNS_RR_TYPE_NSEC3)
					return 0;
			}
			return 1;
		}
	}
	return 0;
}

static int
negative_answer(struct reply_info* rep) {
	size_t i;
	int ns_seen = 0;
	if(FLAGS_GET_RCODE(rep->flags) == LDNS_RCODE_NXDOMAIN)
		return 1;
	if(FLAGS_GET_RCODE(rep->flags) == LDNS_RCODE_NOERROR &&
		rep->an_numrrsets != 0)
		return 0; /* positive */
	if(FLAGS_GET_RCODE(rep->flags) != LDNS_RCODE_NOERROR &&
		FLAGS_GET_RCODE(rep->flags) != LDNS_RCODE_NXDOMAIN)
		return 0;
	for(i=rep->an_numrrsets; i<rep->an_numrrsets+rep->ns_numrrsets; i++){
		if(ntohs(rep->rrsets[i]->rk.type) == LDNS_RR_TYPE_SOA)
			return 1;
		if(ntohs(rep->rrsets[i]->rk.type) == LDNS_RR_TYPE_NS)
			ns_seen = 1;
	}
	if(ns_seen) return 0; /* could be referral, NS, but no SOA */
	return 1;
}

int
reply_info_encode(struct query_info* qinfo, struct reply_info* rep,
	uint16_t id, uint16_t flags, sldns_buffer* buffer, time_t timenow,
	struct regional* region, uint16_t udpsize, int dnssec, int minimise)
{
	uint16_t ancount=0, nscount=0, arcount=0;
	struct compress_tree_node* tree = 0;
	int r;
	size_t rr_offset;

	sldns_buffer_clear(buffer);
	if(udpsize < sldns_buffer_limit(buffer))
		sldns_buffer_set_limit(buffer, udpsize);
	if(sldns_buffer_remaining(buffer) < LDNS_HEADER_SIZE)
		return 0;

	sldns_buffer_write(buffer, &id, sizeof(uint16_t));
	sldns_buffer_write_u16(buffer, flags);
	sldns_buffer_write_u16(buffer, rep->qdcount);
	/* set an, ns, ar counts to zero in case of small packets */
	sldns_buffer_write(buffer, "\000\000\000\000\000\000", 6);

	/* insert query section */
	if(rep->qdcount) {
		if((r=insert_query(qinfo, &tree, buffer, region)) !=
			RETVAL_OK) {
			if(r == RETVAL_TRUNC) {
				/* create truncated message */
				sldns_buffer_write_u16_at(buffer, 4, 0);
				LDNS_TC_SET(sldns_buffer_begin(buffer));
				sldns_buffer_flip(buffer);
				return 1;
			}
			return 0;
		}
	}
	/* roundrobin offset. using query id for random number.  With ntohs
	 * for different roundrobins for sequential id client senders. */
	rr_offset = RRSET_ROUNDROBIN?ntohs(id)+(timenow?timenow:time(NULL)):0;

	/* "prepend" any local alias records in the answer section if this
	 * response is supposed to be authoritative.  Currently it should
	 * be a single CNAME record (sanity-checked in worker_handle_request())
	 * but it can be extended if and when we support more variations of
	 * aliases. */
	if(qinfo->local_alias && (flags & BIT_AA)) {
		struct reply_info arep;
		time_t timezero = 0; /* to use the 'authoritative' TTL */
		memset(&arep, 0, sizeof(arep));
		arep.flags = rep->flags;
		arep.an_numrrsets = 1;
		arep.rrset_count = 1;
		arep.rrsets = &qinfo->local_alias->rrset;
		if((r=insert_section(&arep, 1, &ancount, buffer, 0,
			timezero, region, &tree, LDNS_SECTION_ANSWER,
			qinfo->qtype, dnssec, rr_offset)) != RETVAL_OK) {
			if(r == RETVAL_TRUNC) {
				/* create truncated message */
				sldns_buffer_write_u16_at(buffer, 6, ancount);
				LDNS_TC_SET(sldns_buffer_begin(buffer));
				sldns_buffer_flip(buffer);
				return 1;
			}
			return 0;
		}
	}

	/* insert answer section */
	if((r=insert_section(rep, rep->an_numrrsets, &ancount, buffer,
		0, timenow, region, &tree, LDNS_SECTION_ANSWER, qinfo->qtype,
		dnssec, rr_offset)) != RETVAL_OK) {
		if(r == RETVAL_TRUNC) {
			/* create truncated message */
			sldns_buffer_write_u16_at(buffer, 6, ancount);
			LDNS_TC_SET(sldns_buffer_begin(buffer));
			sldns_buffer_flip(buffer);
			return 1;
		}
		return 0;
	}
	sldns_buffer_write_u16_at(buffer, 6, ancount);

	/* if response is positive answer, auth/add sections are not required */
	if( ! (minimise && positive_answer(rep, qinfo->qtype)) ) {
		/* insert auth section */
		if((r=insert_section(rep, rep->ns_numrrsets, &nscount, buffer,
			rep->an_numrrsets, timenow, region, &tree,
			LDNS_SECTION_AUTHORITY, qinfo->qtype,
			dnssec, rr_offset)) != RETVAL_OK) {
			if(r == RETVAL_TRUNC) {
				/* create truncated message */
				sldns_buffer_write_u16_at(buffer, 8, nscount);
				LDNS_TC_SET(sldns_buffer_begin(buffer));
				sldns_buffer_flip(buffer);
				return 1;
			}
			return 0;
		}
		sldns_buffer_write_u16_at(buffer, 8, nscount);

		if(! (minimise && negative_answer(rep))) {
			/* insert add section */
			if((r=insert_section(rep, rep->ar_numrrsets, &arcount, buffer,
				rep->an_numrrsets + rep->ns_numrrsets, timenow, region,
				&tree, LDNS_SECTION_ADDITIONAL, qinfo->qtype,
				dnssec, rr_offset)) != RETVAL_OK) {
				if(r == RETVAL_TRUNC) {
					/* no need to set TC bit, this is the additional */
					sldns_buffer_write_u16_at(buffer, 10, arcount);
					sldns_buffer_flip(buffer);
					return 1;
				}
				return 0;
			}
			sldns_buffer_write_u16_at(buffer, 10, arcount);
		}
	}
	sldns_buffer_flip(buffer);
	return 1;
}

uint16_t
calc_edns_field_size(struct edns_data* edns)
{
	size_t rdatalen = 0;
	struct edns_option* opt;
	if(!edns || !edns->edns_present)
		return 0;
	for(opt = edns->opt_list; opt; opt = opt->next) {
		rdatalen += 4 + opt->opt_len;
	}
	/* domain root '.' + type + class + ttl + rdatalen */
	return 1 + 2 + 2 + 4 + 2 + rdatalen;
}

static void
<<<<<<< HEAD
attach_edns_record_(sldns_buffer* pkt, struct edns_data* edns, uint16_t udpsize)
=======
attach_edns_record_max_msg_sz(sldns_buffer* pkt, struct edns_data* edns,
	uint16_t max_msg_sz)
>>>>>>> 4694323b
{
	size_t len;
	size_t rdatapos;
	struct edns_option* opt;
<<<<<<< HEAD
	struct edns_option* padding_opt = NULL;
	if(!edns || !edns->edns_present)
		return;
=======
	struct edns_option* padding_option = NULL;
>>>>>>> 4694323b
	/* inc additional count */
	sldns_buffer_write_u16_at(pkt, 10,
		sldns_buffer_read_u16_at(pkt, 10) + 1);
	len = sldns_buffer_limit(pkt);
	sldns_buffer_clear(pkt);
	sldns_buffer_set_position(pkt, len);
	/* write EDNS record */
	sldns_buffer_write_u8(pkt, 0); /* '.' label */
	sldns_buffer_write_u16(pkt, LDNS_RR_TYPE_OPT); /* type */
	sldns_buffer_write_u16(pkt, edns->udp_size); /* class */
	sldns_buffer_write_u8(pkt, edns->ext_rcode); /* ttl */
	sldns_buffer_write_u8(pkt, edns->edns_version);
	sldns_buffer_write_u16(pkt, edns->bits);
	rdatapos = sldns_buffer_position(pkt);
	sldns_buffer_write_u16(pkt, 0); /* rdatalen */
	/* write rdata */
	for(opt=edns->opt_list; opt; opt=opt->next) {
		if (opt->opt_code == LDNS_EDNS_PADDING) {
<<<<<<< HEAD
			padding_opt = opt;
=======
			padding_option = opt;
>>>>>>> 4694323b
			continue;
		}
		sldns_buffer_write_u16(pkt, opt->opt_code);
		sldns_buffer_write_u16(pkt, opt->opt_len);
		if(opt->opt_len != 0)
			sldns_buffer_write(pkt, opt->opt_data, opt->opt_len);
	}
<<<<<<< HEAD
	if (padding_opt) {
		size_t block_sz = LDNS_QR_WIRE(sldns_buffer_begin(pkt))
		                ? EDNS_PADDING_RESPONSE_BLOCK_SIZE
				: EDNS_PADDING_QUERY_BLOCK_SIZE;
		size_t pad_pos = sldns_buffer_position(pkt);
		size_t max_sz = pad_pos + 4 - len + udpsize;
		size_t msg_sz = ((pad_pos + 3) / block_sz + 1) * block_sz;
		size_t pad_sz = msg_sz - pad_pos - 4;

		sldns_buffer_write_u16(pkt, LDNS_EDNS_PADDING);
		sldns_buffer_write_u16(pkt, pad_sz);
		if (pad_sz) {
			(void) memset(sldns_buffer_current(pkt), 0, pad_sz);
=======
	if (padding_option && edns->padding_block_size ) {
		size_t pad_pos = sldns_buffer_position(pkt);
		size_t msg_sz = ((pad_pos + 3) / edns->padding_block_size + 1)
		                               * edns->padding_block_size;
		size_t pad_sz;
		
		if (msg_sz > max_msg_sz)
			msg_sz = max_msg_sz;

		/* By use of calc_edns_field_size, calling functions should
		 * have made sure that there is enough space for at least a
		 * zero sized padding option.
		 */
		log_assert(pad_pos + 4 <= msg_sz);

		pad_sz = msg_sz - pad_pos - 4;
		sldns_buffer_write_u16(pkt, LDNS_EDNS_PADDING);
		sldns_buffer_write_u16(pkt, pad_sz);
		if (pad_sz) {
			memset(sldns_buffer_current(pkt), 0, pad_sz);
>>>>>>> 4694323b
			sldns_buffer_skip(pkt, pad_sz);
		}
	}
	if(edns->opt_list)
		sldns_buffer_write_u16_at(pkt, rdatapos, 
			sldns_buffer_position(pkt)-rdatapos-2);
	sldns_buffer_flip(pkt);
}

void
attach_edns_record(sldns_buffer* pkt, struct edns_data* edns)
{
	if(!edns || !edns->edns_present)
		return;
<<<<<<< HEAD
	attach_edns_record_(pkt, edns, edns->udp_size - calc_edns_field_size(edns));
=======
	attach_edns_record_max_msg_sz(pkt, edns, edns->udp_size);
>>>>>>> 4694323b
}

int 
reply_info_answer_encode(struct query_info* qinf, struct reply_info* rep, 
	uint16_t id, uint16_t qflags, sldns_buffer* pkt, time_t timenow,
	int cached, struct regional* region, uint16_t udpsize, 
	struct edns_data* edns, int dnssec, int secure)
{
	uint16_t flags;
	unsigned int attach_edns = 0;

	if(!cached || rep->authoritative) {
		/* original flags, copy RD and CD bits from query. */
		flags = rep->flags | (qflags & (BIT_RD|BIT_CD)); 
	} else {
		/* remove AA bit, copy RD and CD bits from query. */
		flags = (rep->flags & ~BIT_AA) | (qflags & (BIT_RD|BIT_CD)); 
	}
	if(secure && (dnssec || (qflags&BIT_AD)))
		flags |= BIT_AD;
	/* restore AA bit if we have a local alias and the response can be
	 * authoritative.  Also clear AD bit if set as the local data is the
	 * primary answer. */
	if(qinf->local_alias &&
		(FLAGS_GET_RCODE(rep->flags) == LDNS_RCODE_NOERROR ||
		FLAGS_GET_RCODE(rep->flags) == LDNS_RCODE_NXDOMAIN)) {
		flags |= BIT_AA;
		flags &= ~BIT_AD;
	}
	log_assert(flags & BIT_QR); /* QR bit must be on in our replies */
	if(udpsize < LDNS_HEADER_SIZE)
		return 0;
	if(sldns_buffer_capacity(pkt) < udpsize)
		udpsize = sldns_buffer_capacity(pkt);
	if(udpsize < LDNS_HEADER_SIZE + calc_edns_field_size(edns)) {
		/* packet too small to contain edns, omit it. */
		attach_edns = 0;
	} else {
		/* reserve space for edns record */
		attach_edns = (unsigned int)calc_edns_field_size(edns);
		udpsize -= attach_edns;
	}

	if(!reply_info_encode(qinf, rep, id, flags, pkt, timenow, region,
		udpsize, dnssec, MINIMAL_RESPONSES)) {
		log_err("reply encode: out of memory");
		return 0;
	}
	if(attach_edns && sldns_buffer_capacity(pkt) >=
		sldns_buffer_limit(pkt)+attach_edns)
<<<<<<< HEAD
		attach_edns_record_(pkt, edns, udpsize);
=======
		attach_edns_record_max_msg_sz(pkt, edns, udpsize+attach_edns);
>>>>>>> 4694323b
	return 1;
}

void 
qinfo_query_encode(sldns_buffer* pkt, struct query_info* qinfo)
{
	uint16_t flags = 0; /* QUERY, NOERROR */
	const uint8_t* qname = qinfo->local_alias ?
		qinfo->local_alias->rrset->rk.dname : qinfo->qname;
	size_t qname_len = qinfo->local_alias ?
		qinfo->local_alias->rrset->rk.dname_len : qinfo->qname_len;
	sldns_buffer_clear(pkt);
	log_assert(sldns_buffer_remaining(pkt) >= 12+255+4/*max query*/);
	sldns_buffer_skip(pkt, 2); /* id done later */
	sldns_buffer_write_u16(pkt, flags);
	sldns_buffer_write_u16(pkt, 1); /* query count */
	sldns_buffer_write(pkt, "\000\000\000\000\000\000", 6); /* counts */
	sldns_buffer_write(pkt, qname, qname_len);
	sldns_buffer_write_u16(pkt, qinfo->qtype);
	sldns_buffer_write_u16(pkt, qinfo->qclass);
	sldns_buffer_flip(pkt);
}

void 
error_encode(sldns_buffer* buf, int r, struct query_info* qinfo,
	uint16_t qid, uint16_t qflags, struct edns_data* edns)
{
	uint16_t flags;

	sldns_buffer_clear(buf);
	sldns_buffer_write(buf, &qid, sizeof(uint16_t));
	flags = (uint16_t)(BIT_QR | BIT_RA | r); /* QR and retcode*/
	flags |= (qflags & (BIT_RD|BIT_CD)); /* copy RD and CD bit */
	sldns_buffer_write_u16(buf, flags);
	if(qinfo) flags = 1;
	else	flags = 0;
	sldns_buffer_write_u16(buf, flags);
	flags = 0;
	sldns_buffer_write(buf, &flags, sizeof(uint16_t));
	sldns_buffer_write(buf, &flags, sizeof(uint16_t));
	sldns_buffer_write(buf, &flags, sizeof(uint16_t));
	if(qinfo) {
		const uint8_t* qname = qinfo->local_alias ?
			qinfo->local_alias->rrset->rk.dname : qinfo->qname;
		size_t qname_len = qinfo->local_alias ?
			qinfo->local_alias->rrset->rk.dname_len :
			qinfo->qname_len;
		if(sldns_buffer_current(buf) == qname)
			sldns_buffer_skip(buf, (ssize_t)qname_len);
		else	sldns_buffer_write(buf, qname, qname_len);
		sldns_buffer_write_u16(buf, qinfo->qtype);
		sldns_buffer_write_u16(buf, qinfo->qclass);
	}
	sldns_buffer_flip(buf);
	if(edns) {
		struct edns_data es = *edns;
		size_t edns_field_size = calc_edns_field_size(&es);
		es.edns_version = EDNS_ADVERTISED_VERSION;
		es.udp_size = EDNS_ADVERTISED_SIZE;
		es.ext_rcode = 0;
		es.bits &= EDNS_DO;
		if(sldns_buffer_limit(buf) + edns_field_size > edns->udp_size)
			return;
		attach_edns_record_(buf, &es, edns->udp_size - edns_field_size);
	}
}<|MERGE_RESOLUTION|>--- conflicted
+++ resolved
@@ -802,23 +802,13 @@
 }
 
 static void
-<<<<<<< HEAD
-attach_edns_record_(sldns_buffer* pkt, struct edns_data* edns, uint16_t udpsize)
-=======
 attach_edns_record_max_msg_sz(sldns_buffer* pkt, struct edns_data* edns,
 	uint16_t max_msg_sz)
->>>>>>> 4694323b
 {
 	size_t len;
 	size_t rdatapos;
 	struct edns_option* opt;
-<<<<<<< HEAD
-	struct edns_option* padding_opt = NULL;
-	if(!edns || !edns->edns_present)
-		return;
-=======
 	struct edns_option* padding_option = NULL;
->>>>>>> 4694323b
 	/* inc additional count */
 	sldns_buffer_write_u16_at(pkt, 10,
 		sldns_buffer_read_u16_at(pkt, 10) + 1);
@@ -837,11 +827,7 @@
 	/* write rdata */
 	for(opt=edns->opt_list; opt; opt=opt->next) {
 		if (opt->opt_code == LDNS_EDNS_PADDING) {
-<<<<<<< HEAD
-			padding_opt = opt;
-=======
 			padding_option = opt;
->>>>>>> 4694323b
 			continue;
 		}
 		sldns_buffer_write_u16(pkt, opt->opt_code);
@@ -849,21 +835,6 @@
 		if(opt->opt_len != 0)
 			sldns_buffer_write(pkt, opt->opt_data, opt->opt_len);
 	}
-<<<<<<< HEAD
-	if (padding_opt) {
-		size_t block_sz = LDNS_QR_WIRE(sldns_buffer_begin(pkt))
-		                ? EDNS_PADDING_RESPONSE_BLOCK_SIZE
-				: EDNS_PADDING_QUERY_BLOCK_SIZE;
-		size_t pad_pos = sldns_buffer_position(pkt);
-		size_t max_sz = pad_pos + 4 - len + udpsize;
-		size_t msg_sz = ((pad_pos + 3) / block_sz + 1) * block_sz;
-		size_t pad_sz = msg_sz - pad_pos - 4;
-
-		sldns_buffer_write_u16(pkt, LDNS_EDNS_PADDING);
-		sldns_buffer_write_u16(pkt, pad_sz);
-		if (pad_sz) {
-			(void) memset(sldns_buffer_current(pkt), 0, pad_sz);
-=======
 	if (padding_option && edns->padding_block_size ) {
 		size_t pad_pos = sldns_buffer_position(pkt);
 		size_t msg_sz = ((pad_pos + 3) / edns->padding_block_size + 1)
@@ -884,7 +855,6 @@
 		sldns_buffer_write_u16(pkt, pad_sz);
 		if (pad_sz) {
 			memset(sldns_buffer_current(pkt), 0, pad_sz);
->>>>>>> 4694323b
 			sldns_buffer_skip(pkt, pad_sz);
 		}
 	}
@@ -899,11 +869,7 @@
 {
 	if(!edns || !edns->edns_present)
 		return;
-<<<<<<< HEAD
-	attach_edns_record_(pkt, edns, edns->udp_size - calc_edns_field_size(edns));
-=======
 	attach_edns_record_max_msg_sz(pkt, edns, edns->udp_size);
->>>>>>> 4694323b
 }
 
 int 
@@ -954,11 +920,7 @@
 	}
 	if(attach_edns && sldns_buffer_capacity(pkt) >=
 		sldns_buffer_limit(pkt)+attach_edns)
-<<<<<<< HEAD
-		attach_edns_record_(pkt, edns, udpsize);
-=======
 		attach_edns_record_max_msg_sz(pkt, edns, udpsize+attach_edns);
->>>>>>> 4694323b
 	return 1;
 }
 
