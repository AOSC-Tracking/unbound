--- conflicted
+++ resolved
@@ -292,7 +292,6 @@
  */
 int parse_extract_edns_from_response_msg(struct msg_parse* msg,
 	struct edns_data* edns, struct regional* region);
-<<<<<<< HEAD
 
 /** 
  * Skip RRs from packet 
@@ -301,16 +300,6 @@
  * @param num: Limit of the number of records we want to parse.
  * @return: 0 on success, 1 on failure*/
 int skip_pkt_rrs(struct sldns_buffer* pkt, int num);
-
-/** 
- * Skip RRs from packet 
- * @param pkt:the packet. position at start must be right after the query
- *	section. At end, right after EDNS data or no movement if failed.
- * @param num: Limit of the number of records we want to parse.
- * @return: 0 on success, 1 on failure*/
-int skip_pkt_rrs(struct sldns_buffer* pkt, int num);
-=======
->>>>>>> a9760473
 
 /**
  * If EDNS data follows a query section, extract it and initialize edns struct.
