--- conflicted
+++ resolved
@@ -990,36 +990,7 @@
 	return rep;
 }
 
-<<<<<<< HEAD
-int edns_opt_append(struct edns_data* edns, struct regional* region,
-	uint16_t code, size_t len, uint8_t* data)
-{
-	struct edns_option** prevp;
-	struct edns_option* opt;
-
-	/* allocate new element */
-	opt = (struct edns_option*)regional_alloc(region, sizeof(*opt));
-	if(!opt)
-		return 0;
-	opt->next = NULL;
-	opt->opt_code = code;
-	opt->opt_len = len;
-	opt->opt_data = NULL;
-	if(len > 0) {
-		opt->opt_data = regional_alloc_init(region, data, len);
-		if(!opt->opt_data)
-			return 0;
-	}
-	
-	/* append at end of list */
-	prevp = &edns->opt_list;
-	while(*prevp != NULL)
-		prevp = &((*prevp)->next);
-	*prevp = opt;
-	return 1;
-}
-
-int edns_opt_append_ede(struct edns_data* edns, struct regional* region,
+int edns_opt_list_append_ede(struct edns_option** list, struct regional* region,
 	sldns_ede_code code, const char *txt)
 {
 	struct edns_option** prevp;
@@ -1041,15 +1012,13 @@
 		memmove(opt->opt_data + 2, txt, txt_len);
 
 	/* append at end of list */
-	prevp = &edns->opt_list;
+	prevp = list;
 	while(*prevp != NULL)
 		prevp = &((*prevp)->next);
 	*prevp = opt;
 	return 1;
 }
 
-=======
->>>>>>> 5bde54b5
 int edns_opt_list_append(struct edns_option** list, uint16_t code, size_t len,
 	uint8_t* data, struct regional* region)
 {
