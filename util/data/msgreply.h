/*
 * util/data/msgreply.h - store message and reply data. 
 *
 * Copyright (c) 2007, NLnet Labs. All rights reserved.
 *
 * This software is open source.
 * 
 * Redistribution and use in source and binary forms, with or without
 * modification, are permitted provided that the following conditions
 * are met:
 * 
 * Redistributions of source code must retain the above copyright notice,
 * this list of conditions and the following disclaimer.
 * 
 * Redistributions in binary form must reproduce the above copyright notice,
 * this list of conditions and the following disclaimer in the documentation
 * and/or other materials provided with the distribution.
 * 
 * Neither the name of the NLNET LABS nor the names of its contributors may
 * be used to endorse or promote products derived from this software without
 * specific prior written permission.
 * 
 * THIS SOFTWARE IS PROVIDED BY THE COPYRIGHT HOLDERS AND CONTRIBUTORS
 * "AS IS" AND ANY EXPRESS OR IMPLIED WARRANTIES, INCLUDING, BUT NOT
 * LIMITED TO, THE IMPLIED WARRANTIES OF MERCHANTABILITY AND FITNESS FOR
 * A PARTICULAR PURPOSE ARE DISCLAIMED. IN NO EVENT SHALL THE COPYRIGHT
 * HOLDER OR CONTRIBUTORS BE LIABLE FOR ANY DIRECT, INDIRECT, INCIDENTAL,
 * SPECIAL, EXEMPLARY, OR CONSEQUENTIAL DAMAGES (INCLUDING, BUT NOT LIMITED
 * TO, PROCUREMENT OF SUBSTITUTE GOODS OR SERVICES; LOSS OF USE, DATA, OR
 * PROFITS; OR BUSINESS INTERRUPTION) HOWEVER CAUSED AND ON ANY THEORY OF
 * LIABILITY, WHETHER IN CONTRACT, STRICT LIABILITY, OR TORT (INCLUDING
 * NEGLIGENCE OR OTHERWISE) ARISING IN ANY WAY OUT OF THE USE OF THIS
 * SOFTWARE, EVEN IF ADVISED OF THE POSSIBILITY OF SUCH DAMAGE.
 */

/**
 * \file
 *
 * This file contains a data structure to store a message and its reply.
 */

#ifndef UTIL_DATA_MSGREPLY_H
#define UTIL_DATA_MSGREPLY_H
#include "util/storage/lruhash.h"
#include "util/data/packed_rrset.h"
#include "sldns/rrdef.h"
struct sldns_buffer;
struct comm_reply;
struct alloc_cache;
struct iovec;
struct regional;
struct edns_data;
struct edns_option;
struct inplace_cb;
struct module_qstate;
struct module_env;
struct msg_parse;
struct rrset_parse;
struct local_rrset;
struct dns_msg;

/** calculate the prefetch TTL as 90% of original. Calculation
 * without numerical overflow (uin32_t) */
#define PREFETCH_TTL_CALC(ttl) ((ttl) - (ttl)/10)

/**
 * Structure to store query information that makes answers to queries
 * different.
 */
struct query_info {
	/** 
	 * Salient data on the query: qname, in wireformat. 
	 * can be allocated or a pointer to outside buffer.
	 * User has to keep track on the status of this.
	 */
	uint8_t* qname;
	/** length of qname (including last 0 octet) */
	size_t qname_len;
	/** qtype, host byte order */
	uint16_t qtype;
	/** qclass, host byte order */
	uint16_t qclass;
	/**
	 * Alias local answer(s) for the qname.  If 'qname' is an alias defined
	 * in a local zone, this field will be set to the corresponding local
	 * RRset when the alias is determined.
	 * In the initial implementation this can only be a single CNAME RR
	 * (or NULL), but it could possibly be extended to be a DNAME or a
	 * chain of aliases.
	 * Users of this structure are responsible to initialize this field
	 * to be NULL; otherwise other part of query handling code may be
	 * confused.
	 * Users also have to be careful about the lifetime of data.  On return
	 * from local zone lookup, it may point to data derived from
	 * configuration that may be dynamically invalidated or data allocated
	 * in an ephemeral regional allocator.  A deep copy of the data may
	 * have to be generated if it has to be kept during iterative
	 * resolution. */
	struct local_rrset* local_alias;
};

/**
 * Information to reference an rrset
 */
struct rrset_ref {
	/** the key with lock, and ptr to packed data. */
	struct ub_packed_rrset_key* key;
	/** id needed */
	rrset_id_type id;
};

/**
 * Structure to store DNS query and the reply packet.
 * To use it, copy over the flags from reply and modify using flags from
 * the query (RD,CD if not AA). prepend ID. 
 *
 * Memory layout is:
 *	o struct
 *	o rrset_ref array
 *	o packed_rrset_key* array.
 *
 * Memory layout is sometimes not packed, when the message is synthesized,
 * for easy of the generation. It is allocated packed when it is copied
 * from the region allocation to the malloc allocation.
 */
struct reply_info {
	/** the flags for the answer, host byte order. */
	uint16_t flags;

	/**
	 * This flag informs unbound the answer is authoritative and 
	 * the AA flag should be preserved. 
	 */
	uint8_t authoritative;

	/**
	 * Number of RRs in the query section.
	 * If qdcount is not 0, then it is 1, and the data that appears
	 * in the reply is the same as the query_info.
	 * Host byte order.
	 */
	uint8_t qdcount;

	/** 32 bit padding to pad struct member alignment to 64 bits. */
	uint32_t padding;

	/** 
	 * TTL of the entire reply (for negative caching).
	 * only for use when there are 0 RRsets in this message.
	 * if there are RRsets, check those instead.
	 */
	time_t ttl;

	/**
	 * TTL for prefetch. After it has expired, a prefetch is suitable.
	 * Smaller than the TTL, otherwise the prefetch would not happen.
	 */
	time_t prefetch_ttl;

	/** 
	 * Reply TTL extended with serve expired TTL, to limit time to serve
	 * expired message.
	 */
	time_t serve_expired_ttl;

	/**
	 * The security status from DNSSEC validation of this message.
	 */
	enum sec_status security;

	/**
	 * EDE (rfc8914) code with reason for DNSSEC bogus status.
	 */
	sldns_ede_code reason_bogus;

	/**
	 * Number of RRsets in each section.
	 * The answer section. Add up the RRs in every RRset to calculate
	 * the number of RRs, and the count for the dns packet. 
	 * The number of RRs in RRsets can change due to RRset updates.
	 */
	size_t an_numrrsets;

	/** Count of authority section RRsets */
	size_t ns_numrrsets; 
	/** Count of additional section RRsets */
	size_t ar_numrrsets;

	/** number of RRsets: an_numrrsets + ns_numrrsets + ar_numrrsets */
	size_t rrset_count;

	/** 
	 * List of pointers (only) to the rrsets in the order in which 
	 * they appear in the reply message.  
	 * Number of elements is ancount+nscount+arcount RRsets.
	 * This is a pointer to that array. 
	 * Use the accessor function for access.
	 */
	struct ub_packed_rrset_key** rrsets;

	/** 
	 * Packed array of ids (see counts) and pointers to packed_rrset_key.
	 * The number equals ancount+nscount+arcount RRsets. 
	 * These are sorted in ascending pointer, the locking order. So
	 * this list can be locked (and id, ttl checked), to see if 
	 * all the data is available and recent enough.
	 *
	 * This is defined as an array of size 1, so that the compiler 
	 * associates the identifier with this position in the structure.
	 * Array bound overflow on this array then gives access to the further
	 * elements of the array, which are allocated after the main structure.
	 *
	 * It could be more pure to define as array of size 0, ref[0].
	 * But ref[1] may be less confusing for compilers.
	 * Use the accessor function for access.
	 */
	struct rrset_ref ref[1];
};

/**
 * Structure to keep hash table entry for message replies.
 */
struct msgreply_entry {
	/** the hash table key */
	struct query_info key;
	/** the hash table entry, data is struct reply_info* */
	struct lruhash_entry entry;
};

/**
 * Constructor for replyinfo.
 * @param region: where to allocate the results, pass NULL to use malloc.
 * @param flags: flags for the replyinfo.
 * @param qd: qd count
 * @param ttl: TTL of replyinfo
 * @param prettl: prefetch ttl
 * @param expttl: serve expired ttl
 * @param an: an count
 * @param ns: ns count
 * @param ar: ar count
 * @param total: total rrset count (presumably an+ns+ar).
 * @param sec: security status of the reply info.
 * @return the reply_info base struct with the array for putting the rrsets
 * in.  The array has been zeroed.  Returns NULL on malloc failure.
 */
struct reply_info*
construct_reply_info_base(struct regional* region, uint16_t flags, size_t qd,
		time_t ttl, time_t prettl, time_t expttl, size_t an, size_t ns,
		size_t ar, size_t total, enum sec_status sec);

/** 
 * Parse wire query into a queryinfo structure, return 0 on parse error. 
 * initialises the (prealloced) queryinfo structure as well.
 * This query structure contains a pointer back info the buffer!
 * This pointer avoids memory allocation. allocqname does memory allocation.
 * @param m: the prealloced queryinfo structure to put query into.
 *    must be unused, or _clear()ed.
 * @param query: the wireformat packet query. starts with ID.
 * @return: 0 on format error.
 */
int query_info_parse(struct query_info* m, struct sldns_buffer* query);

/**
 * Parse query reply.
 * Fills in preallocated query_info structure (with ptr into buffer).
 * Allocates reply_info and packed_rrsets. These are not yet added to any
 * caches or anything, this is only parsing. Returns formerror on qdcount > 1.
 * @param pkt: the packet buffer. Must be positioned after the query section.
 * @param alloc: creates packed rrset key structures.
 * @param rep: allocated reply_info is returned (only on no error).
 * @param qinf: query_info is returned (only on no error).
 * @param region: where to store temporary data (for parsing).
 * @param edns: where to store edns information, does not need to be inited.
 * @return: zero is OK, or DNS error code in case of error
 *	o FORMERR for parse errors.
 *	o SERVFAIL for memory allocation errors.
 */
int reply_info_parse(struct sldns_buffer* pkt, struct alloc_cache* alloc,
	struct query_info* qinf, struct reply_info** rep, 
	struct regional* region, struct edns_data* edns);

/**
 * Allocate and decompress parsed message and rrsets.
 * @param pkt: for name decompression.
 * @param msg: parsed message in scratch region.
 * @param alloc: alloc cache for special rrset key structures.
 *	Not used if region!=NULL, it can be NULL in that case.
 * @param qinf: where to store query info.
 *	qinf itself is allocated by the caller.
 * @param rep: reply info is allocated and returned.
 * @param region: if this parameter is NULL then malloc and the alloc is used.
 *	otherwise, everything is allocated in this region.
 *	In a region, no special rrset key structures are needed (not shared),
 *	and no rrset_ref array in the reply is built up.
 * @return 0 if allocation failed.
 */
int parse_create_msg(struct sldns_buffer* pkt, struct msg_parse* msg,
        struct alloc_cache* alloc, struct query_info* qinf,
	struct reply_info** rep, struct regional* region);

/** get msg reply struct (in temp region) */
struct reply_info* parse_reply_in_temp_region(struct sldns_buffer* pkt,
	struct regional* region, struct query_info* qi);

/**
 * Sorts the ref array.
 * @param rep: reply info. rrsets must be filled in.
 */
void reply_info_sortref(struct reply_info* rep);

/**
 * Set TTLs inside the replyinfo to absolute values.
 * @param rep: reply info. rrsets must be filled in. 
 *	Also refs must be filled in.
 * @param timenow: the current time.
 */
void reply_info_set_ttls(struct reply_info* rep, time_t timenow);

/** 
 * Delete reply_info and packed_rrsets (while they are not yet added to the
 * hashtables.). Returns rrsets to the alloc cache.
 * @param rep: reply_info to delete.
 * @param alloc: where to return rrset structures to.
 */
void reply_info_parsedelete(struct reply_info* rep, struct alloc_cache* alloc);

/**
 * Compare two queryinfo structures, on query and type, class. 
 * It is _not_ sorted in canonical ordering.
 * @param m1: struct query_info* , void* here to ease use as function pointer.
 * @param m2: struct query_info* , void* here to ease use as function pointer.
 * @return: 0 = same, -1 m1 is smaller, +1 m1 is larger.
 */
int query_info_compare(void* m1, void* m2);

/** clear out query info structure */
void query_info_clear(struct query_info* m);

/** calculate size of struct query_info + reply_info */
size_t msgreply_sizefunc(void* k, void* d);

/** delete msgreply_entry key structure */
void query_entry_delete(void *q, void* arg);

/** delete reply_info data structure */
void reply_info_delete(void* d, void* arg);

/** calculate hash value of query_info, lowercases the qname,
 * uses CD flag for AAAA qtype */
hashvalue_type query_info_hash(struct query_info *q, uint16_t flags);

/**
 * Setup query info entry
 * @param q: query info to copy. Emptied as if clear is called.
 * @param r: reply to init data.
 * @param h: hash value.
 * @return: newly allocated message reply cache item.
 */
struct msgreply_entry* query_info_entrysetup(struct query_info* q,
	struct reply_info* r, hashvalue_type h);

/**
 * Copy reply_info and all rrsets in it and allocate.
 * @param rep: what to copy, probably inside region, no ref[] array in it.
 * @param alloc: how to allocate rrset keys.
 *	Not used if region!=NULL, it can be NULL in that case.
 * @param region: if this parameter is NULL then malloc and the alloc is used.
 *	otherwise, everything is allocated in this region.
 *	In a region, no special rrset key structures are needed (not shared),
 *	and no rrset_ref array in the reply is built up.
 * @return new reply info or NULL on memory error.
 */
struct reply_info* reply_info_copy(struct reply_info* rep, 
	struct alloc_cache* alloc, struct regional* region);

/**
 * Allocate (special) rrset keys.
 * @param rep: reply info in which the rrset keys to be allocated, rrset[]
 *	array should have bee allocated with NULL pointers.
 * @param alloc: how to allocate rrset keys.
 *	Not used if region!=NULL, it can be NULL in that case.
 * @param region: if this parameter is NULL then the alloc is used.
 *	otherwise, rrset keys are allocated in this region.
 *	In a region, no special rrset key structures are needed (not shared).
 *	and no rrset_ref array in the reply needs to be built up.
 * @return 1 on success, 0 on error
 */
int reply_info_alloc_rrset_keys(struct reply_info* rep,
	struct alloc_cache* alloc, struct regional* region);

/*
 * Create a new reply_info based on 'rep'.  The new info is based on
 * the passed 'rep', but ignores any rrsets except for the first 'an_numrrsets'
 * RRsets in the answer section.  These answer rrsets are copied to the
 * new info, up to 'copy_rrsets' rrsets (which must not be larger than
 * 'an_numrrsets').  If an_numrrsets > copy_rrsets, the remaining rrsets array
 * entries will be kept empty so the caller can fill them later.  When rrsets
 * are copied, they are shallow copied.  The caller must ensure that the
 * copied rrsets are valid throughout its lifetime and must provide appropriate
 * mutex if it can be shared by multiple threads.
 */
struct reply_info *
make_new_reply_info(const struct reply_info* rep, struct regional* region,
	size_t an_numrrsets, size_t copy_rrsets);

/**
 * Copy a parsed rrset into given key, decompressing and allocating rdata.
 * @param pkt: packet for decompression
 * @param msg: the parser message (for flags for trust).
 * @param pset: the parsed rrset to copy.
 * @param region: if NULL - malloc, else data is allocated in this region.
 * @param pk: a freshly obtained rrsetkey structure. No dname is set yet,
 *	will be set on return.
 *	Note that TTL will still be relative on return.
 * @return false on alloc failure.
 */
int parse_copy_decompress_rrset(struct sldns_buffer* pkt, struct msg_parse* msg,
	struct rrset_parse *pset, struct regional* region, 
	struct ub_packed_rrset_key* pk);

/**
 * Find final cname target in reply, the one matching qinfo. Follows CNAMEs.
 * @param qinfo: what to start with.
 * @param rep: looks in answer section of this message.
 * @return: pointer dname, or NULL if not found.
 */
uint8_t* reply_find_final_cname_target(struct query_info* qinfo,
	struct reply_info* rep);

/**
 * Check if cname chain in cached reply is still valid.
 * @param qinfo: query info with query name.
 * @param rep: reply to check.
 * @return: true if valid, false if invalid.
 */
int reply_check_cname_chain(struct query_info* qinfo, struct reply_info* rep);

/**
 * Check security status of all RRs in the message.
 * @param rep: reply to check
 * @return: true if all RRs are secure. False if not.
 *    True if there are zero RRs.
 */
int reply_all_rrsets_secure(struct reply_info* rep);

/**
 * Find answer rrset in reply, the one matching qinfo. Follows CNAMEs, so the
 * result may have a different owner name.
 * @param qinfo: what to look for.
 * @param rep: looks in answer section of this message.
 * @return: pointer to rrset, or NULL if not found.
 */
struct ub_packed_rrset_key* reply_find_answer_rrset(struct query_info* qinfo,
	struct reply_info* rep);

/**
 * Find rrset in reply, inside the answer section. Does not follow CNAMEs.
 * @param rep: looks in answer section of this message.
 * @param name: what to look for.
 * @param namelen: length of name.
 * @param type: looks for (host order).
 * @param dclass: looks for (host order).
 * @return: pointer to rrset, or NULL if not found.
 */
struct ub_packed_rrset_key* reply_find_rrset_section_an(struct reply_info* rep,
	uint8_t* name, size_t namelen, uint16_t type, uint16_t dclass);

/**
 * Find rrset in reply, inside the authority section. Does not follow CNAMEs.
 * @param rep: looks in authority section of this message.
 * @param name: what to look for.
 * @param namelen: length of name.
 * @param type: looks for (host order).
 * @param dclass: looks for (host order).
 * @return: pointer to rrset, or NULL if not found.
 */
struct ub_packed_rrset_key* reply_find_rrset_section_ns(struct reply_info* rep,
	uint8_t* name, size_t namelen, uint16_t type, uint16_t dclass);

/**
 * Find rrset in reply, inside any section. Does not follow CNAMEs.
 * @param rep: looks in answer,authority and additional section of this message.
 * @param name: what to look for.
 * @param namelen: length of name.
 * @param type: looks for (host order).
 * @param dclass: looks for (host order).
 * @return: pointer to rrset, or NULL if not found.
 */
struct ub_packed_rrset_key* reply_find_rrset(struct reply_info* rep,
	uint8_t* name, size_t namelen, uint16_t type, uint16_t dclass);

/**
 * Debug send the query info and reply info to the log in readable form.
 * @param str: descriptive string printed with packet content.
 * @param qinfo: query section.
 * @param rep: rest of message.
 */
void log_dns_msg(const char* str, struct query_info* qinfo,
	struct reply_info* rep);

/**
 * Print string with neat domain name, type, class,
 * status code from, and size of a query response.
 *
 * @param v: at what verbosity level to print this.
 * @param qinf: query section.
 * @param addr: address of the client.
 * @param addrlen: length of the client address.
 * @param dur: how long it took to complete the query.
 * @param cached: whether or not the reply is coming from
 *                    the cache, or an outside network.
 * @param rmsg: sldns buffer packet.
 */
void log_reply_info(enum verbosity_value v, struct query_info *qinf,
	struct sockaddr_storage *addr, socklen_t addrlen, struct timeval dur,
	int cached, struct sldns_buffer *rmsg);

/**
 * Print string with neat domain name, type, class from query info.
 * @param v: at what verbosity level to print this.
 * @param str: string of message.
 * @param qinf: query info structure with name, type and class.
 */
void log_query_info(enum verbosity_value v, const char* str, 
	struct query_info* qinf);

/**
<<<<<<< HEAD
 * Append edns option to edns data structure
 * @param edns: the edns data structure to append the edns option to.
 * @param region: region to allocate the new edns option.
 * @param code: the edns option's code.
 * @param len: the edns option's length.
 * @param data: the edns option's data.
 * @return false on failure.
 */
int edns_opt_append(struct edns_data* edns, struct regional* region,
	uint16_t code, size_t len, uint8_t* data);

/**
 * Append edns EDE option to edns options list
 * @param EDNS: the edns data structure to append the edns option to.
 * @param REGION: region to allocate the new edns option.
 * @param CODE: the EDE code.
 * @param TXT: Additional text for the option
 */
#define EDNS_OPT_APPEND_EDE(EDNS, REGION, CODE, TXT) 			\
	do {								\
		struct {						\
			uint16_t code;					\
			char text[sizeof(TXT) - 1];			\
		} ede = { htons(CODE), TXT };				\
		edns_opt_append((EDNS), (REGION), LDNS_EDNS_EDE, 	\
			sizeof(uint16_t) + sizeof(TXT) - 1,		\
			(void *)&ede);					\
	} while(0)

/**
 * Append edns EDE option to edns options list
 * @param edns: the edns data structure to append the edns option to.
 * @param region: region to allocate the new edns option.
 * @param code: the EDE code.
 * @param txt: Additional text for the option
 * @return false on failure.
 */
int edns_opt_append_ede(struct edns_data* edns, struct regional* region,
	sldns_ede_code code, const char *txt);

/**
=======
>>>>>>> 5bde54b5
 * Append edns option to edns option list
 * @param list: the edns option list to append the edns option to.
 * @param code: the edns option's code.
 * @param len: the edns option's length.
 * @param data: the edns option's data.
 * @param region: region to allocate the new edns option.
 * @return false on failure.
 */
int edns_opt_list_append(struct edns_option** list, uint16_t code, size_t len,
	uint8_t* data, struct regional* region);

/**
 * Remove any option found on the edns option list that matches the code.
 * @param list: the list of edns options.
 * @param code: the opt code to remove.
 * @return true when at least one edns option was removed, false otherwise.
 */
int edns_opt_list_remove(struct edns_option** list, uint16_t code);

/**
 * Find edns option in edns list
 * @param list: list of edns options (eg. edns.opt_list)
 * @param code: opt code to find.
 * @return NULL or the edns_option element.
 */
struct edns_option* edns_opt_list_find(struct edns_option* list, uint16_t code);

/**
 * Call the registered functions in the inplace_cb_reply linked list.
 * This function is going to get called while answering with a resolved query.
 * @param env: module environment.
 * @param qinfo: query info.
 * @param qstate: module qstate.
 * @param rep: Reply info. Could be NULL.
 * @param rcode: return code.
 * @param edns: edns data of the reply.
 * @param repinfo: comm_reply. Reply information for a communication point.
 * @param region: region to store data.
 * @param start_time: the start time of recursion, when the packet arrived,
 * 	or the current time for cache responses.
 * @return false on failure (a callback function returned an error).
 */
int inplace_cb_reply_call(struct module_env* env, struct query_info* qinfo,
	struct module_qstate* qstate, struct reply_info* rep, int rcode,
	struct edns_data* edns, struct comm_reply* repinfo, struct regional* region,
	struct timeval* start_time);

/**
 * Call the registered functions in the inplace_cb_reply_cache linked list.
 * This function is going to get called while answering from cache.
 * @param env: module environment.
 * @param qinfo: query info.
 * @param qstate: module qstate. NULL when replying from cache.
 * @param rep: Reply info.
 * @param rcode: return code.
 * @param edns: edns data of the reply. Edns input can be found here.
 * @param repinfo: comm_reply. Reply information for a communication point.
 * @param region: region to store data.
 * @param start_time: the start time of recursion, when the packet arrived,
 * 	or the current time for cache responses.
 * @return false on failure (a callback function returned an error).
 */
int inplace_cb_reply_cache_call(struct module_env* env,
	struct query_info* qinfo, struct module_qstate* qstate,
	struct reply_info* rep, int rcode, struct edns_data* edns,
	struct comm_reply* repinfo, struct regional* region,
	struct timeval* start_time);

/**
 * Call the registered functions in the inplace_cb_reply_local linked list.
 * This function is going to get called while answering with local data.
 * @param env: module environment.
 * @param qinfo: query info.
 * @param qstate: module qstate. NULL when replying from cache.
 * @param rep: Reply info.
 * @param rcode: return code.
 * @param edns: edns data of the reply. Edns input can be found here.
 * @param repinfo: comm_reply. Reply information for a communication point.
 * @param region: region to store data.
 * @param start_time: the start time of recursion, when the packet arrived,
 * 	or the current time for cache responses.
 * @return false on failure (a callback function returned an error).
 */
int inplace_cb_reply_local_call(struct module_env* env,
	struct query_info* qinfo, struct module_qstate* qstate,
	struct reply_info* rep, int rcode, struct edns_data* edns,
	struct comm_reply* repinfo, struct regional* region,
	struct timeval* start_time);

/**
 * Call the registered functions in the inplace_cb_reply linked list.
 * This function is going to get called while answering with a servfail.
 * @param env: module environment.
 * @param qinfo: query info.
 * @param qstate: module qstate. Contains the edns option lists. Could be NULL.
 * @param rep: Reply info. NULL when servfail.
 * @param rcode: return code. LDNS_RCODE_SERVFAIL.
 * @param edns: edns data of the reply. Edns input can be found here if qstate
 *	is NULL.
 * @param repinfo: comm_reply. Reply information for a communication point.
 * @param region: region to store data.
 * @param start_time: the start time of recursion, when the packet arrived,
 * 	or the current time for cache responses.
 * @return false on failure (a callback function returned an error).
 */
int inplace_cb_reply_servfail_call(struct module_env* env,
	struct query_info* qinfo, struct module_qstate* qstate,
	struct reply_info* rep, int rcode, struct edns_data* edns,
	struct comm_reply* repinfo, struct regional* region,
	struct timeval* start_time);

/**
 * Call the registered functions in the inplace_cb_query linked list.
 * This function is going to get called just before sending a query to a
 * nameserver.
 * @param env: module environment.
 * @param qinfo: query info.
 * @param flags: flags of the query.
 * @param addr: to which server to send the query.
 * @param addrlen: length of addr.
 * @param zone: name of the zone of the delegation point. wireformat dname.
 *	This is the delegation point name for which the server is deemed
 *	authoritative.
 * @param zonelen: length of zone.
 * @param qstate: module qstate.
 * @param region: region to store data.
 * @return false on failure (a callback function returned an error).
 */
int inplace_cb_query_call(struct module_env* env, struct query_info* qinfo,
	uint16_t flags, struct sockaddr_storage* addr, socklen_t addrlen,
	uint8_t* zone, size_t zonelen, struct module_qstate* qstate,
	struct regional* region);

/**
 * Call the registered functions in the inplace_cb_edns_back_parsed linked list.
 * This function is going to get called after parsing the EDNS data on the
 * reply from a nameserver.
 * @param env: module environment.
 * @param qstate: module qstate.
 * @return false on failure (a callback function returned an error).
 */
int inplace_cb_edns_back_parsed_call(struct module_env* env, 
	struct module_qstate* qstate);

/**
 * Call the registered functions in the inplace_cb_query_response linked list.
 * This function is going to get called after receiving a reply from a
 * nameserver.
 * @param env: module environment.
 * @param qstate: module qstate.
 * @param response: received response
 * @return false on failure (a callback function returned an error).
 */
int inplace_cb_query_response_call(struct module_env* env,
	struct module_qstate* qstate, struct dns_msg* response);

/**
 * Copy edns option list allocated to the new region
 */
struct edns_option* edns_opt_copy_region(struct edns_option* list,
	struct regional* region);

/**
 * Copy edns option list allocated with malloc
 */
struct edns_option* edns_opt_copy_alloc(struct edns_option* list);

/**
 * Free edns option list allocated with malloc
 */
void edns_opt_list_free(struct edns_option* list);

/**
 * Compare an edns option. (not entire list).  Also compares contents.
 */
int edns_opt_compare(struct edns_option* p, struct edns_option* q);

/**
 * Compare edns option lists, also the order and contents of edns-options.
 */
int edns_opt_list_compare(struct edns_option* p, struct edns_option* q);

#endif /* UTIL_DATA_MSGREPLY_H */<|MERGE_RESOLUTION|>--- conflicted
+++ resolved
@@ -525,50 +525,6 @@
 	struct query_info* qinf);
 
 /**
-<<<<<<< HEAD
- * Append edns option to edns data structure
- * @param edns: the edns data structure to append the edns option to.
- * @param region: region to allocate the new edns option.
- * @param code: the edns option's code.
- * @param len: the edns option's length.
- * @param data: the edns option's data.
- * @return false on failure.
- */
-int edns_opt_append(struct edns_data* edns, struct regional* region,
-	uint16_t code, size_t len, uint8_t* data);
-
-/**
- * Append edns EDE option to edns options list
- * @param EDNS: the edns data structure to append the edns option to.
- * @param REGION: region to allocate the new edns option.
- * @param CODE: the EDE code.
- * @param TXT: Additional text for the option
- */
-#define EDNS_OPT_APPEND_EDE(EDNS, REGION, CODE, TXT) 			\
-	do {								\
-		struct {						\
-			uint16_t code;					\
-			char text[sizeof(TXT) - 1];			\
-		} ede = { htons(CODE), TXT };				\
-		edns_opt_append((EDNS), (REGION), LDNS_EDNS_EDE, 	\
-			sizeof(uint16_t) + sizeof(TXT) - 1,		\
-			(void *)&ede);					\
-	} while(0)
-
-/**
- * Append edns EDE option to edns options list
- * @param edns: the edns data structure to append the edns option to.
- * @param region: region to allocate the new edns option.
- * @param code: the EDE code.
- * @param txt: Additional text for the option
- * @return false on failure.
- */
-int edns_opt_append_ede(struct edns_data* edns, struct regional* region,
-	sldns_ede_code code, const char *txt);
-
-/**
-=======
->>>>>>> 5bde54b5
  * Append edns option to edns option list
  * @param list: the edns option list to append the edns option to.
  * @param code: the edns option's code.
@@ -579,6 +535,35 @@
  */
 int edns_opt_list_append(struct edns_option** list, uint16_t code, size_t len,
 	uint8_t* data, struct regional* region);
+
+/**
+ * Append edns EDE option to edns options list
+ * @param LIST: the edns option list to append the edns option to.
+ * @param REGION: region to allocate the new edns option.
+ * @param CODE: the EDE code.
+ * @param TXT: Additional text for the option
+ */
+#define EDNS_OPT_LIST_APPEND_EDE(LIST, REGION, CODE, TXT) 			\
+	do {								\
+		struct {						\
+			uint16_t code;					\
+			char text[sizeof(TXT) - 1];			\
+		} ede = { htons(CODE), TXT };				\
+		edns_opt_list_append((LIST), (REGION), LDNS_EDNS_EDE, 	\
+			sizeof(uint16_t) + sizeof(TXT) - 1,		\
+			(void *)&ede);					\
+	} while(0)
+
+/**
+ * Append edns EDE option to edns options list
+ * @param list: the edns option list to append the edns option to.
+ * @param region: region to allocate the new edns option.
+ * @param code: the EDE code.
+ * @param txt: Additional text for the option
+ * @return false on failure.
+ */
+int edns_opt_append_ede(struct edns_option* list, struct regional* region,
+	sldns_ede_code code, const char *txt);
 
 /**
  * Remove any option found on the edns option list that matches the code.
