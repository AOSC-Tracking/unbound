--- conflicted
+++ resolved
@@ -132,32 +132,6 @@
 	socklen_t addrlen)
 {
 	return (struct edns_string_addr*)addr_tree_lookup(tree, addr, addrlen);
-}
-<<<<<<< HEAD
-
-static int edns_keepalive(struct edns_data* edns_out, struct edns_data* edns_in,
-		struct comm_point* c, struct regional* region)
-{
-	if(c->type == comm_udp)
-		return 1;
-
-	/* To respond with a Keepalive option, the client connection
-	 * must have received one message with a TCP Keepalive EDNS option,
-	 * and that option must have 0 length data. Subsequent messages
-	 * sent on that connection will have a TCP Keepalive option.
-	 */
-	if(c->tcp_keepalive ||
-		edns_opt_list_find(edns_in->opt_list, LDNS_EDNS_KEEPALIVE)) {
-		int keepalive = c->tcp_timeout_msec / 100;
-		uint8_t data[2];
-		data[0] = (uint8_t)((keepalive >> 8) & 0xff);
-		data[1] = (uint8_t)(keepalive & 0xff);
-		if(!edns_opt_list_append(&edns_out->opt_list, LDNS_EDNS_KEEPALIVE,
-			sizeof(data), data, region))
-			return 0;
-		c->tcp_keepalive = 1;
-	}
-	return 1;
 }
 
 int siphash(const uint8_t *in, const size_t inlen,
@@ -284,48 +258,3 @@
 	}
 	return 1;
 }
-
-static int edns_padding(struct edns_data* edns_out, struct edns_data* edns_in,
-		struct comm_point* c, struct regional* region)
-{
-	if(c->type == comm_udp)
-		return 1;
-
-	if(edns_opt_list_find(edns_in->opt_list, LDNS_EDNS_PADDING)) {
-		if(!edns_opt_list_append(&edns_out->opt_list,
-					LDNS_EDNS_PADDING, 0, NULL, region))
-			return 0;
-	}
-	return 1;
-}
-
-int apply_edns_options(struct edns_data* edns_out, struct edns_data* edns_in,
-	struct config_file* cfg, struct comm_point* c,
-	struct comm_reply *repinfo, time_t now, struct regional* region)
-{
-	if(cfg->do_tcp_keepalive &&
-		!edns_keepalive(edns_out, edns_in, c, region))
-		return 0;
-
-	if(!edns_cookie(edns_out, edns_in, cfg, c, repinfo, now, region))
-		return 0;
-
-	if (cfg->nsid && edns_opt_list_find(edns_in->opt_list, LDNS_EDNS_NSID)
-	&& !edns_opt_list_append(&edns_out->opt_list,
-			LDNS_EDNS_NSID, cfg->nsid_len, cfg->nsid, region))
-		return 0;
-
-	if(!cfg->pad_responses || c->type != comm_tcp || !c->ssl
-	|| !edns_opt_list_find(edns_in->opt_list, LDNS_EDNS_PADDING))
-	       ; /* pass */
-
-	else if(!edns_opt_list_append(&edns_out->opt_list, LDNS_EDNS_PADDING
-	                                                 , 0, NULL, region))
-		return 0;
-	else
-		edns_out->padding_block_size = cfg->pad_responses_block_size;
-
-	return 1;
-}
-=======
->>>>>>> e93c75a5
