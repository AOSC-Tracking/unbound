--- conflicted
+++ resolved
@@ -51,7 +51,6 @@
 struct comm_reply;
 
 /**
-<<<<<<< HEAD
  * Validate the EDNS Server cookie.
  *
  * @param cfg: configuration.
@@ -63,10 +62,7 @@
 int edns_cookie_validate(struct config_file* cfg, struct comm_reply* repinfo,
                 struct edns_option* cookie_opt, time_t now) ;
 /**
- * Structure containing all EDNS tags.
-=======
  * Structure containing all EDNS strings.
->>>>>>> 5906811f
  */
 struct edns_strings {
 	/** Tree of EDNS client strings to use in upstream queries, per address
