/*
 * util/netevent.h - event notification
 *
 * Copyright (c) 2007, NLnet Labs. All rights reserved.
 *
 * This software is open source.
 * 
 * Redistribution and use in source and binary forms, with or without
 * modification, are permitted provided that the following conditions
 * are met:
 * 
 * Redistributions of source code must retain the above copyright notice,
 * this list of conditions and the following disclaimer.
 * 
 * Redistributions in binary form must reproduce the above copyright notice,
 * this list of conditions and the following disclaimer in the documentation
 * and/or other materials provided with the distribution.
 * 
 * Neither the name of the NLNET LABS nor the names of its contributors may
 * be used to endorse or promote products derived from this software without
 * specific prior written permission.
 * 
 * THIS SOFTWARE IS PROVIDED BY THE COPYRIGHT HOLDERS AND CONTRIBUTORS
 * "AS IS" AND ANY EXPRESS OR IMPLIED WARRANTIES, INCLUDING, BUT NOT
 * LIMITED TO, THE IMPLIED WARRANTIES OF MERCHANTABILITY AND FITNESS FOR
 * A PARTICULAR PURPOSE ARE DISCLAIMED. IN NO EVENT SHALL THE COPYRIGHT
 * HOLDER OR CONTRIBUTORS BE LIABLE FOR ANY DIRECT, INDIRECT, INCIDENTAL,
 * SPECIAL, EXEMPLARY, OR CONSEQUENTIAL DAMAGES (INCLUDING, BUT NOT LIMITED
 * TO, PROCUREMENT OF SUBSTITUTE GOODS OR SERVICES; LOSS OF USE, DATA, OR
 * PROFITS; OR BUSINESS INTERRUPTION) HOWEVER CAUSED AND ON ANY THEORY OF
 * LIABILITY, WHETHER IN CONTRACT, STRICT LIABILITY, OR TORT (INCLUDING
 * NEGLIGENCE OR OTHERWISE) ARISING IN ANY WAY OUT OF THE USE OF THIS
 * SOFTWARE, EVEN IF ADVISED OF THE POSSIBILITY OF SUCH DAMAGE.
 */

/**
 * \file
 *
 * This file contains event notification functions.
 *
 * There are three types of communication points
 *    o UDP socket - perthread buffer.
 *    o TCP-accept socket - array of TCP-sockets, socketcount.
 *    o TCP socket - own buffer, parent-TCPaccept, read/write state,
 *                   number of bytes read/written, timeout.
 *
 * There are sockets aimed towards our clients and towards the internet.
 *    o frontside - aimed towards our clients, queries come in, answers back.
 *    o behind - aimed towards internet, to the authoritative DNS servers.
 *
 * Several event types are available:
 *    o comm_base - for thread safety of the comm points, one per thread.
 *    o comm_point - udp and tcp networking, with callbacks.
 *    o comm_timer - a timeout with callback.
 *    o comm_signal - callbacks when signal is caught.
 *    o comm_reply - holds reply info during networking callback.
 *
 */

#ifndef NET_EVENT_H
#define NET_EVENT_H

#include "dnscrypt/dnscrypt.h"
#ifdef HAVE_NGHTTP2_NGHTTP2_H
#include <nghttp2/nghttp2.h>
#endif

struct sldns_buffer;
struct comm_point;
struct comm_reply;
struct tcl_list;
struct ub_event_base;
struct unbound_socket;
struct doq_server_socket;
struct doq_table;
struct doq_conn;
struct ub_randstate;

struct mesh_state;
struct mesh_area;

/* internal event notification data storage structure. */
struct internal_event;
struct internal_base;
struct internal_timer; /* A sub struct of the comm_timer super struct */

enum listen_type;

/** callback from communication point function type */
typedef int comm_point_callback_type(struct comm_point*, void*, int, 
	struct comm_reply*);

/** to pass no_error to callback function */
#define NETEVENT_NOERROR 0
/** to pass closed connection to callback function */
#define NETEVENT_CLOSED -1
/** to pass timeout happened to callback function */
#define NETEVENT_TIMEOUT -2 
/** to pass fallback from capsforID to callback function; 0x20 failed */
#define NETEVENT_CAPSFAIL -3
/** to pass done transfer to callback function; http file is complete */
#define NETEVENT_DONE -4
/** to pass write of the write packet is done to callback function
 * used when tcp_write_and_read is enabled */
#define NETEVENT_PKT_WRITTEN -5

/** timeout to slow accept calls when not possible, in msec. */
#define NETEVENT_SLOW_ACCEPT_TIME 2000
<<<<<<< HEAD
/** for doq, the maximum dcid length, in ngtcp2 it is 20. */
#define DOQ_MAX_CIDLEN 24
=======
/** timeout to slow down log print, so it does not spam the logs, in sec */
#define SLOW_LOG_TIME 10
>>>>>>> 007db2c3

/**
 * A communication point dispatcher. Thread specific.
 */
struct comm_base {
	/** behind the scenes structure. with say libevent info. alloced */
	struct internal_base* eb;
	/** callback to stop listening on accept sockets,
	 * performed when accept() will not function properly */
	void (*stop_accept)(void*);
	/** callback to start listening on accept sockets, performed
	 * after stop_accept() then a timeout has passed. */
	void (*start_accept)(void*);
	/** user argument for stop_accept and start_accept functions */
	void* cb_arg;
};

/**
 * Reply information for a communication point.
 */
struct comm_reply {
	/** the comm_point with fd to send reply on to. */
	struct comm_point* c;
	/** the address (for UDP based communication) */
	struct sockaddr_storage addr;
	/** length of address */
	socklen_t addrlen;
	/** return type 0 (none), 4(IP4), 6(IP6) */
	int srctype;
	/* DnsCrypt context */
#ifdef USE_DNSCRYPT
	uint8_t client_nonce[crypto_box_HALF_NONCEBYTES];
	uint8_t nmkey[crypto_box_BEFORENMBYTES];
	const dnsccert *dnsc_cert;
	int is_dnscrypted;
#endif
	/** the return source interface data */
	union {
#ifdef IPV6_PKTINFO
		struct in6_pktinfo v6info;
#endif
#ifdef IP_PKTINFO
		struct in_pktinfo v4info;
#elif defined(IP_RECVDSTADDR)
		struct in_addr v4addr;
#endif
	}
		/** variable with return source data */
		pktinfo;
	/** max udp size for udp packets */
	size_t max_udp_size;
#ifdef HAVE_NGTCP2
	/** the doq ifindex, together with addr and localaddr in pktinfo,
	 * and dcid makes the doq_conn_key to find the connection */
	int doq_ifindex;
	/** the doq dcid, the connection id used to find the connection */
	uint8_t doq_dcid[DOQ_MAX_CIDLEN];
	/** the length of the doq dcid */
	size_t doq_dcidlen;
	/** the doq stream id where the query came in on */
	int64_t doq_streamid;
	/** port number for doq */
	int doq_srcport;
#endif /* HAVE_NGTCP2 */
};

/** 
 * Communication point to the network 
 * These behaviours can be accomplished by setting the flags
 * and passing return values from the callback.
 *    udp frontside: called after readdone. sendafter.
 *    tcp frontside: called readdone, sendafter. close.
 *    udp behind: called after readdone. No send after.
 *    tcp behind: write done, read done, then called. No send after.
 */
struct comm_point {
	/** behind the scenes structure, with say libevent info. alloced. */
	struct internal_event* ev;
	/** if the event is added or not */
	int event_added;

	struct unbound_socket* socket;

	/** file descriptor for communication point */
	int fd;

	/** timeout (NULL if it does not). Malloced. */
	struct timeval* timeout;

	/** buffer pointer. Either to perthread, or own buffer or NULL */
	struct sldns_buffer* buffer;

	/* -------- TCP Handler -------- */
	/** Read/Write state for TCP */
	int tcp_is_reading;
	/** The current read/write count for TCP */
	size_t tcp_byte_count;
	/** parent communication point (for TCP sockets) */
	struct comm_point* tcp_parent;
	/** sockaddr from peer, for TCP handlers */
	struct comm_reply repinfo;

	/* -------- TCP Accept -------- */
	/** the number of TCP handlers for this tcp-accept socket */
	int max_tcp_count;
	/** current number of tcp handler in-use for this accept socket */
	int cur_tcp_count;
	/** malloced array of tcp handlers for a tcp-accept, 
	    of size max_tcp_count. */
	struct comm_point** tcp_handlers;
	/** linked list of free tcp_handlers to use for new queries.
	    For tcp_accept the first entry, for tcp_handlers the next one. */
	struct comm_point* tcp_free;

	/* -------- SSL TCP DNS ------- */
	/** the SSL object with rw bio (owned) or for commaccept ctx ref */
	void* ssl;
	/** handshake state for init and renegotiate */
	enum {
		/** no handshake, it has been done */
		comm_ssl_shake_none = 0,
		/** ssl initial handshake wants to read */
		comm_ssl_shake_read,
		/** ssl initial handshake wants to write */
		comm_ssl_shake_write,
		/** ssl_write wants to read */
		comm_ssl_shake_hs_read,
		/** ssl_read wants to write */
		comm_ssl_shake_hs_write
	} ssl_shake_state;

	/* -------- HTTP ------- */
	/** Do not allow connection to use HTTP version lower than this. 0=no
	 * minimum. */
	enum {
		http_version_none = 0,
		http_version_2 = 2
	} http_min_version;
	/** http endpoint */
	char* http_endpoint;
	/* -------- HTTP/1.1 ------- */
	/** Currently reading in http headers */
	int http_in_headers;
	/** Currently reading in chunk headers, 0=not, 1=firstline, 2=unused
	 * (more lines), 3=trailer headers after chunk */
	int http_in_chunk_headers;
	/** chunked transfer */
	int http_is_chunked;
	/** http temp buffer (shared buffer for temporary work) */
	struct sldns_buffer* http_temp;
	/** http stored content in buffer */
	size_t http_stored;
	/* -------- HTTP/2 ------- */
	/** http2 session */
	struct http2_session* h2_session;
	/** set to 1 if h2 is negotiated to be used (using alpn) */
	int use_h2;
	/** stream currently being handled */
	struct http2_stream* h2_stream;
	/** maximum allowed query buffer size, per stream */
	size_t http2_stream_max_qbuffer_size;
	/** maximum number of HTTP/2 streams per connection. Send in HTTP/2
	 * SETTINGS frame. */
	uint32_t http2_max_streams;
	/* -------- DoQ ------- */
#ifdef HAVE_NGTCP2
	/** the doq server socket, with list of doq connections */
	struct doq_server_socket* doq_socket;
#endif

	/* -------- dnstap ------- */
	/** the dnstap environment */
	struct dt_env* dtenv;

	/** is this a UDP, TCP-accept or TCP socket. */
	enum comm_point_type {
		/** UDP socket - handle datagrams. */
		comm_udp, 
		/** TCP accept socket - only creates handlers if readable. */
		comm_tcp_accept, 
		/** TCP handler socket - handle byteperbyte readwrite. */
		comm_tcp,
		/** HTTP handler socket */
		comm_http,
		/** DOQ handler socket */
		comm_doq,
		/** AF_UNIX socket - for internal commands. */
		comm_local,
		/** raw - not DNS format - for pipe readers and writers */
		comm_raw
	} 
		/** variable with type of socket, UDP,TCP-accept,TCP,pipe */
		type;

	/* ---------- Behaviour ----------- */
	/** if set the connection is NOT closed on delete. */
	int do_not_close;

	/** if set, the connection is closed on error, on timeout, 
	    and after read/write completes. No callback is done. */
	int tcp_do_close;

	/** flag that indicates the stream is both written and read from. */
	int tcp_write_and_read;

	/** byte count for written length over write channel, for when
	 * tcp_write_and_read is enabled.  When tcp_write_and_read is enabled,
	 * this is the counter for writing, the one for reading is in the
	 * commpoint.buffer sldns buffer.  The counter counts from 0 to
	 * 2+tcp_write_pkt_len, and includes the tcp length bytes. */
	size_t tcp_write_byte_count;

	/** packet to write currently over the write channel. for when
	 * tcp_write_and_read is enabled.  When tcp_write_and_read is enabled,
	 * this is the buffer for the written packet, the commpoint.buffer
	 * sldns buffer is the buffer for the received packet. */
	uint8_t* tcp_write_pkt;
	/** length of tcp_write_pkt in bytes */
	size_t tcp_write_pkt_len;

	/** if set try to read another packet again (over connection with
	 * multiple packets), once set, tries once, then zero again,
	 * so set it in the packet complete section.
	 * The pointer itself has to be set before the callback is invoked,
	 * when you set things up, and continue to exist also after the
	 * commpoint is closed and deleted in your callback.  So that after
	 * the callback cleans up netevent can see what it has to do.
	 * Or leave NULL if it is not used at all. */
	int* tcp_more_read_again;

	/** if set try to write another packet (over connection with
	 * multiple packets), once set, tries once, then zero again,
	 * so set it in the packet complete section.
	 * The pointer itself has to be set before the callback is invoked,
	 * when you set things up, and continue to exist also after the
	 * commpoint is closed and deleted in your callback.  So that after
	 * the callback cleans up netevent can see what it has to do.
	 * Or leave NULL if it is not used at all. */
	int* tcp_more_write_again;

	/** if set, read/write completes:
		read/write state of tcp is toggled.
		buffer reset/bytecount reset.
		this flag cleared.
	    So that when that is done the callback is called. */
	int tcp_do_toggle_rw;

	/** timeout in msec for TCP wait times for this connection */
	int tcp_timeout_msec;

	/** if set, tcp keepalive is enabled on this connection */
	int tcp_keepalive;

	/** if set, checks for pending error from nonblocking connect() call.*/
	int tcp_check_nb_connect;

	/** if set, check for connection limit on tcp accept. */
	struct tcl_list* tcp_conn_limit;
	/** the entry for the connection. */
	struct tcl_addr* tcl_addr;

	/** the structure to keep track of open requests on this channel */
	struct tcp_req_info* tcp_req_info;

#ifdef USE_MSG_FASTOPEN
	/** used to track if the sendto() call should be done when using TFO. */
	int tcp_do_fastopen;
#endif

#ifdef USE_DNSCRYPT
	/** Is this a dnscrypt channel */
	int dnscrypt;
	/** encrypted buffer pointer. Either to perthread, or own buffer or NULL */
	struct sldns_buffer* dnscrypt_buffer;
#endif
	/** number of queries outstanding on this socket, used by
	 * outside network for udp ports */
	int inuse;

	/** callback when done.
	    tcp_accept does not get called back, is NULL then.
	    If a timeout happens, callback with timeout=1 is called.
	    If an error happens, callback is called with error set 
	    nonzero. If not NETEVENT_NOERROR, it is an errno value.
	    If the connection is closed (by remote end) then the
	    callback is called with error set to NETEVENT_CLOSED=-1.
	    If a timeout happens on the connection, the error is set to 
	    NETEVENT_TIMEOUT=-2.
	    The reply_info can be copied if the reply needs to happen at a
	    later time. It consists of a struct with commpoint and address.
	    It can be passed to a msg send routine some time later.
	    Note the reply information is temporary and must be copied.
	    NULL is passed for_reply info, in cases where error happened.

	    declare as: 
	    int my_callback(struct comm_point* c, void* my_arg, int error,
		struct comm_reply *reply_info);

	    if the routine returns 0, nothing is done.
	    Notzero, the buffer will be sent back to client.
	    		For UDP this is done without changing the commpoint.
			In TCP it sets write state.
	*/
	comm_point_callback_type* callback;
	/** argument to pass to callback. */
	void *cb_arg;
};

/**
 * Structure only for making timeout events.
 */
struct comm_timer {
	/** the internal event stuff (derived) */
	struct internal_timer* ev_timer;

	/** callback function, takes user arg only */
	void (*callback)(void*);

	/** callback user argument */
	void* cb_arg;
};

/**
 * Structure only for signal events.
 */
struct comm_signal {
	/** the communication base */
	struct comm_base* base;

	/** the internal event stuff */
	struct internal_signal* ev_signal;

	/** callback function, takes signal number and user arg */
	void (*callback)(int, void*);

	/** callback user argument */
	void* cb_arg;
};

/**
 * Create a new comm base.
 * @param sigs: if true it attempts to create a default loop for 
 *   signal handling.
 * @return: the new comm base. NULL on error.
 */
struct comm_base* comm_base_create(int sigs);

/**
 * Create comm base that uses the given ub_event_base (underlying pluggable 
 * event mechanism pointer).
 * @param base: underlying pluggable event base.
 * @return: the new comm base. NULL on error.
 */
struct comm_base* comm_base_create_event(struct ub_event_base* base);

/**
 * Delete comm base structure but not the underlying lib event base.
 * All comm points must have been deleted.
 * @param b: the base to delete.
 */
void comm_base_delete_no_base(struct comm_base* b);

/**
 * Destroy a comm base.
 * All comm points must have been deleted.
 * @param b: the base to delete.
 */
void comm_base_delete(struct comm_base* b);

/**
 * Obtain two pointers. The pointers never change (until base_delete()).
 * The pointers point to time values that are updated regularly.
 * @param b: the communication base that will update the time values.
 * @param tt: pointer to time in seconds is returned.
 * @param tv: pointer to time in microseconds is returned.
 */
void comm_base_timept(struct comm_base* b, time_t** tt, struct timeval** tv);

/**
 * Dispatch the comm base events.
 * @param b: the communication to perform.
 */
void comm_base_dispatch(struct comm_base* b);

/**
 * Exit from dispatch loop.
 * @param b: the communication base that is in dispatch().
 */
void comm_base_exit(struct comm_base* b);

/**
 * Set the slow_accept mode handlers.  You can not provide these if you do
 * not perform accept() calls.
 * @param b: comm base
 * @param stop_accept: function that stops listening to accept fds.
 * @param start_accept: function that resumes listening to accept fds.
 * @param arg: callback arg to pass to the functions.
 */
void comm_base_set_slow_accept_handlers(struct comm_base* b,
	void (*stop_accept)(void*), void (*start_accept)(void*), void* arg);

/**
 * Access internal data structure (for util/tube.c on windows)
 * @param b: comm base
 * @return ub_event_base.
 */
struct ub_event_base* comm_base_internal(struct comm_base* b);

/**
 * Create an UDP comm point. Calls malloc.
 * setups the structure with the parameters you provide.
 * @param base: in which base to alloc the commpoint.
 * @param fd : file descriptor of open UDP socket.
 * @param buffer: shared buffer by UDP sockets from this thread.
 * @param callback: callback function pointer.
 * @param callback_arg: will be passed to your callback function.
 * @param socket: and opened socket properties will be passed to your callback function.
 * @return: returns the allocated communication point. NULL on error.
 * Sets timeout to NULL. Turns off TCP options.
 */
struct comm_point* comm_point_create_udp(struct comm_base* base,
	int fd, struct sldns_buffer* buffer, 
	comm_point_callback_type* callback, void* callback_arg, struct unbound_socket* socket);

/**
 * Create an UDP with ancillary data comm point. Calls malloc.
 * Uses recvmsg instead of recv to get udp message.
 * setups the structure with the parameters you provide.
 * @param base: in which base to alloc the commpoint.
 * @param fd : file descriptor of open UDP socket.
 * @param buffer: shared buffer by UDP sockets from this thread.
 * @param callback: callback function pointer.
 * @param callback_arg: will be passed to your callback function.
 * @param socket: and opened socket properties will be passed to your callback function.
 * @return: returns the allocated communication point. NULL on error.
 * Sets timeout to NULL. Turns off TCP options.
 */
struct comm_point* comm_point_create_udp_ancil(struct comm_base* base,
	int fd, struct sldns_buffer* buffer, 
	comm_point_callback_type* callback, void* callback_arg, struct unbound_socket* socket);

/**
 * Create an UDP comm point for DoQ. Calls malloc.
 * setups the structure with the parameters you provide.
 * @param base: in which base to alloc the commpoint.
 * @param fd : file descriptor of open UDP socket.
 * @param buffer: shared buffer by UDP sockets from this thread.
 * @param callback: callback function pointer.
 * @param callback_arg: will be passed to your callback function.
 * @param socket: and opened socket properties will be passed to your callback function.
 * @param table: the doq connection table for the host.
 * @param rnd: random generator to use.
 * @param ssl_service_key: the ssl service key file.
 * @param ssl_service_pem: the ssl service pem file.
 * @return: returns the allocated communication point. NULL on error.
 * Sets timeout to NULL. Turns off TCP options.
 */
struct comm_point* comm_point_create_doq(struct comm_base* base,
	int fd, struct sldns_buffer* buffer,
	comm_point_callback_type* callback, void* callback_arg,
	struct unbound_socket* socket, struct doq_table* table,
	struct ub_randstate* rnd, const char* ssl_service_key,
	const char* ssl_service_pem);

/**
 * Create a TCP listener comm point. Calls malloc.
 * Setups the structure with the parameters you provide.
 * Also Creates TCP Handlers, pre allocated for you.
 * Uses the parameters you provide.
 * @param base: in which base to alloc the commpoint.
 * @param fd: file descriptor of open TCP socket set to listen nonblocking.
 * @param num: becomes max_tcp_count, the routine allocates that
 *	many tcp handler commpoints.
 * @param idle_timeout: TCP idle timeout in ms.
 * @param harden_large_queries: whether query size should be limited.
 * @param http_max_streams: maximum number of HTTP/2 streams per connection.
 * @param http_endpoint: HTTP endpoint to service queries on
 * @param tcp_conn_limit: TCP connection limit info.
 * @param bufsize: size of buffer to create for handlers.
 * @param spoolbuf: shared spool buffer for tcp_req_info structures.
 * 	or NULL to not create those structures in the tcp handlers.
 * @param port_type: the type of port we are creating a TCP listener for. Used
 * 	to select handler type to use.
 * @param callback: callback function pointer for TCP handlers.
 * @param callback_arg: will be passed to your callback function.
 * @param socket: and opened socket properties will be passed to your callback function.
 * @return: returns the TCP listener commpoint. You can find the
 *  	TCP handlers in the array inside the listener commpoint.
 *	returns NULL on error.
 * Inits timeout to NULL. All handlers are on the free list.
 */
struct comm_point* comm_point_create_tcp(struct comm_base* base,
	int fd, int num, int idle_timeout, int harden_large_queries,
	uint32_t http_max_streams, char* http_endpoint,
	struct tcl_list* tcp_conn_limit,
	size_t bufsize, struct sldns_buffer* spoolbuf,
	enum listen_type port_type,
	comm_point_callback_type* callback, void* callback_arg, struct unbound_socket* socket);

/**
 * Create an outgoing TCP commpoint. No file descriptor is opened, left at -1.
 * @param base: in which base to alloc the commpoint.
 * @param bufsize: size of buffer to create for handlers.
 * @param callback: callback function pointer for the handler.
 * @param callback_arg: will be passed to your callback function.
 * @return: the commpoint or NULL on error.
 */
struct comm_point* comm_point_create_tcp_out(struct comm_base* base,
	size_t bufsize, comm_point_callback_type* callback, void* callback_arg);

/**
 * Create an outgoing HTTP commpoint. No file descriptor is opened, left at -1.
 * @param base: in which base to alloc the commpoint.
 * @param bufsize: size of buffer to create for handlers.
 * @param callback: callback function pointer for the handler.
 * @param callback_arg: will be passed to your callback function.
 * @param temp: sldns buffer, shared between other http_out commpoints, for
 * 	temporary data when performing callbacks.
 * @return: the commpoint or NULL on error.
 */
struct comm_point* comm_point_create_http_out(struct comm_base* base,
	size_t bufsize, comm_point_callback_type* callback,
	void* callback_arg, struct sldns_buffer* temp);

/**
 * Create commpoint to listen to a local domain file descriptor.
 * @param base: in which base to alloc the commpoint.
 * @param fd: file descriptor of open AF_UNIX socket set to listen nonblocking.
 * @param bufsize: size of buffer to create for handlers.
 * @param callback: callback function pointer for the handler.
 * @param callback_arg: will be passed to your callback function.
 * @return: the commpoint or NULL on error.
 */
struct comm_point* comm_point_create_local(struct comm_base* base,
	int fd, size_t bufsize, 
	comm_point_callback_type* callback, void* callback_arg);

/**
 * Create commpoint to listen to a local domain pipe descriptor.
 * @param base: in which base to alloc the commpoint.
 * @param fd: file descriptor.
 * @param writing: true if you want to listen to writes, false for reads.
 * @param callback: callback function pointer for the handler.
 * @param callback_arg: will be passed to your callback function.
 * @return: the commpoint or NULL on error.
 */
struct comm_point* comm_point_create_raw(struct comm_base* base,
	int fd, int writing, 
	comm_point_callback_type* callback, void* callback_arg);

/**
 * Close a comm point fd.
 * @param c: comm point to close.
 */
void comm_point_close(struct comm_point* c);

/**
 * Close and deallocate (free) the comm point. If the comm point is
 * a tcp-accept point, also its tcp-handler points are deleted.
 * @param c: comm point to delete.
 */
void comm_point_delete(struct comm_point* c);

/**
 * Send reply. Put message into commpoint buffer.
 * @param repinfo: The reply info copied from a commpoint callback call.
 */
void comm_point_send_reply(struct comm_reply* repinfo);

/**
 * Drop reply. Cleans up.
 * @param repinfo: The reply info copied from a commpoint callback call.
 */
void comm_point_drop_reply(struct comm_reply* repinfo);

/**
 * Send an udp message over a commpoint.
 * @param c: commpoint to send it from.
 * @param packet: what to send.
 * @param addr: where to send it to.   If NULL, send is performed,
 * 	for connected sockets, to the connected address.
 * @param addrlen: length of addr.
 * @param is_connected: if the UDP socket is connect()ed.
 * @return: false on a failure.
 */
int comm_point_send_udp_msg(struct comm_point* c, struct sldns_buffer* packet,
	struct sockaddr* addr, socklen_t addrlen,int is_connected);

/**
 * Stop listening for input on the commpoint. No callbacks will happen.
 * @param c: commpoint to disable. The fd is not closed.
 */
void comm_point_stop_listening(struct comm_point* c);

/**
 * Start listening again for input on the comm point.
 * @param c: commpoint to enable again.
 * @param newfd: new fd, or -1 to leave fd be.
 * @param msec: timeout in milliseconds, or -1 for no (change to the) timeout.
 *	So seconds*1000.
 */
void comm_point_start_listening(struct comm_point* c, int newfd, int msec);

/**
 * Stop listening and start listening again for reading or writing.
 * @param c: commpoint
 * @param rd: if true, listens for reading.
 * @param wr: if true, listens for writing.
 */
void comm_point_listen_for_rw(struct comm_point* c, int rd, int wr);

/**
 * For TCP handlers that use c->tcp_timeout_msec, this routine adjusts
 * it with the minimum.  Otherwise, a 0 value advertised without the
 * minimum applied moves to a 0 in comm_point_start_listening and that
 * routine treats it as no timeout, listen forever, which is not wanted.
 * @param c: comm point to use the tcp_timeout_msec of.
 * @return adjusted tcp_timeout_msec value with the minimum if smaller.
 */
int adjusted_tcp_timeout(struct comm_point* c);

/**
 * Get size of memory used by comm point.
 * For TCP handlers this includes subhandlers.
 * For UDP handlers, this does not include the (shared) UDP buffer.
 * @param c: commpoint.
 * @return size in bytes.
 */
size_t comm_point_get_mem(struct comm_point* c);

/**
 * create timer. Not active upon creation.
 * @param base: event handling base.
 * @param cb: callback function: void myfunc(void* myarg);
 * @param cb_arg: user callback argument.
 * @return: the new timer or NULL on error.
 */
struct comm_timer* comm_timer_create(struct comm_base* base, 
	void (*cb)(void*), void* cb_arg);

/**
 * disable timer. Stops callbacks from happening.
 * @param timer: to disable.
 */
void comm_timer_disable(struct comm_timer* timer);

/**
 * reset timevalue for timer.
 * @param timer: timer to (re)set.
 * @param tv: when the timer should activate. if NULL timer is disabled.
 */
void comm_timer_set(struct comm_timer* timer, struct timeval* tv);

/**
 * delete timer.
 * @param timer: to delete.
 */
void comm_timer_delete(struct comm_timer* timer);

/**
 * see if timeout has been set to a value.
 * @param timer: the timer to examine.
 * @return: false if disabled or not set.
 */
int comm_timer_is_set(struct comm_timer* timer);

/**
 * Get size of memory used by comm timer.
 * @param timer: the timer to examine.
 * @return size in bytes.
 */
size_t comm_timer_get_mem(struct comm_timer* timer);

/**
 * Create a signal handler. Call signal_bind() later to bind to a signal.
 * @param base: communication base to use.
 * @param callback: called when signal is caught.
 * @param cb_arg: user argument to callback
 * @return: the signal struct or NULL on error.
 */
struct comm_signal* comm_signal_create(struct comm_base* base,
	void (*callback)(int, void*), void* cb_arg);

/**
 * Bind signal struct to catch a signal. A single comm_signal can be bound
 * to multiple signals, calling comm_signal_bind multiple times.
 * @param comsig: the communication point, with callback information.
 * @param sig: signal number.
 * @return: true on success. false on error.
 */
int comm_signal_bind(struct comm_signal* comsig, int sig);

/**
 * Delete the signal communication point.
 * @param comsig: to delete.
 */
void comm_signal_delete(struct comm_signal* comsig);

/**
 * perform accept(2) with error checking.
 * @param c: commpoint with accept fd.
 * @param addr: remote end returned here.
 * @param addrlen: length of remote end returned here.
 * @return new fd, or -1 on error.
 *	if -1, error message has been printed if necessary, simply drop
 *	out of the reading handler.
 */
int comm_point_perform_accept(struct comm_point* c, 
	struct sockaddr_storage* addr, socklen_t* addrlen);

/**** internal routines ****/

/**
 * This routine is published for checks and tests, and is only used internally.
 * handle libevent callback for udp comm point.
 * @param fd: file descriptor.
 * @param event: event bits from libevent: 
 *	EV_READ, EV_WRITE, EV_SIGNAL, EV_TIMEOUT.
 * @param arg: the comm_point structure.
 */
void comm_point_udp_callback(int fd, short event, void* arg);

/**
 * This routine is published for checks and tests, and is only used internally.
 * handle libevent callback for udp ancillary data comm point.
 * @param fd: file descriptor.
 * @param event: event bits from libevent: 
 *	EV_READ, EV_WRITE, EV_SIGNAL, EV_TIMEOUT.
 * @param arg: the comm_point structure.
 */
void comm_point_udp_ancil_callback(int fd, short event, void* arg);

/**
 * This routine is published for checks and tests, and is only used internally.
 * handle libevent callback for doq comm point.
 * @param fd: file descriptor.
 * @param event: event bits from libevent:
 *	EV_READ, EV_WRITE, EV_SIGNAL, EV_TIMEOUT.
 * @param arg: the comm_point structure.
 */
void comm_point_doq_callback(int fd, short event, void* arg);

/**
 * This routine is published for checks and tests, and is only used internally.
 * handle libevent callback for tcp accept comm point
 * @param fd: file descriptor.
 * @param event: event bits from libevent: 
 *	EV_READ, EV_WRITE, EV_SIGNAL, EV_TIMEOUT.
 * @param arg: the comm_point structure.
 */
void comm_point_tcp_accept_callback(int fd, short event, void* arg);

/**
 * This routine is published for checks and tests, and is only used internally.
 * handle libevent callback for tcp data comm point
 * @param fd: file descriptor.
 * @param event: event bits from libevent: 
 *	EV_READ, EV_WRITE, EV_SIGNAL, EV_TIMEOUT.
 * @param arg: the comm_point structure.
 */
void comm_point_tcp_handle_callback(int fd, short event, void* arg);

/**
 * This routine is published for checks and tests, and is only used internally.
 * handle libevent callback for tcp data comm point
 * @param fd: file descriptor.
 * @param event: event bits from libevent: 
 *	EV_READ, EV_WRITE, EV_SIGNAL, EV_TIMEOUT.
 * @param arg: the comm_point structure.
 */
void comm_point_http_handle_callback(int fd, short event, void* arg);

/**
 * HTTP2 session.  HTTP2 related info per comm point.
 */
struct http2_session {
	/** first item in list of streams */
	struct http2_stream* first_stream;
#ifdef HAVE_NGHTTP2
	/** nghttp2 session */
	nghttp2_session *session;
	/** store nghttp2 callbacks for easy reuse */
	nghttp2_session_callbacks* callbacks;
#endif
	/** comm point containing buffer used to build answer in worker or
	 * module */
	struct comm_point* c;
	/** session is instructed to get dropped (comm port will be closed) */
	int is_drop;
	/** postpone dropping the session, can be used to prevent dropping
	 * while being in a callback */
	int postpone_drop;
};

/** enum of HTTP status */
enum http_status {
	HTTP_STATUS_OK = 200,
	HTTP_STATUS_BAD_REQUEST = 400,
	HTTP_STATUS_NOT_FOUND = 404,
	HTTP_STATUS_PAYLOAD_TOO_LARGE = 413,
	HTTP_STATUS_URI_TOO_LONG = 414,
	HTTP_STATUS_UNSUPPORTED_MEDIA_TYPE = 415,
	HTTP_STATUS_NOT_IMPLEMENTED = 501
};

/**
 * HTTP stream. Part of list of HTTP2 streams per session.
 */
struct http2_stream {
	/** next stream in list per session */
	struct http2_stream* next;
	/** previous stream in list per session */
	struct http2_stream* prev;
	/** HTTP2 stream ID is an unsigned 31-bit integer */
	int32_t stream_id;
	/** HTTP method used for this stream */
	enum {
		HTTP_METHOD_POST = 1,
		HTTP_METHOD_GET,
		HTTP_METHOD_UNSUPPORTED
	} http_method;
	/** message contains invalid content type */
	int invalid_content_type;
	/** message body content type */
	size_t content_length;
	/** HTTP response status */
	enum http_status status;
	/** request for non existing endpoint */
	int invalid_endpoint;
	/** query in request is too large */
	int query_too_large;
	/** buffer to store query into. Can't use session shared buffer as query
	 * can arrive in parts, intertwined with frames for other queries. */
	struct sldns_buffer* qbuffer;
	/** buffer to store response into. Can't use shared buffer as a next
	 * query read callback can overwrite it before it is send out. */
	struct sldns_buffer* rbuffer;
	/** mesh area containing mesh state */
	struct mesh_area* mesh;
	/** mesh state for query. Used to remove mesh reply before closing
	 * stream. */
	struct mesh_state* mesh_state;
};

#ifdef HAVE_NGHTTP2
/** nghttp2 receive cb. Read from SSL connection into nghttp2 buffer */
ssize_t http2_recv_cb(nghttp2_session* session, uint8_t* buf,
	size_t len, int flags, void* cb_arg);
/** nghttp2 send callback. Send from nghttp2 buffer to ssl socket */
ssize_t http2_send_cb(nghttp2_session* session, const uint8_t* buf,
	size_t len, int flags, void* cb_arg);
/** nghttp2 callback on closing stream */
int http2_stream_close_cb(nghttp2_session* session, int32_t stream_id,
	uint32_t error_code, void* cb_arg);
#endif

/**
 * Create new http2 stream
 * @param stream_id: ID for stream to create.
 * @return malloc'ed stream, NULL on error
 */
struct http2_stream* http2_stream_create(int32_t stream_id);

/**
 * Add new stream to session linked list
 * @param h2_session: http2 session to add stream to
 * @param h2_stream: stream to add to session list
 */
void http2_session_add_stream(struct http2_session* h2_session,
	struct http2_stream* h2_stream);

/** Add mesh state to stream. To be able to remove mesh reply on stream closure
 */
void http2_stream_add_meshstate(struct http2_stream* h2_stream,
	struct mesh_area* mesh, struct mesh_state* m);

/**
 * DoQ socket address storage for IP4 or IP6 address. Smaller than
 * the sockaddr_storage because not with af_unix pathnames.
 */
struct doq_addr_storage {
	union {
		struct sockaddr_in in;
#ifdef AF_INET6
		struct sockaddr_in6 in6;
#endif
	} sockaddr;
};

/**
 * The DoQ server socket information, for DNS over QUIC.
 */
struct doq_server_socket {
	/** the doq connection table */
	struct doq_table* table;
	/** random generator */
	struct ub_randstate* rnd;
	/** if address validation is enabled */
	uint8_t validate_addr;
	/** the ssl service key file */
	char* ssl_service_key;
	/** the ssl service pem file */
	char* ssl_service_pem;
	/** the ssl verify pem file */
	char* ssl_verify_pem;
	/** the server scid length */
	int sv_scidlen;
	/** the idle timeout in nanoseconds */
	uint64_t idle_timeout;
	/** the static secret for the server */
	uint8_t* static_secret;
	/** length of the static secret */
	size_t static_secret_len;
	/** ssl context, SSL_CTX* */
	void* ctx;
	/** quic method functions, SSL_QUIC_METHOD* */
	void* quic_method;
	/** the comm point for this doq server socket */
	struct comm_point* cp;
	/** the buffer for packets, doq in and out */
	struct sldns_buffer* pkt_buf;
	/** the current doq connection when we are in callbacks to worker,
	 * so that we have the already locked structure at our disposal. */
	struct doq_conn* current_conn;
	/** if the callback event on the fd has write flags */
	uint8_t event_has_write;
};

/**
 * DoQ packet address information. From pktinfo, stores local and remote
 * address and ifindex, so the packet can be sent there.
 */
struct doq_pkt_addr {
	/** the remote addr, and local addr */
	struct doq_addr_storage addr, localaddr;
	/** length of addr and length of localaddr */
	socklen_t addrlen, localaddrlen;
	/** interface index from pktinfo ancillary information */
	int ifindex;
};

/** Initialize the pkt addr with lengths set to sizeof. That is ready for
 * a call to recv. */
void doq_pkt_addr_init(struct doq_pkt_addr* paddr);

/** send doq packet over UDP. */
void doq_send_pkt(struct comm_point* c, struct doq_pkt_addr* paddr,
	uint32_t ecn);

/**
 * This routine is published for checks and tests, and is only used internally.
 * handle libevent callback for timer comm.
 * @param fd: file descriptor (always -1).
 * @param event: event bits from libevent: 
 *	EV_READ, EV_WRITE, EV_SIGNAL, EV_TIMEOUT.
 * @param arg: the comm_timer structure.
 */
void comm_timer_callback(int fd, short event, void* arg);

/**
 * This routine is published for checks and tests, and is only used internally.
 * handle libevent callback for signal comm.
 * @param fd: file descriptor (used for the signal number).
 * @param event: event bits from libevent: 
 *	EV_READ, EV_WRITE, EV_SIGNAL, EV_TIMEOUT.
 * @param arg: the internal commsignal structure.
 */
void comm_signal_callback(int fd, short event, void* arg);

/**
 * This routine is published for checks and tests, and is only used internally.
 * libevent callback for AF_UNIX fds
 * @param fd: file descriptor.
 * @param event: event bits from libevent: 
 *	EV_READ, EV_WRITE, EV_SIGNAL, EV_TIMEOUT.
 * @param arg: the comm_point structure.
 */
void comm_point_local_handle_callback(int fd, short event, void* arg);

/**
 * This routine is published for checks and tests, and is only used internally.
 * libevent callback for raw fd access.
 * @param fd: file descriptor.
 * @param event: event bits from libevent: 
 *	EV_READ, EV_WRITE, EV_SIGNAL, EV_TIMEOUT.
 * @param arg: the comm_point structure.
 */
void comm_point_raw_handle_callback(int fd, short event, void* arg);

/**
 * This routine is published for checks and tests, and is only used internally.
 * libevent callback for timeout on slow accept.
 * @param fd: file descriptor.
 * @param event: event bits from libevent: 
 *	EV_READ, EV_WRITE, EV_SIGNAL, EV_TIMEOUT.
 * @param arg: the comm_point structure.
 */
void comm_base_handle_slow_accept(int fd, short event, void* arg);

#ifdef USE_WINSOCK
/**
 * Callback for openssl BIO to on windows detect WSAEWOULDBLOCK and notify
 * the winsock_event of this for proper TCP nonblocking implementation.
 * @param c: comm_point, fd must be set its struct event is registered.
 * @param ssl: openssl SSL, fd must be set so it has a bio.
 */
void comm_point_tcp_win_bio_cb(struct comm_point* c, void* ssl);
#endif

/**
 * See if errno for tcp connect has to be logged or not. This uses errno
 * @param addr: apart from checking errno, the addr is checked for ip4mapped
 * 	and broadcast type, hence passed.
 * @param addrlen: length of the addr parameter.
 * @return true if it needs to be logged.
 */
int tcp_connect_errno_needs_log(struct sockaddr* addr, socklen_t addrlen);

#ifdef HAVE_SSL
/**
 * True if the ssl handshake error has to be squelched from the logs
 * @param err: the error returned by the openssl routine, ERR_get_error.
 * 	This is a packed structure with elements that are examined.
 * @return true if the error is squelched (not logged).
 */
int squelch_err_ssl_handshake(unsigned long err);
#endif

#endif /* NET_EVENT_H */<|MERGE_RESOLUTION|>--- conflicted
+++ resolved
@@ -106,13 +106,10 @@
 
 /** timeout to slow accept calls when not possible, in msec. */
 #define NETEVENT_SLOW_ACCEPT_TIME 2000
-<<<<<<< HEAD
+/** timeout to slow down log print, so it does not spam the logs, in sec */
+#define SLOW_LOG_TIME 10
 /** for doq, the maximum dcid length, in ngtcp2 it is 20. */
 #define DOQ_MAX_CIDLEN 24
-=======
-/** timeout to slow down log print, so it does not spam the logs, in sec */
-#define SLOW_LOG_TIME 10
->>>>>>> 007db2c3
 
 /**
  * A communication point dispatcher. Thread specific.
